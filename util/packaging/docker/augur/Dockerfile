--- conflicted
+++ resolved
@@ -1,12 +1,5 @@
 FROM python:3.6-slim-buster as build-stage
 
-<<<<<<< HEAD
-COPY ./util/packaging/docker/augur/install_packages.sh .
-RUN ./install_packages.sh
-
-LABEL maintainer="c@carterlandis.com"
-LABEL version="0.1.0"
-=======
 LABEL maintainer="c@carterlandis.com"
 LABEL version="0.1.0"
 
@@ -19,7 +12,6 @@
 
 RUN rm -rf frontend/
 RUN rm -rf schema/
->>>>>>> d3aa3622
 
 WORKDIR /augur
 
