--- conflicted
+++ resolved
@@ -9,35 +9,10 @@
           <div class="row justify-content-md-center">
             <div class="col col-9">
               <div class="row">
-<<<<<<< HEAD
-                <div class="col col-3" align="center" id="comparetext"><h6>Compare from your repos:</h6></div>
-                <div style="text-align:center !important" class="row col col-4" v-click-outside="stopSelecting">
-                  <div class="col col-6" style="display:inline !important" @click="keepSelecting">
-                    <multiselect class="" v-model="project" :options="projects" :placeholder="project"></multiselect>
-                  </div>
-                  <div class="col col-6" style="display:inline !important" @click="keepSelecting">
-                    <multiselect 
-                      v-model="values" 
-                      :options="options"
-                      :multiple="true"
-                      group-label="url"
-                      placeholder="Select repos"
-                      class="search reposearch special"
-                      >
-                    </multiselect>
-                  </div>
-                </div>
-                
-                <div class="col col-1"><input type="button" @click="onArrayCompare(); onValuesClear()" value="Apply" style="max-width:69.9px"></div>
-                <div class="col col-1"><input type="button" @click="onClear()" value="Reset" style="max-width:69.9px"></div>
-                <div class="col col-3">
-                  <input type="text" class="search reposearch" placeholder="Search other GitHub URL" @change="onCompare"/>
-=======
                 <div class="col col-3" align="center" id="comparetext"><h6>Compare Repository:</h6></div>
 
                 <div class="col col-9">
                   <input type="text" class="search reposearch" placeholder="GitHub URL" @change="onCompare"/>
->>>>>>> f0442be7
                   <p></p>
                 </div>
               </div>
@@ -62,20 +37,12 @@
                   <label class="checkbox"><input name="comparebaseline" value="each" type="checkbox" @change="onRawWeeklyChange">Raw weekly values<sup class="warn"></sup></label>
                 </div>
                 <div class="form-item form-checkboxes">
-<<<<<<< HEAD
-                  <label class="checkbox"><input name="comparebaseline" value="each" type="checkbox" :disabled="!disabled" :checked="disabled" checked @change="onAreaChange">Standard deviation</label>
-=======
                   <label class="checkbox"><input name="comparebaseline" value="each" type="checkbox" checked @change="onAreaChange">Standard deviation</label>
->>>>>>> f0442be7
                 </div>
               </div>
               <div class="col col-6">
                 <div class="form-item form-checkboxes">
-<<<<<<< HEAD
-                  <label class="checkbox"><input name="comparebaseline" value="each" type="checkbox" @change="onTooltipChange" :disabled="!disabled" :checked="disabled" checked>Show tooltip</label>
-=======
                   <label class="checkbox"><input name="comparebaseline" value="each" type="checkbox" @change="onTooltipChange" checked>Show tooltip</label>
->>>>>>> f0442be7
                 </div>
                 <div class="form-item form-checkboxes">
                   <label class="checkbox"><input name="comparebaseline" value="each" type="checkbox" checked @change="onDetailChange">Enable detail</label>
@@ -206,70 +173,8 @@
           days: 180,
           points: 45
         },
-<<<<<<< HEAD
-        isCollapsed: false,
-        project: "Select project",
-        values: [],
-        options: [],
-        repos: {},
-        projects: [],
-        disabled: false,
-        compCount: 0,
-        compared: true
-      }
-    },
-    watch: {
-      project: function(){
-        this.options = []
-        this.repos[this.project].forEach(
-          (repo) => {
-            let url = repo.url
-            let first = url.indexOf(".")
-            let last = url.lastIndexOf(".")
-
-            let option = null
-
-            if (first == last)
-              option = url.slice(url.indexOf('/') + 1)
-            else if (url.slice(last) == '.git')
-              option = url.slice(url.indexOf('/') + 1)
-            else
-              option = url.substring(first + 1, last) + repo.url.slice(url.indexOf('/'))
-            this.options.push(option)
-          }
-        )
-      },
-      compCount: function(){
-        if (this.$store.state.comparedRepos.length < 2) this.disabled = true;
-        if (this.$store.state.comparedRepos.length == 1) this.compared = true
-      }
-
-    },
-    directives: {
-      'click-outside': {
-        bind: function(el, binding, vNode) {
-          if (typeof binding.value !== 'function') {
-            const compName = vNode.context.name
-            let warn = `[Vue-click-outside:] provided expression '${binding.expression}' is not a function, but has to be`
-            if (compName) { warn += `Found in component '${compName}'` }
-          }
-          const bubble = binding.modifiers.bubble
-          const handler = (e) => {
-            if (bubble || (!el.contains(e.target) && el !== e.target)) {
-              binding.value(e)
-            }
-          }
-          el.__vueClickOutside__ = handler
-          document.addEventListener('click', handler)
-        },
-        unbind: function(el, binding) {
-          document.removeEventListener('click', el.__vueClickOutside__)
-          el.__vueClickOutside__ = null
-        }
-=======
         isCollapsed: false
 
->>>>>>> f0442be7
       }
     },
     methods: {
@@ -339,45 +244,9 @@
 
       },
       onCompare (e) {
-<<<<<<< HEAD
-        var element = document.getElementById("invalid")
-        this.compCount++
-        let repo = window.AugurAPI.Repo({
-            githubURL: e.target.value
-          })
-        console.log(repo.batch(['codeCommits'], true))
-        if(!repo.batch(['codeCommits'], true)[0]){
-          //alert("The repo " + repo.githubURL + " could not be found. Please try again.")
-            element.classList.remove("invisible")
-        } else {
-          this.$store.commit('addComparedRepo', {
-            githubURL: e.target.value
-
-          })
-           element.classList.add("invisible")
-
-        }
-        
-      }, 
-      onArrayCompare () {
-        this.compCount += this.values.length
-        this.values.forEach(
-          (url) => {
-            let link = url
-            let end = url.slice(url.length - 4)
-            if (end == ".git")
-              link = link.substring(0, url.length - 4)
-            console.log("link: ", link)
-            this.$store.commit('addComparedRepo', {
-              githubURL: link
-            })
-          }
-        )
-=======
         this.$store.commit('addComparedRepo', {
           githubURL: e.target.value
         })
->>>>>>> f0442be7
       },
       onValuesClear () {
         this.values = []
@@ -390,24 +259,6 @@
         this.$store.commit('setVizOptions', {
           showDetail: e.target.checked
         })
-<<<<<<< HEAD
-      },
-      getDownloadedRepos() {
-        this.downloadedRepos = []
-        window.AugurAPI.getDownloadedGitRepos().then((data) => {
-          this.repos = window._.groupBy(data, 'project_name')
-          this.projects = Object.keys(this.repos)
-        })
-      },
-      keepSelecting() {
-        $(this.$el).find('.multiselect__content-wrapper').addClass('selecting')
-
-      },
-      stopSelecting() {
-        $(this.$el).find('.multiselect__content-wrapper').removeClass('selecting')
-        
-=======
->>>>>>> f0442be7
       }
     },
     computed: {
@@ -434,17 +285,6 @@
         }
         return yearArray;
       }
-<<<<<<< HEAD
-    },
-    mounted() {
-      this.getDownloadedRepos()
-      // $(this.$el).find('.special').addClass('selecting')
-      window.$(this.$el).find('.multiselect__input').addClass('search')
-      window.$(this.$el).find('.multiselect__input').addClass('reposearch')
-      
-      if (this.projects.length == 1) this.project = this.projects[0]
-=======
->>>>>>> f0442be7
     }
   }
 
