--- conflicted
+++ resolved
@@ -26,14 +26,11 @@
                 <td>
                   <a href="#" @click="onGitRepo(repo)">{{ repo.url }}</a>
                 </td>
-<<<<<<< HEAD
-=======
                 <td>{{ repo.rg_name }}</td>
                 <td>{{ repo.description }}</td>
                 <td>{{ repo.repo_count }}</td>
                 <td>{{ repo.commits_all_time }}</td>
                 <td>{{ repo.issues_all_time }}</td>
->>>>>>> 19d420b6
                 <td>{{ repo.repo_status }}</td>
               </tr>
             </tbody>
