--- conflicted
+++ resolved
@@ -1,7 +1,6 @@
 <template>
    
   <div>
-<<<<<<< HEAD
     <div class="fullwidth">
       <router-view name="header"></router-view>
       <!-- <augur-header></augur-header> -->
@@ -11,14 +10,6 @@
       
       <router-view name="tabs"></router-view>
 
-=======
-    <router-view name="header"></router-view>
-
-    <div ref="cards" class="content">
-      
-      <router-view name="tabs"></router-view>
-
->>>>>>> 8d37ef84
       <router-view name="controls"></router-view>
 
       <router-view name="content"></router-view>
