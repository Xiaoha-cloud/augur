--- conflicted
+++ resolved
@@ -686,11 +686,7 @@
               buildLines(data[repo], (obj, key, field, count) => {
                 // Build basic chart using rolling averages
                 let d = defaultProcess(obj, key, field, count)
-<<<<<<< HEAD
-
-=======
                 console.log(d)
->>>>>>> b22147d4
                 let rolling = null
                 if (repo == this.repo && d[0]) baseDate = d[0].date
                 else d = AugurStats.alignDates(d, baseDate, this.period)
@@ -773,13 +769,8 @@
         console.log(this.data)
         processData(this.data)
       } else {
-<<<<<<< HEAD
-
-        window.AugurAPI.batchMapped(repos, endpoints).then((data) => {
-=======
         console.log("did not detect data")
         this.$store.state.common.AugurAPI.batchMapped(repos, endpoints).then((data) => {
->>>>>>> b22147d4
           processData(data)
         }, () => {
           this.renderError()
