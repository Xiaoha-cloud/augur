--- conflicted
+++ resolved
@@ -1,47 +1,7 @@
 import Repo from '@/AugurAPI';
 import RepoGroup from '@/AugurAPI';
 export default {
-<<<<<<< HEAD
-    async getRepoRelations(context: any) {
-        console.log(context.state);
-        try {
-            console.log('INSIDE ACTION:', context.state);
-            const repoRelationsInfo = context.state.repoRelationsInfo;
-            const groupsInfo = context.state['groupsInfo'];
-            context.state.AugurAPI.getRepos().then((data: object[]) => {
-                let repos = data;
-                console.log('checked',repos)
-                context.state.AugurAPI.getRepoGroups().then((data: object[]) => {
-                    let repo_groups = data;
-                    console.log('checked', repo_groups)
-                    //move down between future relation endpoint
-                    repo_groups.forEach((group: any): void => {
-                        repoRelationsInfo[group.rg_name] = {}
-                        // THIS LINE WILL CHANGE WHEN WE IMPLEMENT A GROUP OBJECT OR CLASS
-                        // groupsInfo[group.rg_name] = context.state.AugurAPI.RepoGroup({rg_name: group.rg_name, repo_group_id: group.repo_group_id})
-                        groupsInfo[group.rg_name] = group
-                        repos.filter(function(repo: any) {
-                            return repo.rg_name == group.rg_name;
-                        }).forEach((repo: any) => {
-                            repoRelationsInfo[group.rg_name][repo.url] = repo
-                            //repoRelationsInfo[group.rg_name][repo.url] = context.state.AugurAPI.Repo({gitURL: repo.url, repo_group_id: group.repo_group_id, repo_id: repo.repo_id})
-                        });
-                    })
-                    context.commit('mutate', {
-                        property: 'groupsInfo',
-                        with: groupsInfo
-                    });
-                    context.commit('mutate', {
-                        property: ' ',
-                        with: repoRelationsInfo
-                    });
-                })
-            });
-            console.log(context.state);
-            return { repoRelationsInfo, groupsInfo };
-=======
     async getRepoRelations(context: any, payload: object) {
-        console.log(context.state);
         try {
             let repoRelations = context.state.cache.repoRelations || {};
             let repoGroups = context.state.cache.repoGroups || {};
@@ -49,17 +9,13 @@
                 context.state.AugurAPI.getRepoGroups().then((groups: object[]) => {
                     // Move down between future relation endpoint
                     groups.forEach((group: any): void => {
-                        repoGroups[group.rg_name] = group//context.state.AugurAPI.RepoGroup(context.state.AugurAPI, group);
+                        repoGroups[group.rg_name] = group
                         repoRelations[group.rg_name] = {};
                         repos.filter((repo: any) => {
                             return repo.rg_name === group.rg_name;
                         }).forEach((repo: any) => {
                             repoRelations[group.rg_name][repo.url] = repo
-                                //context.state.AugurAPI.Repo({gitURL: repo.url}), repo_id: repo.repo_id})
-                                // new Repo(context.state.AugurAPI, repo);
                         });
-                        // THIS LINE WILL CHANGE WHEN WE IMPLEMENT A GROUP OBJECT OR CLASS
-                        // repoGroups[group] = state.AugurAPI.Repo({gitURL: repo.url})
                     });
                     console.log(context)
                     context.commit('mutateCache', {
@@ -73,7 +29,6 @@
                 });
             });
             return { repoRelations, repoGroups };
->>>>>>> e54ce538
         } catch (error) {
             throw error;
         }
