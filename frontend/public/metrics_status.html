--- conflicted
+++ resolved
@@ -47,33 +47,7 @@
      </span>
     </td>
     <td>
-     Metric
-    </td>
-    <td>
-     n/a
-    </td>
-    <td>
-     n/a
-    </td>
-    <td>
-     n/a
-    </td>
-   </tr>
-   <tr>
-    <td>
-     <span style="color: #C00">
-      unimplemented
-     </span>
-    </td>
-    <td>
-     <span style="color: #C00">
-      unimplemented
-     </span>
-    </td>
-    <td>
-     <a href="https://github.com/chaoss/wg-gmd/tree/master/activity-metrics/contributor-demographics.md">
-      Contributor Demographics
-     </a>
+     Contributor Demographics
     </td>
     <td>
      n/a
@@ -122,30 +96,6 @@
     </td>
     <td>
      New Contributors Vs Maintainers
-    </td>
-    <td>
-     n/a
-    </td>
-    <td>
-     n/a
-    </td>
-    <td>
-     n/a
-    </td>
-   </tr>
-   <tr>
-    <td>
-     <span style="color: #CC0">
-      undefined
-     </span>
-    </td>
-    <td>
-     <span style="color: #C00">
-      unimplemented
-     </span>
-    </td>
-    <td>
-     Metric
     </td>
     <td>
      n/a
@@ -292,30 +242,6 @@
     </td>
     <td>
      Maintainer Commit Organizational Diversity
-    </td>
-    <td>
-     n/a
-    </td>
-    <td>
-     n/a
-    </td>
-    <td>
-     n/a
-    </td>
-   </tr>
-   <tr>
-    <td>
-     <span style="color: #CC0">
-      undefined
-     </span>
-    </td>
-    <td>
-     <span style="color: #C00">
-      unimplemented
-     </span>
-    </td>
-    <td>
-     Metric
     </td>
     <td>
      n/a
@@ -616,8 +542,6 @@
     <td>
      <a href="https://github.com/chaoss/wg-gmd/tree/master/activity-metrics/closed-issue-resolution-duration.md">
       closed-issue-resolution-duration
-<<<<<<< HEAD
-=======
      </a>
     </td>
     <td>
@@ -644,7 +568,6 @@
     <td>
      <a href="https://github.com/chaoss/wg-gmd/tree/master/activity-metrics/issue-resolution-efficiency.md">
       Issue Resolution Efficiency
->>>>>>> 4b318f3a
      </a>
     </td>
     <td>
@@ -654,7 +577,7 @@
      n/a
     </td>
     <td>
-     metric
+     n/a
     </td>
    </tr>
    <tr>
@@ -851,6 +774,156 @@
      </span>
     </td>
     <td>
+     <a href="https://github.com/chaoss/wg-gmd/tree/master/activity-metrics/forks.md">
+      Forks
+     </a>
+    </td>
+    <td>
+     /api/unstable/&lt;owner&gt;/&lt;repo&gt;/timeseries/forks
+    </td>
+    <td>
+     GHTorrent
+    </td>
+    <td>
+     timeseries
+    </td>
+   </tr>
+   <tr>
+    <td>
+     <span style="color: #0C0">
+      implemented
+     </span>
+    </td>
+    <td>
+     <span style="color: #0C0">
+      implemented
+     </span>
+    </td>
+    <td>
+     <a href="https://github.com/chaoss/wg-gmd/tree/master/activity-metrics/pull-requests-open.md">
+      Pull Requests Open
+     </a>
+    </td>
+    <td>
+     /api/unstable/&lt;owner&gt;/&lt;repo&gt;/timeseries/pulls
+    </td>
+    <td>
+     GHTorrent
+    </td>
+    <td>
+     timeseries
+    </td>
+   </tr>
+   <tr>
+    <td>
+     <span style="color: #CC0">
+      undefined
+     </span>
+    </td>
+    <td>
+     <span style="color: #C00">
+      unimplemented
+     </span>
+    </td>
+    <td>
+     Pull Requests Closed
+    </td>
+    <td>
+     n/a
+    </td>
+    <td>
+     n/a
+    </td>
+    <td>
+     n/a
+    </td>
+   </tr>
+   <tr>
+    <td>
+     <span style="color: #CC0">
+      undefined
+     </span>
+    </td>
+    <td>
+     <span style="color: #C00">
+      unimplemented
+     </span>
+    </td>
+    <td>
+     Pull Request Comment Duration
+    </td>
+    <td>
+     n/a
+    </td>
+    <td>
+     n/a
+    </td>
+    <td>
+     n/a
+    </td>
+   </tr>
+   <tr>
+    <td>
+     <span style="color: #CC0">
+      undefined
+     </span>
+    </td>
+    <td>
+     <span style="color: #C00">
+      unimplemented
+     </span>
+    </td>
+    <td>
+     Pull Request Comment Diversity
+    </td>
+    <td>
+     n/a
+    </td>
+    <td>
+     n/a
+    </td>
+    <td>
+     n/a
+    </td>
+   </tr>
+   <tr>
+    <td>
+     <span style="color: #0C0">
+      implemented
+     </span>
+    </td>
+    <td>
+     <span style="color: #0C0">
+      implemented
+     </span>
+    </td>
+    <td>
+     <a href="https://github.com/chaoss/wg-gmd/tree/master/activity-metrics/pull-request-comments.md">
+      Pull Request Comments
+     </a>
+    </td>
+    <td>
+     /api/unstable/&lt;owner&gt;/&lt;repo&gt;/timeseries/pulls/comments
+    </td>
+    <td>
+     GHTorrent
+    </td>
+    <td>
+     timeseries
+    </td>
+   </tr>
+   <tr>
+    <td>
+     <span style="color: #0C0">
+      implemented
+     </span>
+    </td>
+    <td>
+     <span style="color: #0C0">
+      implemented
+     </span>
+    </td>
+    <td>
      Contributors
     </td>
     <td>
@@ -965,6 +1038,32 @@
     </td>
     <td>
      n/a
+    </td>
+   </tr>
+   <tr>
+    <td>
+     <span style="color: #0C0">
+      implemented
+     </span>
+    </td>
+    <td>
+     <span style="color: #0C0">
+      implemented
+     </span>
+    </td>
+    <td>
+     <a href="https://github.com/chaoss/wg-gmd/tree/master/activity-metrics/contribution-acceptance.md">
+      Contribution Acceptance
+     </a>
+    </td>
+    <td>
+     /api/unstable/&lt;owner&gt;/&lt;repo&gt;/timeseries/contribution_acceptance
+    </td>
+    <td>
+     GHTorrent
+    </td>
+    <td>
+     timeseries
     </td>
    </tr>
   </table>
@@ -1004,7 +1103,7 @@
      </span>
     </td>
     <td>
-     Metric
+     Activity Metric
     </td>
     <td>
      n/a
@@ -1052,7 +1151,7 @@
      </span>
     </td>
     <td>
-     Committers
+     Qualified Committers
     </td>
     <td>
      n/a
@@ -1124,7 +1223,7 @@
      </span>
     </td>
     <td>
-     Metric
+     Activity Metric
     </td>
     <td>
      n/a
@@ -1172,7 +1271,7 @@
      </span>
     </td>
     <td>
-     Project License Declaration
+     Package License Declaration
     </td>
     <td>
      n/a
@@ -1244,7 +1343,7 @@
      </span>
     </td>
     <td>
-     Metric
+     Activity Metric
     </td>
     <td>
      n/a
@@ -1365,7 +1464,7 @@
      </span>
     </td>
     <td>
-     Metric
+     Activity Metric
     </td>
     <td>
      n/a
@@ -1870,9 +1969,7 @@
      </span>
     </td>
     <td>
-     <a href="https://github.com/chaoss/wg-gmd/tree/master/activity-metrics/bus-factor.md">
-      Bus Factor
-     </a>
+     Bus Factor
     </td>
     <td>
      /api/unstable/&lt;owner&gt;/&lt;repo&gt;/bus_factor
@@ -1984,32 +2081,6 @@
    </tr>
    <tr>
     <td>
-     <span style="color: #0C0">
-      implemented
-     </span>
-    </td>
-    <td>
-     <span style="color: #0C0">
-      implemented
-     </span>
-    </td>
-    <td>
-     <a href="https://github.com/chaoss/wg-gmd/tree/master/activity-metrics/contribution-acceptance.md">
-      Contribution Acceptance
-     </a>
-    </td>
-    <td>
-     /api/unstable/&lt;owner&gt;/&lt;repo&gt;/timeseries/contribution_acceptance
-    </td>
-    <td>
-     GHTorrent
-    </td>
-    <td>
-     timeseries
-    </td>
-   </tr>
-   <tr>
-    <td>
      <span style="color: #CC0">
       undefined
      </span>
@@ -2256,58 +2327,6 @@
    </tr>
    <tr>
     <td>
-     <span style="color: #C00">
-      unimplemented
-     </span>
-    </td>
-    <td>
-     <span style="color: #C00">
-      unimplemented
-     </span>
-    </td>
-    <td>
-     <a href="https://github.com/chaoss/wg-gmd/tree/master/activity-metrics/followers.md">
-      Followers
-     </a>
-    </td>
-    <td>
-     n/a
-    </td>
-    <td>
-     n/a
-    </td>
-    <td>
-     n/a
-    </td>
-   </tr>
-   <tr>
-    <td>
-     <span style="color: #0C0">
-      implemented
-     </span>
-    </td>
-    <td>
-     <span style="color: #0C0">
-      implemented
-     </span>
-    </td>
-    <td>
-     <a href="https://github.com/chaoss/wg-gmd/tree/master/activity-metrics/forks.md">
-      Forks
-     </a>
-    </td>
-    <td>
-     /api/unstable/&lt;owner&gt;/&lt;repo&gt;/timeseries/forks
-    </td>
-    <td>
-     GHTorrent
-    </td>
-    <td>
-     timeseries
-    </td>
-   </tr>
-   <tr>
-    <td>
      <span style="color: #CC0">
       undefined
      </span>
@@ -2456,32 +2475,6 @@
    </tr>
    <tr>
     <td>
-     <span style="color: #C00">
-      unimplemented
-     </span>
-    </td>
-    <td>
-     <span style="color: #C00">
-      unimplemented
-     </span>
-    </td>
-    <td>
-     <a href="https://github.com/chaoss/wg-gmd/tree/master/activity-metrics/language-makeup.md">
-      Language Makeup
-     </a>
-    </td>
-    <td>
-     n/a
-    </td>
-    <td>
-     n/a
-    </td>
-    <td>
-     n/a
-    </td>
-   </tr>
-   <tr>
-    <td>
      <span style="color: #CC0">
       undefined
      </span>
@@ -2708,30 +2701,6 @@
      </span>
     </td>
     <td>
-     Package License Declaration
-    </td>
-    <td>
-     n/a
-    </td>
-    <td>
-     n/a
-    </td>
-    <td>
-     n/a
-    </td>
-   </tr>
-   <tr>
-    <td>
-     <span style="color: #CC0">
-      undefined
-     </span>
-    </td>
-    <td>
-     <span style="color: #C00">
-      unimplemented
-     </span>
-    </td>
-    <td>
      Path To Leadership
     </td>
     <td>
@@ -2746,32 +2715,6 @@
    </tr>
    <tr>
     <td>
-     <span style="color: #C00">
-      unimplemented
-     </span>
-    </td>
-    <td>
-     <span style="color: #C00">
-      unimplemented
-     </span>
-    </td>
-    <td>
-     <a href="https://github.com/chaoss/wg-gmd/tree/master/activity-metrics/people-opening-issues.md">
-      People Opening Issues
-     </a>
-    </td>
-    <td>
-     n/a
-    </td>
-    <td>
-     n/a
-    </td>
-    <td>
-     n/a
-    </td>
-   </tr>
-   <tr>
-    <td>
      <span style="color: #CC0">
       undefined
      </span>
@@ -2927,56 +2870,6 @@
     </td>
     <td>
      Pony Factor
-    </td>
-    <td>
-     n/a
-    </td>
-    <td>
-     n/a
-    </td>
-    <td>
-     n/a
-    </td>
-   </tr>
-   <tr>
-    <td>
-     <span style="color: #0C0">
-      implemented
-     </span>
-    </td>
-    <td>
-     <span style="color: #0C0">
-      implemented
-     </span>
-    </td>
-    <td>
-     <a href="https://github.com/chaoss/wg-gmd/tree/master/activity-metrics/pull-request-comments.md">
-      Pull Request Comments
-     </a>
-    </td>
-    <td>
-     /api/unstable/&lt;owner&gt;/&lt;repo&gt;/timeseries/pulls/comments
-    </td>
-    <td>
-     GHTorrent
-    </td>
-    <td>
-     timeseries
-    </td>
-   </tr>
-   <tr>
-    <td>
-     <span style="color: #CC0">
-      undefined
-     </span>
-    </td>
-    <td>
-     <span style="color: #C00">
-      unimplemented
-     </span>
-    </td>
-    <td>
-     Pull Request Comment Duration
     </td>
     <td>
      n/a
@@ -3016,102 +2909,28 @@
    </tr>
    <tr>
     <td>
-     <span style="color: #CC0">
-      undefined
-     </span>
-    </td>
-    <td>
-     <span style="color: #C00">
-      unimplemented
-     </span>
-    </td>
-    <td>
-     Pull Request Made-Closed
-    </td>
-    <td>
-     n/a
-    </td>
-    <td>
-     n/a
-    </td>
-    <td>
-     n/a
-    </td>
-   </tr>
-   <tr>
-    <td>
-     <span style="color: #0C0">
-      implemented
-     </span>
-    </td>
-    <td>
-     <span style="color: #0C0">
-      implemented
-     </span>
-    </td>
-    <td>
-     <a href="https://github.com/chaoss/wg-gmd/tree/master/activity-metrics/pull-requests-open.md">
-      Pull Requests Open
+     <span style="color: #0C0">
+      implemented
+     </span>
+    </td>
+    <td>
+     <span style="color: #0C0">
+      implemented
+     </span>
+    </td>
+    <td>
+     <a href="https://github.com/chaoss/wg-gmd/tree/master/activity-metrics/pull-requests-made-closed.md">
+      Pull Requests Made Closed
      </a>
     </td>
     <td>
-     /api/unstable/&lt;owner&gt;/&lt;repo&gt;/timeseries/pulls
+     /api/unstable/&lt;owner&gt;/&lt;repo&gt;/timeseries/pulls/made_closed
     </td>
     <td>
      GHTorrent
     </td>
     <td>
      timeseries
-    </td>
-   </tr>
-   <tr>
-    <td>
-     <span style="color: #C00">
-      unimplemented
-     </span>
-    </td>
-    <td>
-     <span style="color: #C00">
-      unimplemented
-     </span>
-    </td>
-    <td>
-     <a href="https://github.com/chaoss/wg-gmd/tree/master/activity-metrics/pull-requests-over-time.md">
-      Pull Requests Over Time
-     </a>
-    </td>
-    <td>
-     n/a
-    </td>
-    <td>
-     n/a
-    </td>
-    <td>
-     n/a
-    </td>
-   </tr>
-   <tr>
-    <td>
-     <span style="color: #CC0">
-      undefined
-     </span>
-    </td>
-    <td>
-     <span style="color: #C00">
-      unimplemented
-     </span>
-    </td>
-    <td>
-     Qualified Committers
-    </td>
-    <td>
-     n/a
-    </td>
-    <td>
-     n/a
-    </td>
-    <td>
-     n/a
     </td>
    </tr>
    <tr>
@@ -3506,45 +3325,41 @@
    </tr>
    <tr>
     <td>
-     <span style="color: #C00">
-      unimplemented
-     </span>
-    </td>
-    <td>
-     <span style="color: #C00">
-      unimplemented
-     </span>
-    </td>
-    <td>
-     <a href="https://github.com/chaoss/wg-gmd/tree/master/activity-metrics/total-contributing-organizations.md">
-      Total Contributing Organizations
-     </a>
-    </td>
-    <td>
-     n/a
-    </td>
-    <td>
-     n/a
-    </td>
-    <td>
-     n/a
-    </td>
-   </tr>
-   <tr>
-    <td>
-     <span style="color: #C00">
-      unimplemented
-     </span>
-    </td>
-    <td>
-     <span style="color: #C00">
-      unimplemented
-     </span>
-    </td>
-    <td>
-     <a href="https://github.com/chaoss/wg-gmd/tree/master/activity-metrics/total-contributors.md">
-      Total Contributors
-     </a>
+     <span style="color: #CC0">
+      undefined
+     </span>
+    </td>
+    <td>
+     <span style="color: #C00">
+      unimplemented
+     </span>
+    </td>
+    <td>
+     Total Contributing Organizations
+    </td>
+    <td>
+     n/a
+    </td>
+    <td>
+     n/a
+    </td>
+    <td>
+     n/a
+    </td>
+   </tr>
+   <tr>
+    <td>
+     <span style="color: #CC0">
+      undefined
+     </span>
+    </td>
+    <td>
+     <span style="color: #C00">
+      unimplemented
+     </span>
+    </td>
+    <td>
+     Total Contributors
     </td>
     <td>
      n/a
@@ -4197,136 +4012,136 @@
      </span>
     </td>
     <td>
-     downloaded-repos
-    </td>
-    <td>
-     n/a
-    </td>
-    <td>
-     n/a
-    </td>
-    <td>
-     metric
-    </td>
-   </tr>
-   <tr>
-    <td>
-     <span style="color: #0C0">
-      implemented
-     </span>
-    </td>
-    <td>
-     <span style="color: #C00">
-      unimplemented
-     </span>
-    </td>
-    <td>
-     lines-changed-minus-whitespace
-    </td>
-    <td>
-     n/a
-    </td>
-    <td>
-     n/a
-    </td>
-    <td>
-     metric
-    </td>
-   </tr>
-   <tr>
-    <td>
-     <span style="color: #0C0">
-      implemented
-     </span>
-    </td>
-    <td>
-     <span style="color: #C00">
-      unimplemented
-     </span>
-    </td>
-    <td>
-     lines-changed-by-author
-    </td>
-    <td>
-     n/a
-    </td>
-    <td>
-     n/a
-    </td>
-    <td>
-     metric
-    </td>
-   </tr>
-   <tr>
-    <td>
-     <span style="color: #0C0">
-      implemented
-     </span>
-    </td>
-    <td>
-     <span style="color: #C00">
-      unimplemented
-     </span>
-    </td>
-    <td>
-     downloaded-repos
-    </td>
-    <td>
-     n/a
-    </td>
-    <td>
-     n/a
-    </td>
-    <td>
-     metric
-    </td>
-   </tr>
-   <tr>
-    <td>
-     <span style="color: #0C0">
-      implemented
-     </span>
-    </td>
-    <td>
-     <span style="color: #C00">
-      unimplemented
-     </span>
-    </td>
-    <td>
-     lines-changed-minus-whitespace
-    </td>
-    <td>
-     n/a
-    </td>
-    <td>
-     n/a
-    </td>
-    <td>
-     metric
-    </td>
-   </tr>
-   <tr>
-    <td>
-     <span style="color: #0C0">
-      implemented
-     </span>
-    </td>
-    <td>
-     <span style="color: #C00">
-      unimplemented
-     </span>
-    </td>
-    <td>
-     lines-changed-by-author
-    </td>
-    <td>
-     n/a
-    </td>
-    <td>
-     n/a
-    </td>
-    <td>
-     metric
+     Downloaded Repos
+    </td>
+    <td>
+     /api/unstable/git/repos
+    </td>
+    <td>
+     Git
+    </td>
+    <td>
+     git
+    </td>
+   </tr>
+   <tr>
+    <td>
+     <span style="color: #0C0">
+      implemented
+     </span>
+    </td>
+    <td>
+     <span style="color: #C00">
+      unimplemented
+     </span>
+    </td>
+    <td>
+     Lines Changed Minus Whitespace
+    </td>
+    <td>
+     /api/unstable/git/lines_changed/&lt;path:repo_url&gt;/
+    </td>
+    <td>
+     Git
+    </td>
+    <td>
+     git
+    </td>
+   </tr>
+   <tr>
+    <td>
+     <span style="color: #0C0">
+      implemented
+     </span>
+    </td>
+    <td>
+     <span style="color: #C00">
+      unimplemented
+     </span>
+    </td>
+    <td>
+     Lines Changed By Author
+    </td>
+    <td>
+     /api/unstable/git/changes_by_author/&lt;path:repo_url&gt;/
+    </td>
+    <td>
+     Git
+    </td>
+    <td>
+     git
+    </td>
+   </tr>
+   <tr>
+    <td>
+     <span style="color: #0C0">
+      implemented
+     </span>
+    </td>
+    <td>
+     <span style="color: #C00">
+      unimplemented
+     </span>
+    </td>
+    <td>
+     Downloaded Repos
+    </td>
+    <td>
+     /api/unstable/git/repos
+    </td>
+    <td>
+     Git
+    </td>
+    <td>
+     git
+    </td>
+   </tr>
+   <tr>
+    <td>
+     <span style="color: #0C0">
+      implemented
+     </span>
+    </td>
+    <td>
+     <span style="color: #C00">
+      unimplemented
+     </span>
+    </td>
+    <td>
+     Lines Changed Minus Whitespace
+    </td>
+    <td>
+     /api/unstable/git/lines_changed/&lt;path:repo_url&gt;/
+    </td>
+    <td>
+     Git
+    </td>
+    <td>
+     git
+    </td>
+   </tr>
+   <tr>
+    <td>
+     <span style="color: #0C0">
+      implemented
+     </span>
+    </td>
+    <td>
+     <span style="color: #C00">
+      unimplemented
+     </span>
+    </td>
+    <td>
+     Lines Changed By Author
+    </td>
+    <td>
+     /api/unstable/git/changes_by_author/&lt;path:repo_url&gt;/
+    </td>
+    <td>
+     Git
+    </td>
+    <td>
+     git
     </td>
    </tr>
    <tr>
