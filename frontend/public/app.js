(function() {
  'use strict';

  var globals = typeof global === 'undefined' ? self : global;
  if (typeof globals.require === 'function') return;

  var modules = {};
  var cache = {};
  var aliases = {};
  var has = {}.hasOwnProperty;

  var expRe = /^\.\.?(\/|$)/;
  var expand = function(root, name) {
    var results = [], part;
    var parts = (expRe.test(name) ? root + '/' + name : name).split('/');
    for (var i = 0, length = parts.length; i < length; i++) {
      part = parts[i];
      if (part === '..') {
        results.pop();
      } else if (part !== '.' && part !== '') {
        results.push(part);
      }
    }
    return results.join('/');
  };

  var dirname = function(path) {
    return path.split('/').slice(0, -1).join('/');
  };

  var localRequire = function(path) {
    return function expanded(name) {
      var absolute = expand(dirname(path), name);
      return globals.require(absolute, path);
    };
  };

  var initModule = function(name, definition) {
    var hot = hmr && hmr.createHot(name);
    var module = {id: name, exports: {}, hot: hot};
    cache[name] = module;
    definition(module.exports, localRequire(name), module);
    return module.exports;
  };

  var expandAlias = function(name) {
    return aliases[name] ? expandAlias(aliases[name]) : name;
  };

  var _resolve = function(name, dep) {
    return expandAlias(expand(dirname(name), dep));
  };

  var require = function(name, loaderPath) {
    if (loaderPath == null) loaderPath = '/';
    var path = expandAlias(name);

    if (has.call(cache, path)) return cache[path].exports;
    if (has.call(modules, path)) return initModule(path, modules[path]);

    throw new Error("Cannot find module '" + name + "' from '" + loaderPath + "'");
  };

  require.alias = function(from, to) {
    aliases[to] = from;
  };

  var extRe = /\.[^.\/]+$/;
  var indexRe = /\/index(\.[^\/]+)?$/;
  var addExtensions = function(bundle) {
    if (extRe.test(bundle)) {
      var alias = bundle.replace(extRe, '');
      if (!has.call(aliases, alias) || aliases[alias].replace(extRe, '') === alias + '/index') {
        aliases[alias] = bundle;
      }
    }

    if (indexRe.test(bundle)) {
      var iAlias = bundle.replace(indexRe, '');
      if (!has.call(aliases, iAlias)) {
        aliases[iAlias] = bundle;
      }
    }
  };

  require.register = require.define = function(bundle, fn) {
    if (bundle && typeof bundle === 'object') {
      for (var key in bundle) {
        if (has.call(bundle, key)) {
          require.register(key, bundle[key]);
        }
      }
    } else {
      modules[bundle] = fn;
      delete cache[bundle];
      addExtensions(bundle);
    }
  };

  require.list = function() {
    var list = [];
    for (var item in modules) {
      if (has.call(modules, item)) {
        list.push(item);
      }
    }
    return list;
  };

  var hmr = globals._hmr && new globals._hmr(_resolve, require, modules, cache);
  require._cache = cache;
  require.hmr = hmr && hmr.wrap;
  require.brunch = true;
  globals.require = require;
})();

(function() {
var global = typeof window === 'undefined' ? this : window;
var process;
var __makeRelativeRequire = function(require, mappings, pref) {
  var none = {};
  var tryReq = function(name, pref) {
    var val;
    try {
      val = require(pref + '/node_modules/' + name);
      return val;
    } catch (e) {
      if (e.toString().indexOf('Cannot find module') === -1) {
        throw e;
      }

      if (pref.indexOf('node_modules') !== -1) {
        var s = pref.split('/');
        var i = s.lastIndexOf('node_modules');
        var newPref = s.slice(0, i).join('/');
        return tryReq(name, newPref);
      }
    }
    return none;
  };
  return function(name) {
    if (name in mappings) name = mappings[name];
    if (!name) return;
    if (name[0] !== '.' && pref) {
      var val = tryReq(name, pref);
      if (val !== none) return val;
    }
    return require(name);
  }
};
require.register("Augur.js", function(exports, require, module) {
'use strict';

Object.defineProperty(exports, "__esModule", {
  value: true
});
exports.default = Augur;
var queryString = require('query-string');

function Augur() {
  window.jQuery = require('jquery');
  window.Vue = require('vue');
  window.Vuex = require('vuex');
  window.VueVega = require('vue-vega').default;
  var AugurAPI = require('AugurAPI').default;
  window.AugurAPI = new AugurAPI();
  window.AugurRepos = {};
  window.AugurStats = require('AugurStats').default;
  window.$ = window.jQuery;
  window._ = require('lodash');
  window.d3 = require('d3');
  window.SvgSaver = require('svgsaver');

  window.AUGUR_CHART_STYLE = {
    brightColors: ['#FF3647', '#007BFF', '#DAFF4D', '#B775FF'],
    dullColors: ['#CCCCCC', '#CCE7F2', '#D4F0B0', '#D8C3E3']
  };

  var AugurApp = require('./components/AugurApp');

  window.Vue.use(window.Vuex);
  window.Vue.use(window.VueVega);
  window.Vue.config.productionTip = false;

  window.augur = new window.Vuex.Store({
    state: {
      hasState: null,
      tab: 'gmd',
      baseRepo: null,
      gitRepo: null,
      comparedRepos: [],
      trailingAverage: 180,
      startDate: new Date('1 January 2011'),
      endDate: new Date(),
      compare: 'baseline',
      showBelowAverage: false,
      rawWeekly: false,
      showArea: true,
      showDetail: true,
      showTooltip: true,
      byDate: false
    },
    mutations: {
      setRepo: function setRepo(state, payload) {
        var repo = window.AugurAPI.Repo(payload);
        if (!window.AugurRepos[repo.toString()]) {
          window.AugurRepos[repo.toString()] = repo;
        } else {
          repo = window.AugurRepos[repo.toString()];
        }
        state.queryObject = {};
        state.hasState = true;
        if (repo.owner && repo.name) {
          state.baseRepo = repo.toString();
          var title = repo.owner + '/' + repo.name + '- Augur';
          state.tab = 'gmd';
          state.queryObject['repo'] = repo.owner + '+' + repo.name;
        }
        if (payload.gitURL) {
          state.queryObject['git'] = window.btoa(repo.gitURL);
          state.tab = 'git';
          state.gitRepo = repo.gitURL;
        }
        if (!payload.fromURL) {
          window.history.pushState(null, 'Augur', '?' + queryString.stringify(state.queryObject, { encode: false }));
        }
        // if (!payload.keepCompared) {
        //   state.comparedRepos = []
        // }
      },
      addComparedRepo: function addComparedRepo(state, payload) {
        // //let repo = window.AugurAPI.Repo({ githubURL: payload.url })
        // let repo = window.AugurAPI.Repo(payload)

        // if (!window.AugurRepos[repo.toString()]) {
        //   window.AugurRepos[repo.toString()] = repo
        // }
        // //state.comparedRepos.push(repo.toString())
        // state.comparedTo = repo.toString()
        // let title = 'Augur'
        // let queryString = window.location.search + '&comparedTo[]=' + repo.owner + '+' + repo.name
        // window.history.pushState(null, title, queryString)
        var repo = window.AugurAPI.Repo(payload);
        if (!state.comparedRepos.includes(repo.toString())) {
          console.log("FUCK", repo.toString());
          if (!window.AugurRepos[repo.toString()]) {

            window.AugurRepos[repo.toString()] = repo;
          } else {
            repo = window.AugurRepos[repo.toString()];
          }
          state.hasState = true;
          if (repo.owner && repo.name) {
            state.comparedRepos.push(repo.toString());
            var title = repo.owner + '/' + repo.name + '- Augur';
            state.tab = 'gmd';
            var _queryString = window.location.search + '&comparedTo[]=' + repo.owner + '+' + repo.name;
            window.history.pushState(null, title, _queryString);
          }
          if (payload.gitURL) {
            var _queryString2 = '&git=' + window.btoa(repo.gitURL);
            window.history.pushState(null, 'Git Analysis - Augur', window.location.search + _queryString2);
            state.tab = 'git';
            state.gitRepo = repo.gitURL;
          }
        }
      },
      setDates: function setDates(state, payload) {
        if (payload.startDate) {
          state.startDate = new Date(payload.startDate);
        }
        if (payload.endDate) {
          state.endDate = new Date(payload.endDate);
        }
      },
      setCompare: function setCompare(state, payload) {
        state.compare = payload.compare;
      },
      setTab: function setTab(state, payload) {
        state.tab = payload.tab;
      },
      setVizOptions: function setVizOptions(state, payload) {
        if (payload.trailingAverage) {
          state.trailingAverage = parseInt(payload.trailingAverage, 10);
        }
        if (typeof payload.rawWeekly !== 'undefined') {
          state.rawWeekly = payload.rawWeekly;
        }
        if (typeof payload.showBelowAverage !== 'undefined') {
          state.showBelowAverage = payload.showBelowAverage;
        }
        if (typeof payload.showArea !== 'undefined') {
          state.showArea = payload.showArea;
        }
        if (typeof payload.showTooltip !== 'undefined') {
          state.showTooltip = payload.showTooltip;
        }
        if (typeof payload.showDetail !== 'undefined') {
          state.showDetail = payload.showDetail;
        }
      },
      reset: function reset(state) {
        state = {
          baseRepo: null,
          comparedRepo: null,
          trailingAverage: 180,
          startDate: new Date('1 January 2005'),
          endDate: new Date(),
          compare: 'each',
          byDate: false
        };
        window.history.pushState(null, 'Augur', '/');
      } // end reset

    } // end mutations
  });

  AugurApp.store = window.augur;
  window.AugurApp = new window.Vue(AugurApp).$mount('#app');

  // Load state from query string
  var parsed = queryString.parse(window.location.search, { arrayFormat: 'bracket' });
  var payload = { fromURL: true };
  var hasState = 0;
  if (parsed.repo) {
    payload.githubURL = parsed.repo.replace(' ', '/');
    hasState = 1;
  }
  if (parsed.git) {
    payload.gitURL = window.atob(parsed.git);
    hasState = 1;
  }
  if (hasState) {
    window.AugurApp.$store.commit('setRepo', payload);
  }
  if (parsed.comparedTo) {
    parsed.comparedTo.forEach(function (repo) {
      window.AugurApp.$store.commit('addComparedRepo', { githubURL: repo.replace(' ', '/') });
    });
  }
}
});

;require.register("AugurAPI.js", function(exports, require, module) {
'use strict';

Object.defineProperty(exports, "__esModule", {
  value: true
});

var _createClass = function () { function defineProperties(target, props) { for (var i = 0; i < props.length; i++) { var descriptor = props[i]; descriptor.enumerable = descriptor.enumerable || false; descriptor.configurable = true; if ("value" in descriptor) descriptor.writable = true; Object.defineProperty(target, descriptor.key, descriptor); } } return function (Constructor, protoProps, staticProps) { if (protoProps) defineProperties(Constructor.prototype, protoProps); if (staticProps) defineProperties(Constructor, staticProps); return Constructor; }; }();

function _classCallCheck(instance, Constructor) { if (!(instance instanceof Constructor)) { throw new TypeError("Cannot call a class as a function"); } }

var $ = require('jquery');
var _ = require('lodash');

var AugurAPI = function () {
  function AugurAPI(hostURL, version, autobatch) {
    _classCallCheck(this, AugurAPI);

    this.__downloadedGitRepos = [];

    this._version = version || '/api/unstable';
    this._host = hostURL || 'http://' + window.location.host;
    this.__cache = {};
    this.__timeout = null;
    this.__pending = {};

    this.getDownloadedGitRepos = this.__EndpointFactory('git/repos');
    this.openRequests = 0;
    this.getMetricsStatus = this.__EndpointFactory('metrics/status/filter');
    this.getMetricsStatusMetadata = this.__EndpointFactory('metrics/status/metadata');
  }

  // __autobatcher (url, params, fireTimeout) {
  //   if (this.__timeout !== null && !fireTimeout) {
  //     this.__timeout = setTimeout(() => {
  //       __autobatch(undefined, undefined, true)
  //     })
  //   }
  //   return new Promise((resolve, reject) => {
  //     if (fireTimeout) {
  //       let batchURL = this._host + this._version + '/batch'
  //       let requestArray = []
  //       Object.keys(this.__pending).forEach((key) => {
  //         requestArray.push({})
  //       })
  //       $.post(batchURL)
  //     }
  //   })
  // }

  _createClass(AugurAPI, [{
    key: '__endpointURL',
    value: function __endpointURL(endpoint) {
      return '' + this._host + this._version + '/' + endpoint;
    }
  }, {
    key: '__URLFunctionFactory',
    value: function __URLFunctionFactory(url) {
      var self = this;
      return function (params, callback) {
        var _this = this;

        var cacheKey = window.btoa(url + JSON.stringify(params));
        this.openRequests++;
        if (self.__cache[cacheKey]) {
          if (self.__cache[cacheKey].created_at > Date.now() - 1000 * 60) {
            return new Promise(function (resolve, reject) {
              resolve(self.__cache[cacheKey].data);
            });
          }
        }
        return $.get(url, params).then(function (data) {
          _this.openRequests--;
          self.__cache[cacheKey] = {
            created_at: Date.now(),
            data: data
          };
          return data;
        });
      };
    }
  }, {
    key: '__EndpointFactory',
    value: function __EndpointFactory(endpoint) {
      return this.__URLFunctionFactory(this.__endpointURL(endpoint));
    }
  }, {
    key: 'batch',
    value: function batch(endpoints) {
      var _this2 = this;

      var str = '[{"method": "GET", "path": "' + endpoints.join('"},{"method": "GET", "path": "') + '"}]';
      this.openRequests++;
      var url = this.__endpointURL('batch');
      // Check cached
      if (this.__cache[window.btoa(url + endpoints.join(','))]) {
        if (this.__cache[window.btoa(url + endpoints.join(','))].created_at > Date.now() - 1000 * 60) {
          return new Promise(function (resolve, reject) {
            resolve(_this2.__cache[window.btoa(url + endpoints.join(','))].data);
          });
        }
      }
      return $.ajax(url, {
        type: 'post',
        data: str,
        dataType: 'json',
        contentType: 'application/json'
      }).then(function (data) {
        _this2.openRequests--;
        // Save to cache
        _this2.__cache[window.btoa(url + endpoints.join(','))] = {
          created_at: Date.now(),
          data: data
        };
        return data;
      });
    }
  }, {
    key: 'batchMapped',
    value: function batchMapped(repos, fields) {
      var endpoints = [];
      var reverseMap = {};
      var processedData = {};
      repos.forEach(function (repo) {
        Array.prototype.push.apply(endpoints, repo.batch(fields, true));
        _.assign(reverseMap, repo.__reverseEndpointMap);
        processedData[repo.toString()] = {};
      });
      return this.batch(endpoints).then(function (data) {
        return new Promise(function (resolve, reject) {
          if (Array.isArray(data)) {
            data.forEach(function (response) {
              if (response.status === 200) {
                processedData[reverseMap[response.path].owner][reverseMap[response.path].name] = JSON.parse(response.response);
              } else {
                processedData[reverseMap[response.path].owner][reverseMap[response.path].name] = null;
              }
            });
            resolve(processedData);
          } else {
            reject(new Error('data-not-array'));
          }
        });
      });
    }
  }, {
    key: 'Repo',
    value: function Repo(repo) {
      var _this3 = this;

      if (repo.githubURL) {
        var splitURL = repo.githubURL.split('/');
        if (splitURL.length < 3) {
          repo.owner = splitURL[0];
          repo.name = splitURL[1];
        } else {
          repo.owner = splitURL[3];
          repo.name = splitURL[4];
        }
      }

      if (repo.gitURL) {
        if (repo.gitURL.includes('github.com')) {
          var _splitURL = repo.gitURL.split('/');
          repo.owner = _splitURL[1];
          repo.name = _splitURL[2].split('.')[0];
        }
      }

      repo.toString = function () {
        if (repo.owner && repo.name) {
          return repo.owner + '/' + repo.name;
        } else {
          return JSON.stringify(repo);
        }
      };
      repo.__endpointMap = {};
      repo.__reverseEndpointMap = {};

      repo.getDownloadedStatus = function () {
        _this3.getDownloadedGitRepos().then(function (data) {
          var rs = false;
          data.forEach(function (gitURL) {
            if (gitURL.includes('github.com')) {
              var _splitURL2 = gitURL.split('/');
              var owner = _splitURL2[3];
              var name = _splitURL2[4].split('.')[0];
              if (repo.toString() === owner + '/' + name) {
                rs = true;
              }
            }
          });
          return rs;
        });
      };

      var __Endpoint = function __Endpoint(r, name, url) {
        r[name] = _this3.__URLFunctionFactory(url);
        return r[name];
      };

      var Endpoint = function Endpoint(r, name, endpoint) {
        var fullEndpoint = _this3._version + '/' + repo.owner + '/' + repo.name + '/' + endpoint;
        var url = _this3._host + fullEndpoint;
        r.__endpointMap[name] = fullEndpoint;
        r.__reverseEndpointMap[fullEndpoint] = { name: name, owner: repo.toString() };
        return __Endpoint(r, name, url);
      };

      var Timeseries = function Timeseries(r, jsName, endpoint) {
        var func = Endpoint(r, jsName, 'timeseries/' + endpoint);
        func.relativeTo = function (baselineRepo, params, callback) {
          var url = 'timeseries/' + endpoint + '/relative_to/' + baselineRepo.owner + '/' + baselineRepo.name;
          return Endpoint(url)();
        };
        return func;
      };

      var GitEndpoint = function GitEndpoint(r, jsName, endpoint) {
        var url = _this3.__endpointURL('git/' + endpoint + '/?repo_url_base=' + window.btoa(r.gitURL));
        return __Endpoint(r, jsName, url);
      };

      repo.batch = function (jsNameArray, noExecute) {
        var routes = jsNameArray.map(function (e) {
          return repo.__endpointMap[e];
        });
        if (noExecute) {
          return routes;
        }
        return _this3.batch(routes).then(function (data) {
          return new Promise(function (resolve, reject) {
            if (Array.isArray(data)) {
              var mapped = {};
              data.forEach(function (response) {
                if (response.status === 200) {
                  mapped[repo.__reverseEndpointMap[response.path].name] = JSON.parse(response.response);
                } else {
                  mapped[repo.__reverseEndpointMap[response.path].name] = null;
                }
              });
              resolve(mapped);
            } else {
              reject(new Error('data-not-array'));
            }
          });
        });
      };

      if (repo.owner && repo.name) {
        // DIVERSITY AND INCLUSION

        // GROWTH, MATURITY, AND DECLINE
        Timeseries(repo, 'closedIssues', 'issues/closed');
        Timeseries(repo, 'closedIssueResolutionDuration', 'issues/time_to_close');
        Timeseries(repo, 'codeCommits', 'commits');
        // Timeseries(repo, 'codeReviews', 'code_reviews')
        Timeseries(repo, 'codeReviewIteration', 'code_review_iteration');
        Timeseries(repo, 'contributionAcceptance', 'contribution_acceptance');
        Endpoint(repo, 'contributingGithubOrganizations', 'contributing_github_organizations');
        Timeseries(repo, 'firstResponseToIssueDuration', 'issues/response_time');
        Timeseries(repo, 'forks', 'forks');
        Timeseries(repo, 'linesOfCodeChanged', 'lines_changed');
        Timeseries(repo, 'maintainerResponseToMergeRequestDuration', 'pulls/maintainer_response_time');
        Timeseries(repo, 'newContributingGithubOrganizations', 'new_contributing_github_organizations');
        Timeseries(repo, 'openIssues', 'issues');
        Timeseries(repo, 'pullRequestComments', 'pulls/comments');
        Timeseries(repo, 'pullRequestsOpen', 'pulls');

        // RISK

        // VALUE

        // ACTIVITY
        Timeseries(repo, 'issueComments', 'issue_comments');
        Timeseries(repo, 'pullRequestsMadeClosed', 'pulls/made_closed');
        Timeseries(repo, 'watchers', 'watchers');

        // EXPERIMENTAL

        // Commit Related
        Timeseries(repo, 'commits100', 'commits100');
        Timeseries(repo, 'commitComments', 'commits/comments');
        Endpoint(repo, 'committerLocations', 'committer_locations');
        Timeseries(repo, 'totalCommitters', 'total_committers');

        // Issue Related
        Timeseries(repo, 'issueActivity', 'issues/activity');

        // Community / Contributions
        Endpoint(repo, 'communityAge', 'community_age');
        Timeseries(repo, 'communityEngagement', 'community_engagement');
        Endpoint(repo, 'contributors', 'contributors');
        Endpoint(repo, 'contributions', 'contributions');
        Endpoint(repo, 'projectAge', 'project_age');

        // Dependency Related
        Endpoint(repo, 'dependencies', 'dependencies');
        Endpoint(repo, 'dependencyStats', 'dependency_stats');
        Endpoint(repo, 'dependents', 'dependents');

        // Other
        Endpoint(repo, 'busFactor', 'bus_factor');
        Timeseries(repo, 'downloads', 'downloads');
        Timeseries(repo, 'fakes', 'fakes');
        Endpoint(repo, 'linkingWebsites', 'linking_websites');
        Timeseries(repo, 'majorTags', 'tags/major');
        Timeseries(repo, 'newWatchers', 'new_watchers');
        Timeseries(repo, 'tags', 'tags');
      }

      if (repo.gitURL) {
        // Other
        GitEndpoint(repo, 'linesChangedMinusWhitespace', 'lines_changed');
        GitEndpoint(repo, 'changesByAuthor', 'changes_by_author');
      }

      return repo;
    }
  }]);

  return AugurAPI;
}();

exports.default = AugurAPI;
});

;require.register("AugurStats.js", function(exports, require, module) {
'use strict';

Object.defineProperty(exports, "__esModule", {
  value: true
});

var _createClass = function () { function defineProperties(target, props) { for (var i = 0; i < props.length; i++) { var descriptor = props[i]; descriptor.enumerable = descriptor.enumerable || false; descriptor.configurable = true; if ("value" in descriptor) descriptor.writable = true; Object.defineProperty(target, descriptor.key, descriptor); } } return function (Constructor, protoProps, staticProps) { if (protoProps) defineProperties(Constructor.prototype, protoProps); if (staticProps) defineProperties(Constructor, staticProps); return Constructor; }; }();

function _classCallCheck(instance, Constructor) { if (!(instance instanceof Constructor)) { throw new TypeError("Cannot call a class as a function"); } }

var AugurStats = function () {
  function AugurStats() {
    _classCallCheck(this, AugurStats);
  }

  _createClass(AugurStats, null, [{
    key: 'convertDates',
    value: function convertDates(data, earliest, latest, key) {
      key = key || 'date';
      earliest = earliest || new Date('01-01-2005');
      latest = latest || new Date();
      if (Array.isArray(data[0])) {
        data = data.map(function (datum) {
          return AugurStats.convertDates(datum);
        });
      } else {
        data = data.map(function (d) {
          d.date = new Date(d[key]);
          return d;
        }).filter(function (d) {
          return earliest < d.date && d.date < latest;
        }).sort(function (a, b) {
          return a.date - b.date;
        });
      }
      return data;
    }
  }, {
    key: 'convertKey',
    value: function convertKey(data, key, newName) {
      newName = newName || "value";
      if (Array.isArray(data[0])) {
        data = data.map(function (datum) {
          return AugurStats.convertKey(datum, key);
        });
      } else if (key.length > 1) {
        return data.map(function (d) {
          var obj = {
            date: d.date,
            field: d[key[1]]
          };
          obj[newName] = d[key[0]];
          return obj;
        });
      } else {
        return data.map(function (d) {
          var obj = {
            date: d.date
          };
          obj[newName] = d[key];
          return obj;
        });
      }
      return data;
    }
  }, {
    key: 'convertComparedKey',
    value: function convertComparedKey(data, key) {
      if (Array.isArray(data[0])) {
        data = data.map(function (datum) {
          return AugurStats.convertKey(datum, key);
        });
      } else {
        return data.map(function (d) {
          return {
            date: d.date,
            comparedValue: d[key]
          };
        });
      }
      return data;
    }
  }, {
    key: 'averageArray',
    value: function averageArray(ary) {
      var len = ary.length;
      var sum = ary.reduce(function (a, e) {
        if (isFinite(e)) {
          return a + e;
        } else {
          len--;
          return a;
        }
      }, 0);
      return sum / len || 0;
    }
  }, {
    key: 'aboveAverage',
    value: function aboveAverage(data, key) {
      var flat = data.map(function (e) {
        return e[key];
      });
      var mean = AugurStats.averageArray(flat);
      return data.filter(function (e) {
        return e[key] > mean;
      });
    }
  }, {
    key: 'standardDeviationLines',
    value: function standardDeviationLines(data, key, extension, mean) {
      var flat = data.map(function (e) {
        return e[key];
      });
      mean = mean || AugurStats.averageArray(flat);
      var distances = flat.map(function (e) {
        return (e - mean) * (e - mean);
      });
      return data.map(function (e) {
        var newObj = {};
        if (e.date) {
          newObj.date = new Date(e.date);
          newObj[key + extension] = e[key];
        }
        newObj['upper' + extension] = e[key] + Math.sqrt(AugurStats.averageArray(distances));
        newObj['lower' + extension] = e[key] - Math.sqrt(AugurStats.averageArray(distances));
        return newObj;
      });
    }
  }, {
    key: 'standardDeviation',
    value: function standardDeviation(data, key, mean) {
      var flat = data.map(function (e) {
        return e[key];
      });
      mean = mean || AugurStats.averageArray(flat);
      var distances = flat.map(function (e) {
        return (e - mean) * (e - mean);
      });
      return Math.sqrt(AugurStats.averageArray(distances));
    }
  }, {
    key: 'describe',
    value: function describe(ary, key) {
      var flat = AugurStats.flatten(ary, key);
      var mean = AugurStats.averageArray(flat);
      var stddev = AugurStats.standardDeviation(ary, key, mean);
      var variance = stddev * stddev;
      return {
        'mean': mean,
        'stddev': stddev,
        'variance': variance
      };
    }
  }, {
    key: 'flatten',
    value: function flatten(array, key) {
      return array.map(function (e) {
        return e[key];
      });
    }
  }, {
    key: 'rollingAverage',
    value: function rollingAverage(data, key, windowSizeInDays) {
      //key = key || 'value'
      var period = windowSizeInDays / 2;
      data = data.filter(function (datum) {
        return isFinite(datum[key]);
      });
      return AugurStats.dateAggregate(data, period, period, period / 2, function (filteredData, date) {
        var flat = AugurStats.flatten(filteredData, key);
        var datum = { date: date };
        datum[key + "Rolling"] = Math.round(AugurStats.averageArray(flat) * 100) / 100;
        return datum;
      });
    }
  }, {
    key: 'dateAggregate',
    value: function dateAggregate(data, daysBefore, daysAfter, interval, func) {
      daysBefore = daysBefore || 30;
      interval = interval || (daysAfter + daysBefore) / 4;
      var rolling = [];
      var averageWindow = [];
      var i = 0;

      var earliest = new Date();
      var latest = new Date();

      for (var date = new Date(data[0].date); date <= data[data.length - 1].date; date.setDate(date.getDate() + interval)) {
        earliest = new Date(date).setDate(date.getDate() - daysBefore);
        latest = new Date(date).setDate(date.getDate() + daysAfter);
        averageWindow = data.filter(function (d) {
          return earliest <= d.date && d.date <= latest;
        });
        rolling.push(func(averageWindow, new Date(date), i));
        i++;
      }
      return rolling;
    }
  }, {
    key: 'convertToPercentages',
    value: function convertToPercentages(data, key, baseline) {
      if (!data) {
        return [];
      }
      baseline = baseline || AugurStats.averageArray(data.map(function (e) {
        return e[key];
      }));
      data = data.map(function (datum) {
        datum['value'] = datum[key] / baseline;
        return datum;
      });
      return data;
    }
  }, {
    key: 'makeRelative',
    value: function makeRelative(baseData, compareData, key, config) {
      config.byDate = config.byDate === true;
      config.earliest = config.earliest || new Date('01-01-2005');
      config.latest = config.latest || new Date();
      config.period = config.period || 180;
      key = key || Object.keys(baseData[0])[1];

      var iter = {
        base: 0,
        compare: 0
      };
      var data = {};

      data['base'] = AugurStats.rollingAverage(AugurStats.convertDates(AugurStats.convertKey(baseData, key), config.earliest, config.latest), undefined, config.period);

      data['compare'] = AugurStats.rollingAverage(AugurStats.convertDates(AugurStats.convertKey(compareData, key), config.earliest, config.latest), undefined, config.period);

      var result = [];

      while (iter['base'] < data['base'].length && iter['compare'] < data['compare'].length) {
        var toPush = {
          value: data['compare'][iter.compare].value / data['base'][iter.base].value
        };
        if (config.byDate) {
          toPush.date = data['base'][iter.base].date;
        } else {
          toPush.x = iter.base;
        }
        result.push(toPush);
        iter['base']++;
        iter['compare']++;
      }

      console.log('relative', result);
      return result;
    }
  }, {
    key: 'zscores',
    value: function zscores(data, key) {
      // key = key || 'value'
      var stats = AugurStats.describe(data, key);
      return data.map(function (e) {
        var newObj = {};
        if (e.date) {
          newObj.date = new Date(e.date);
        }
        var zscore = (e[key] - stats['mean']) / stats['stddev'];
        newObj[key] = zscore;
        return newObj;
      });
    }
  }, {
    key: 'combine',
    value: function combine() {
      return Array.from(arguments);
    }
  }]);

  return AugurStats;
}();

exports.default = AugurStats;
});

;require.register("components/AllMetricsStatusCard.vue", function(exports, require, module) {
;(function(){
'use strict';

Object.defineProperty(exports, "__esModule", {
  value: true
});
exports.default = {

  name: 'AllMetricsStatusCard',

  data: function data() {
    return {
      metricsStatus: [],
      metadata: {
        metricStatusMetadata: [],
        groups: [],
        sources: [],
        metric_types: []
      },
      filters: {
        selected_group: 'all',
        selected_source: 'all',
        selected_metric_type: 'all',
        selected_backend_status: 'all',
        selected_frontend_status: 'all',
        seletec_is_defined: 'all'
      }
    };
  },

  methods: {
    getMetricsStatus: function getMetricsStatus() {
      var _this = this;

      var query_string = "group=" + this.selected_group + "&data_source=" + this.selected_source + "&metric_type=" + this.selected_metric_type + "&backend_status=" + this.selected_backend_status + "&frontend_status=" + this.selected_frontend_status + "&is_defined=" + this.selected_is_defined;

      window.AugurAPI.getMetricsStatus(query_string).then(function (data) {
        _this.metricsStatus = data;
      });
    },
    getMetricsStatusMetadata: function getMetricsStatusMetadata() {
      var _this2 = this;

      window.AugurAPI.getMetricsStatusMetadata().then(function (data) {
        _this2.metadata['metricStatusMetadata'] = data;

        _this2.metadata['groups'] = Object.keys(data.groups[0]);

        _this2.metadata['data_sources'] = data.sources;

        _this2.metadata['metric_types'] = data.metric_types;
      });
    },
    getImplementationStatusColor: function getImplementationStatusColor(metric, location) {
      if (metric[location] == "unimplemented") {
        return "#c00";
      } else if (metric[location] == "implemented") {
        return "#0c0";
      }
    },
    getBackendStatusColor: function getBackendStatusColor(metric) {
      if (metric["backend_status"] == "unimplemented") {
        return "#c00";
      } else if (metric["backend_status"] == "implemented") {
        return "#0c0";
      }
    },
    getFrontendStatusColor: function getFrontendStatusColor(metric) {
      if (metric["frontend_status"] == "unimplemented") {
        return "#c00";
      } else if (metric["frontend_status"] == "implemented") {
        return "#0c0";
      }
    }
  },
  mounted: function mounted() {
    this.selected_group = 'all';
    this.selected_source = 'all';
    this.selected_metric_type = 'all';
    this.selected_backend_status = 'all';
    this.selected_frontend_status = 'all';
    this.selected_is_defined = 'all';
    this.getMetricsStatus();
    this.getMetricsStatusMetadata();
  }
};
})()
if (module.exports.__esModule) module.exports = module.exports.default
var __vue__options__ = (typeof module.exports === "function"? module.exports.options: module.exports)
if (__vue__options__.functional) {console.error("[vueify] functional components are not supported and should be defined in plain js files using render functions.")}
__vue__options__.render = function render () {var _vm=this;var _h=_vm.$createElement;var _c=_vm._self._c||_h;return _c('div',{staticClass:"is-table-container"},[_c('h3',[_vm._v("CHAOSS Metrics Implementation Status")]),_vm._v(" "),_c('div',{staticClass:"row gutters"},[_c('div',{staticClass:"col col-4"},[_c('label',[_vm._v("Group:\n      "),_c('select',{directives:[{name:"model",rawName:"v-model",value:(_vm.selected_group),expression:"selected_group"}],attrs:{"id":"metric_group"},on:{"change":[function($event){var $$selectedVal = Array.prototype.filter.call($event.target.options,function(o){return o.selected}).map(function(o){var val = "_value" in o ? o._value : o.value;return val}); _vm.selected_group=$event.target.multiple ? $$selectedVal : $$selectedVal[0]},function($event){_vm.getMetricsStatus()}]}},_vm._l((_vm.metadata['groups']),function(group){return _c('option',{domProps:{"value":group}},[_vm._v("\n        "+_vm._s(group)+"\n       ")])}))])]),_vm._v(" "),_c('div',{staticClass:"col col-4"},[_c('label',[_vm._v("Source:\n      "),_c('select',{directives:[{name:"model",rawName:"v-model",value:(_vm.selected_source),expression:"selected_source"}],attrs:{"id":"metric_source"},on:{"change":[function($event){var $$selectedVal = Array.prototype.filter.call($event.target.options,function(o){return o.selected}).map(function(o){var val = "_value" in o ? o._value : o.value;return val}); _vm.selected_source=$event.target.multiple ? $$selectedVal : $$selectedVal[0]},function($event){_vm.getMetricsStatus()}]}},_vm._l((_vm.metadata['data_sources']),function(source){return _c('option',{domProps:{"value":source}},[_vm._v("\n        "+_vm._s(source)+"\n       ")])}))])]),_vm._v(" "),_c('div',{staticClass:"col col-4"},[_c('label',[_vm._v("Metric Type:\n      "),_c('select',{directives:[{name:"model",rawName:"v-model",value:(_vm.selected_metric_type),expression:"selected_metric_type"}],attrs:{"id":"metric_type"},on:{"change":[function($event){var $$selectedVal = Array.prototype.filter.call($event.target.options,function(o){return o.selected}).map(function(o){var val = "_value" in o ? o._value : o.value;return val}); _vm.selected_metric_type=$event.target.multiple ? $$selectedVal : $$selectedVal[0]},function($event){_vm.getMetricsStatus()}]}},_vm._l((_vm.metadata['metric_types']),function(metric_type){return _c('option',{domProps:{"value":metric_type}},[_vm._v("\n        "+_vm._s(metric_type)+"\n       ")])}))])]),_vm._v(" "),_vm._m(0),_vm._v(" "),_c('div',{staticClass:"col col-4"},[_c('label',[_vm._v("Backend Status:\n      "),_c('select',{directives:[{name:"model",rawName:"v-model",value:(_vm.selected_backend_status),expression:"selected_backend_status"}],attrs:{"id":"metric_backend_status"},on:{"change":[function($event){var $$selectedVal = Array.prototype.filter.call($event.target.options,function(o){return o.selected}).map(function(o){var val = "_value" in o ? o._value : o.value;return val}); _vm.selected_backend_status=$event.target.multiple ? $$selectedVal : $$selectedVal[0]},function($event){_vm.getMetricsStatus()}]}},[_c('option',{attrs:{"value":"all"}},[_vm._v("all")]),_vm._v(" "),_c('option',{attrs:{"value":"unimplemented"}},[_vm._v("unimplemented")]),_vm._v(" "),_c('option',{attrs:{"value":"implemented"}},[_vm._v("implemented")])])])]),_vm._v(" "),_c('div',{staticClass:"col col-4"},[_c('label',[_vm._v("Frontend Status:\n      "),_c('select',{directives:[{name:"model",rawName:"v-model",value:(_vm.selected_frontend_status),expression:"selected_frontend_status"}],attrs:{"id":"metric_frontend_status"},on:{"change":[function($event){var $$selectedVal = Array.prototype.filter.call($event.target.options,function(o){return o.selected}).map(function(o){var val = "_value" in o ? o._value : o.value;return val}); _vm.selected_frontend_status=$event.target.multiple ? $$selectedVal : $$selectedVal[0]},function($event){_vm.getMetricsStatus()}]}},[_c('option',{attrs:{"value":"all"}},[_vm._v("all")]),_vm._v(" "),_c('option',{attrs:{"value":"unimplemented"}},[_vm._v("unimplemented")]),_vm._v(" "),_c('option',{attrs:{"value":"implemented"}},[_vm._v("implemented")])])])]),_vm._v(" "),_c('div',{staticClass:"col col-4"},[_c('label',[_vm._v("Defined:\n      "),_c('select',{directives:[{name:"model",rawName:"v-model",value:(_vm.selected_is_defined),expression:"selected_is_defined"}],attrs:{"id":"metric_is_defined"},on:{"change":[function($event){var $$selectedVal = Array.prototype.filter.call($event.target.options,function(o){return o.selected}).map(function(o){var val = "_value" in o ? o._value : o.value;return val}); _vm.selected_is_defined=$event.target.multiple ? $$selectedVal : $$selectedVal[0]},function($event){_vm.getMetricsStatus()}]}},[_c('option',{attrs:{"value":"all"}},[_vm._v("all")]),_vm._v(" "),_c('option',{attrs:{"value":"true"}},[_vm._v("true")]),_vm._v(" "),_c('option',{attrs:{"value":"false"}},[_vm._v("false")])])])])]),_vm._v(" "),_c('p'),_vm._v(" "),_c('table',{staticClass:"is-responsive"},[_vm._m(1),_vm._v(" "),_c('tbody',{staticStyle:{"display":"block","height":"400px","overflow-y":"scroll","text-align":"center","background":"#eaeaea"}},_vm._l((_vm.metricsStatus),function(metric){return _c('tr',[_c('div',{staticStyle:{"overflow":"hidden"}},[_c('td',{staticStyle:{"width":"119px !important"},style:({ color: _vm.getBackendStatusColor(metric) })},[_vm._v(_vm._s(metric.backend_status))]),_vm._v(" "),_c('td',{staticStyle:{"width":"135px !important"},style:({ color: _vm.getFrontendStatusColor(metric) })},[_vm._v(_vm._s(metric.frontend_status))]),_vm._v(" "),(metric.url != '/')?[_c('td',{staticStyle:{"width":"170px !important"}},[_c('a',{attrs:{"href":metric.documentation_url}},[_vm._v(_vm._s(metric.display_name))])])]:[_c('td',{staticStyle:{"width":"170px !important"}},[_vm._v(_vm._s(metric.display_name))])],_vm._v(" "),_c('td',{staticStyle:{"width":"121px !important"}},[_vm._v(_vm._s(metric.group))]),_vm._v(" "),_c('td',{staticStyle:{"width":"569px !important"}},[_vm._v(_vm._s(metric.endpoint))]),_vm._v(" "),_c('td',{staticStyle:{"width":"120px !important"}},[_vm._v(_vm._s(metric.source))]),_vm._v(" "),_c('td',{staticStyle:{"width":"85px !important"}},[_vm._v(_vm._s(metric.metric_type))])],2)])}))])])}
__vue__options__.staticRenderFns = [function render () {var _vm=this;var _h=_vm.$createElement;var _c=_vm._self._c||_h;return _c('div',{staticClass:"col col-12"},[_c('br')])},function render () {var _vm=this;var _h=_vm.$createElement;var _c=_vm._self._c||_h;return _c('thead',{staticStyle:{"display":"block"}},[_c('tr',{staticStyle:{"font-weight":"600","text-align":"center"}},[_c('td',{staticStyle:{"width":"119px !important"}},[_vm._v("Backend Status")]),_vm._v(" "),_c('td',{staticStyle:{"width":"135px !important"}},[_vm._v("Frontend Status")]),_vm._v(" "),_c('td',{staticStyle:{"width":"170px !important"}},[_vm._v("Name")]),_vm._v(" "),_c('td',{staticStyle:{"width":"121px !important"}},[_vm._v("Group")]),_vm._v(" "),_c('td',{staticStyle:{"width":"569px !important"}},[_vm._v("Endpoint")]),_vm._v(" "),_c('td',{staticStyle:{"width":"120px !important"}},[_vm._v("Source")]),_vm._v(" "),_c('td',{staticStyle:{"width":"85px !important"}},[_vm._v("Metric Type")])])])}]
__vue__options__._scopeId = "data-v-17a4f8de"
if (module.hot) {(function () {  var hotAPI = require("vue-hot-reload-api")
  hotAPI.install(require("vue"), true)
  if (!hotAPI.compatible) return
  module.hot.accept()
  if (!module.hot.data) {
    hotAPI.createRecord("data-v-17a4f8de", __vue__options__)
  } else {
    hotAPI.reload("data-v-17a4f8de", __vue__options__)
  }
})()}
});

;require.register("components/AugurApp.vue", function(exports, require, module) {
;(function(){
'use strict';

var _AugurHeader = require('./AugurHeader.vue');

var _AugurHeader2 = _interopRequireDefault(_AugurHeader);

var _AugurCards = require('./AugurCards.vue');

var _AugurCards2 = _interopRequireDefault(_AugurCards);

function _interopRequireDefault(obj) { return obj && obj.__esModule ? obj : { default: obj }; }

module.exports = {
  components: {
    'augur-header': _AugurHeader2.default,
    'augur-cards': _AugurCards2.default
  }
};
})()
if (module.exports.__esModule) module.exports = module.exports.default
var __vue__options__ = (typeof module.exports === "function"? module.exports.options: module.exports)
if (__vue__options__.functional) {console.error("[vueify] functional components are not supported and should be defined in plain js files using render functions.")}
__vue__options__.render = function render () {var _vm=this;var _h=_vm.$createElement;var _c=_vm._self._c||_h;return _c('div',[_c('augur-header'),_vm._v(" "),_c('div',{staticClass:"content"},[_c('augur-cards')],1)],1)}
__vue__options__.staticRenderFns = []
if (module.hot) {(function () {  var hotAPI = require("vue-hot-reload-api")
  hotAPI.install(require("vue"), true)
  if (!hotAPI.compatible) return
  module.hot.accept()
  if (!module.hot.data) {
    hotAPI.createRecord("data-v-4cb2e45e", __vue__options__)
  } else {
    hotAPI.reload("data-v-4cb2e45e", __vue__options__)
  }
})()}
});

;require.register("components/AugurCards.vue", function(exports, require, module) {
;(function(){
'use strict';

var _MainControls = require('./MainControls');

var _MainControls2 = _interopRequireDefault(_MainControls);

var _AllMetricsStatusCard = require('./AllMetricsStatusCard');

var _AllMetricsStatusCard2 = _interopRequireDefault(_AllMetricsStatusCard);

var _BaseRepoActivityCard = require('./BaseRepoActivityCard');

var _BaseRepoActivityCard2 = _interopRequireDefault(_BaseRepoActivityCard);

var _BaseRepoEcosystemCard = require('./BaseRepoEcosystemCard');

var _BaseRepoEcosystemCard2 = _interopRequireDefault(_BaseRepoEcosystemCard);

var _ComparedRepoActivityCard = require('./ComparedRepoActivityCard');

var _ComparedRepoActivityCard2 = _interopRequireDefault(_ComparedRepoActivityCard);

var _GrowthMaturityDeclineCard = require('./GrowthMaturityDeclineCard');

var _GrowthMaturityDeclineCard2 = _interopRequireDefault(_GrowthMaturityDeclineCard);

var _ComparedRepoGrowthMaturityDeclineCard = require('./ComparedRepoGrowthMaturityDeclineCard');

var _ComparedRepoGrowthMaturityDeclineCard2 = _interopRequireDefault(_ComparedRepoGrowthMaturityDeclineCard);

var _RiskCard = require('./RiskCard');

var _RiskCard2 = _interopRequireDefault(_RiskCard);

var _ValueCard = require('./ValueCard');

var _ValueCard2 = _interopRequireDefault(_ValueCard);

var _DiversityInclusionCard = require('./DiversityInclusionCard');

var _DiversityInclusionCard2 = _interopRequireDefault(_DiversityInclusionCard);

var _GitCard = require('./GitCard');

var _GitCard2 = _interopRequireDefault(_GitCard);

var _ExperimentalCard = require('./ExperimentalCard');

var _ExperimentalCard2 = _interopRequireDefault(_ExperimentalCard);

var _ComparedRepoExperimentalCard = require('./ComparedRepoExperimentalCard');

var _ComparedRepoExperimentalCard2 = _interopRequireDefault(_ComparedRepoExperimentalCard);

var _DownloadedReposCard = require('./DownloadedReposCard');

var _DownloadedReposCard2 = _interopRequireDefault(_DownloadedReposCard);

var _LoginForm = require('./LoginForm');

var _LoginForm2 = _interopRequireDefault(_LoginForm);

function _interopRequireDefault(obj) { return obj && obj.__esModule ? obj : { default: obj }; }

module.exports = {
  components: {
    MainControls: _MainControls2.default,
    AllMetricsStatusCard: _AllMetricsStatusCard2.default,
    BaseRepoActivityCard: _BaseRepoActivityCard2.default,
    BaseRepoEcosystemCard: _BaseRepoEcosystemCard2.default,
    ComparedRepoActivityCard: _ComparedRepoActivityCard2.default,
    GrowthMaturityDeclineCard: _GrowthMaturityDeclineCard2.default,
    ComparedRepoGrowthMaturityDeclineCard: _ComparedRepoGrowthMaturityDeclineCard2.default,
    RiskCard: _RiskCard2.default,
    ValueCard: _ValueCard2.default,
    DiversityInclusionCard: _DiversityInclusionCard2.default,
    GitCard: _GitCard2.default,
    ExperimentalCard: _ExperimentalCard2.default,
    ComparedRepoExperimentalCard: _ComparedRepoExperimentalCard2.default,
    DownloadedReposCard: _DownloadedReposCard2.default,
    LoginForm: _LoginForm2.default
  },
  data: function data() {
    return {
      downloadedRepos: [],
      isCollapsed: false
    };
  },

  computed: {
    hasState: function hasState() {
      return this.$store.state.hasState;
    },
    baseRepo: function baseRepo() {
      return this.$store.state.baseRepo;
    },
    gitRepo: function gitRepo() {
      return this.$store.state.gitRepo;
    },
    comparedRepos: function comparedRepos() {
      return this.$store.state.comparedRepos;
    },
    currentTab: function currentTab() {
      return this.$store.state.tab;
    }
  },
  methods: {
    collapseText: function collapseText() {
      this.isCollapsed = !this.isCollapsed;
      if (!this.isCollapsed) {
        $(this.$el).find('.section').addClass('collapsed');
      } else $(this.$el).find('.section').removeClass('collapsed');
    },
    onRepo: function onRepo(e) {
      this.$store.commit('setRepo', {
        githubURL: e.target.value
      });
    },
    changeTab: function changeTab(e) {
      this.$store.commit('setTab', {
        tab: e.target.dataset['value']
      });
      e.preventDefault();
    },
    btoa: function btoa(s) {
      return window.btoa(s);
    }
  }
};
})()
if (module.exports.__esModule) module.exports = module.exports.default
var __vue__options__ = (typeof module.exports === "function"? module.exports.options: module.exports)
if (__vue__options__.functional) {console.error("[vueify] functional components are not supported and should be defined in plain js files using render functions.")}
__vue__options__.render = function render () {var _vm=this;var _h=_vm.$createElement;var _c=_vm._self._c||_h;return _c('div',[_c('div',{class:{ hidden: _vm.hasState }},[_c('section',{staticClass:"unmaterialized"},[_c('div',{attrs:{"id":"collapse"}},[(_vm.isCollapsed)?_c('h3',{on:{"click":_vm.collapseText}},[_vm._v("Downloaded Git Repos by Project  "),_c('span',{staticStyle:{"font-size":"16px"}},[_vm._v("▼")])]):_c('h3',{on:{"click":_vm.collapseText}},[_vm._v("Downloaded Git Repos by Project  "),_c('span',{staticStyle:{"font-size":"16px"}},[_vm._v("▶")])])]),_vm._v(" "),_c('downloaded-repos-card')],1),_vm._v(" "),_c('section',{staticClass:"unmaterialized"},[_c('all-metrics-status-card')],1)]),_vm._v(" "),_c('div',{class:{ hidden: !_vm.hasState }},[_c('nav',{staticClass:"tabs"},[_c('ul',[_c('li',{class:{ active: (_vm.currentTab == 'gmd'), hidden: !_vm.baseRepo }},[_c('a',{attrs:{"href":"#","data-value":"gmd"},on:{"click":_vm.changeTab}},[_vm._v("Growth, Maturity, and Decline")])]),_vm._v(" "),_c('li',{class:{ active: (_vm.currentTab == 'diversityInclusion'), hidden: !_vm.baseRepo }},[_c('a',{attrs:{"href":"#","data-value":"diversityInclusion"},on:{"click":_vm.changeTab}},[_vm._v("Diversity and Inclusion")])]),_vm._v(" "),_c('li',{class:{ active: (_vm.currentTab == 'risk'), hidden: !_vm.baseRepo }},[_c('a',{attrs:{"href":"#","data-value":"risk"},on:{"click":_vm.changeTab}},[_vm._v("Risk")])]),_vm._v(" "),_c('li',{class:{ active: (_vm.currentTab == 'value'), hidden: !_vm.baseRepo }},[_c('a',{attrs:{"href":"#","data-value":"value"},on:{"click":_vm.changeTab}},[_vm._v("Value")])]),_vm._v(" "),_c('li',{class:{ active: (_vm.currentTab == 'activity'), hidden: !_vm.baseRepo }},[_c('a',{attrs:{"href":"#","data-value":"activity"},on:{"click":_vm.changeTab}},[_vm._v("Activity")])]),_vm._v(" "),_c('li',{class:{ active: (_vm.currentTab == 'experimental'), hidden: !_vm.baseRepo }},[_c('a',{attrs:{"href":"#","data-value":"experimental"},on:{"click":_vm.changeTab}},[_vm._v("Experimental")])]),_vm._v(" "),_c('li',{class:{ active: (_vm.currentTab == 'git'), hidden: !_vm.gitRepo }},[_c('a',{attrs:{"href":"#","data-value":"git"},on:{"click":_vm.changeTab}},[_vm._v("Git")])])])]),_vm._v(" "),_c('div',{ref:"cards"},[_c('main-controls'),_vm._v(" "),((_vm.baseRepo && (_vm.currentTab == 'gmd')))?_c('div',[_c('growth-maturity-decline-card')],1):_vm._e(),_vm._v(" "),((_vm.baseRepo && (_vm.currentTab == 'diversityInclusion')))?_c('div',[_c('diversity-inclusion-card')],1):_vm._e(),_vm._v(" "),((_vm.baseRepo && (_vm.currentTab == 'risk')))?_c('div',[_c('risk-card')],1):_vm._e(),_vm._v(" "),((_vm.baseRepo && (_vm.currentTab == 'value')))?_c('div',[_c('value-card')],1):_vm._e(),_vm._v(" "),((_vm.baseRepo && (_vm.currentTab == 'activity')))?_c('div',{attrs:{"id":"activity"}},[_c('base-repo-activity-card'),_vm._v(" "),_c('base-repo-ecosystem-card'),_vm._v(" "),_vm._l((_vm.comparedRepos),function(repo){return _c('div',{class:{ hidden: !_vm.comparedRepos.length },attrs:{"id":"comparisonCards"}},[_c('compared-repo-activity-card',{attrs:{"comparedTo":repo}})],1)})],2):_vm._e(),_vm._v(" "),((_vm.baseRepo && (_vm.currentTab == 'experimental')))?_c('div',[_c('experimental-card'),_vm._v(" "),_vm._l((_vm.comparedRepos),function(repo){return _c('div',{class:{ hidden: !_vm.comparedRepos.length },attrs:{"id":"comparisonCards"}},[_c('compared-repo-experimental-card',{attrs:{"comparedTo":repo}})],1)})],2):_vm._e(),_vm._v(" "),((_vm.gitRepo && (_vm.currentTab == 'git')))?_c('div',[_c('git-card')],1):_vm._e()],1)])])}
__vue__options__.staticRenderFns = []
if (module.hot) {(function () {  var hotAPI = require("vue-hot-reload-api")
  hotAPI.install(require("vue"), true)
  if (!hotAPI.compatible) return
  module.hot.accept()
  if (!module.hot.data) {
    hotAPI.createRecord("data-v-78eb2940", __vue__options__)
  } else {
    hotAPI.reload("data-v-78eb2940", __vue__options__)
  }
})()}
});

;require.register("components/AugurHeader.vue", function(exports, require, module) {
;(function(){
'use strict';

module.exports = {
  methods: {
    onRepo: function onRepo(e) {
      this.$store.commit('setRepo', {
        githubURL: e.target.value
      });
    }
  }
};
})()
if (module.exports.__esModule) module.exports = module.exports.default
var __vue__options__ = (typeof module.exports === "function"? module.exports.options: module.exports)
if (__vue__options__.functional) {console.error("[vueify] functional components are not supported and should be defined in plain js files using render functions.")}
__vue__options__.render = function render () {var _vm=this;var _h=_vm.$createElement;var _c=_vm._self._c||_h;return _c('header',{staticClass:"hide-print"},[_c('div',{staticClass:"content"},[_c('div',{staticClass:"row auto"},[_vm._m(0),_vm._v(" "),_c('div',{staticClass:"col col-5"},[_c('div',{staticClass:"form-item"},[_c('input',{staticClass:"search reposearch",attrs:{"type":"text","name":"headersearch","placeholder":"GitHub URL"},on:{"change":_vm.onRepo}})])]),_vm._v(" "),_vm._m(1)])])])}
__vue__options__.staticRenderFns = [function render () {var _vm=this;var _h=_vm.$createElement;var _c=_vm._self._c||_h;return _c('div',{staticClass:"col col-3"},[_c('a',{attrs:{"href":"/"}},[_c('img',{attrs:{"src":"static/logo.png","id":"logo","alt":"CHAOSS: Community Health Analytics for Open Source Software"}})])])},function render () {var _vm=this;var _h=_vm.$createElement;var _c=_vm._self._c||_h;return _c('nav',{staticClass:"col col-4 header-nav"},[_c('a',{staticClass:"header-nav-item",attrs:{"href":"https://github.com/chaoss/augur"}},[_vm._v("GitHub")]),_vm._v(" "),_c('a',{staticClass:"header-nav-item",attrs:{"href":"static/docs"}},[_vm._v("Python Docs")]),_vm._v(" "),_c('a',{staticClass:"header-nav-item",attrs:{"href":"static/api_docs"}},[_vm._v("API Docs")])])}]
if (module.hot) {(function () {  var hotAPI = require("vue-hot-reload-api")
  hotAPI.install(require("vue"), true)
  if (!hotAPI.compatible) return
  module.hot.accept()
  if (!module.hot.data) {
    hotAPI.createRecord("data-v-6becaf40", __vue__options__)
  } else {
    hotAPI.reload("data-v-6becaf40", __vue__options__)
  }
})()}
});

;require.register("components/BaseRepoActivityCard.vue", function(exports, require, module) {
;(function(){
'use strict';

var _LineChart = require('./charts/LineChart');

var _LineChart2 = _interopRequireDefault(_LineChart);

var _BubbleChart = require('./charts/BubbleChart');

var _BubbleChart2 = _interopRequireDefault(_BubbleChart);

var _StackedBarChart = require('./charts/StackedBarChart');

var _StackedBarChart2 = _interopRequireDefault(_StackedBarChart);

function _interopRequireDefault(obj) { return obj && obj.__esModule ? obj : { default: obj }; }

module.exports = {
  components: {
    LineChart: _LineChart2.default,
    BubbleChart: _BubbleChart2.default,
    StackedBarChart: _StackedBarChart2.default
  }
};
})()
if (module.exports.__esModule) module.exports = module.exports.default
var __vue__options__ = (typeof module.exports === "function"? module.exports.options: module.exports)
if (__vue__options__.functional) {console.error("[vueify] functional components are not supported and should be defined in plain js files using render functions.")}
__vue__options__.render = function render () {var _vm=this;var _h=_vm.$createElement;var _c=_vm._self._c||_h;return _c('section',[_c('h1',[_vm._v("Activity")]),_vm._v(" "),_c('h2',[_vm._v(_vm._s(_vm.$store.state.baseRepo))]),_vm._v(" "),_c('div',{staticClass:"row"},[_c('div',{staticClass:"col col-6"},[_c('line-chart',{attrs:{"source":"issueComments","title":"Issue Comments / Week ","cite-url":"https://github.com/OSSHealth/wg-gmd/tree/master/activity-metrics/issue-comments.md","cite-text":"Issue Comments"}})],1),_vm._v(" "),_c('div',{staticClass:"col col-6"},[_c('line-chart',{attrs:{"source":"pullRequestsMadeClosed","title":"Pull Requests Made/ Closed per Week ","cite-url":"https://github.com/OSSHealth/wg-gmd/tree/master/activity-metrics/pull-requests-made-closed.md","cite-text":"Pull Requests Made/Closed"}})],1),_vm._v(" "),_c('div',{staticClass:"col col-6"},[_c('line-chart',{attrs:{"source":"watchers","title":"Watchers / Week ","cite-url":"https://github.com/OSSHealth/wg-gmd/tree/master/activity-metrics/watchers.md","cite-text":"Watchers"}})],1)]),_vm._v(" "),_vm._m(0)])}
__vue__options__.staticRenderFns = [function render () {var _vm=this;var _h=_vm.$createElement;var _c=_vm._self._c||_h;return _c('small',[_vm._v("Data provided by "),_c('a',{attrs:{"href":"http://ghtorrent.org/msr14.html"}},[_vm._v("GHTorrent")]),_vm._v(" "),_c('span',{staticClass:"ghtorrent-version"}),_vm._v(" and the "),_c('a',{attrs:{"href":"https://developer.github.com/"}},[_vm._v("GitHub API")])])}]
if (module.hot) {(function () {  var hotAPI = require("vue-hot-reload-api")
  hotAPI.install(require("vue"), true)
  if (!hotAPI.compatible) return
  module.hot.accept()
  if (!module.hot.data) {
    hotAPI.createRecord("data-v-7655e5a2", __vue__options__)
  } else {
    hotAPI.reload("data-v-7655e5a2", __vue__options__)
  }
})()}
});

;require.register("components/BaseRepoEcosystemCard.vue", function(exports, require, module) {
;(function(){
'use strict';

var _LineChart = require('./charts/LineChart');

var _LineChart2 = _interopRequireDefault(_LineChart);

var _DependencyOverview = require('./charts/DependencyOverview');

var _DependencyOverview2 = _interopRequireDefault(_DependencyOverview);

var _BusFactor = require('./charts/BusFactor');

var _BusFactor2 = _interopRequireDefault(_BusFactor);

function _interopRequireDefault(obj) { return obj && obj.__esModule ? obj : { default: obj }; }

module.exports = {
  components: {
    LineChart: _LineChart2.default,
    DependencyOverview: _DependencyOverview2.default,
    BusFactor: _BusFactor2.default
  }
};
})()
if (module.exports.__esModule) module.exports = module.exports.default
var __vue__options__ = (typeof module.exports === "function"? module.exports.options: module.exports)
if (__vue__options__.functional) {console.error("[vueify] functional components are not supported and should be defined in plain js files using render functions.")}
__vue__options__.render = function render () {var _vm=this;var _h=_vm.$createElement;var _c=_vm._self._c||_h;return _c('section',[_c('h1',[_vm._v("Ecosystem")]),_vm._v(" "),_c('h2',[_vm._v(_vm._s(_vm.$store.state.baseRepo))]),_vm._v(" "),_c('div',{staticClass:"row"},[_c('div',{staticClass:"col col-6"},[_c('line-chart',{attrs:{"source":"downloads","title":"Downloads / Day","cite-url":"https://github.com/chaoss/metrics/blob/master/activity-metrics/community-activity.md","cite-text":"Community Activty"}})],1),_vm._v(" "),_c('div',{staticClass:"col col-6"},[_c('line-chart',{attrs:{"source":"stars","title":"Stars / Week","cite-url":"https://github.com/chaoss/metrics/blob/master/activity-metrics/community-activity.md","cite-text":"Community Activty"}})],1)]),_vm._v(" "),_c('div',{staticClass:"col col-6"},[_c('bus-factor',{attrs:{"source":"busFactor","title":"Bus Factor","cite-url":"https://github.com/chaoss/metrics/blob/master/activity-metrics-list.md","cite-text":"Pony Factor"}})],1),_vm._v(" "),_c('div',{staticClass:"row"},[_c('div',{staticClass:"col col-12"},[_c('dependency-overview')],1)])])}
__vue__options__.staticRenderFns = []
if (module.hot) {(function () {  var hotAPI = require("vue-hot-reload-api")
  hotAPI.install(require("vue"), true)
  if (!hotAPI.compatible) return
  module.hot.accept()
  if (!module.hot.data) {
    hotAPI.createRecord("data-v-2a4aa320", __vue__options__)
  } else {
    hotAPI.reload("data-v-2a4aa320", __vue__options__)
  }
})()}
});

;require.register("components/ComparedRepoActivityCard.vue", function(exports, require, module) {
;(function(){
'use strict';

var _LineChart = require('./charts/LineChart');

var _LineChart2 = _interopRequireDefault(_LineChart);

var _BubbleChart = require('./charts/BubbleChart');

var _BubbleChart2 = _interopRequireDefault(_BubbleChart);

function _interopRequireDefault(obj) { return obj && obj.__esModule ? obj : { default: obj }; }

module.exports = {
  props: ['comparedTo'],
  components: {
    LineChart: _LineChart2.default,
    BubbleChart: _BubbleChart2.default
  },
  computed: {
    repo: function repo() {
      return this.$store.state.repo;
    }
  }
};
})()
if (module.exports.__esModule) module.exports = module.exports.default
var __vue__options__ = (typeof module.exports === "function"? module.exports.options: module.exports)
if (__vue__options__.functional) {console.error("[vueify] functional components are not supported and should be defined in plain js files using render functions.")}
__vue__options__.render = function render () {var _vm=this;var _h=_vm.$createElement;var _c=_vm._self._c||_h;return _c('section',[_c('div',{class:{ hidden: !this.repo },attrs:{"id":"base-template"}}),_vm._v(" "),_c('h1',[_vm._v("Activity Comparison")]),_vm._v(" "),_c('h2',[_vm._v(_vm._s(_vm.comparedTo)+" compared to "+_vm._s(_vm.$store.state.baseRepo))]),_vm._v(" "),_c('div',{staticClass:"row"},[_c('div',{staticClass:"col col-6"},[_c('line-chart',{attrs:{"source":"issueComments","title":"Issue Comments / Week ","cite-url":"https://github.com/chaoss/metrics/blob/master/activity-metrics/community-activity.md","cite-text":"Contributors","compared-to":_vm.comparedTo}})],1),_vm._v(" "),_c('div',{staticClass:"col col-6"},[_c('line-chart',{attrs:{"source":"pullRequestsMadeClosed","title":"Pull Requests Made/ Closed per Week ","cite-url":"https://github.com/OSSHealth/wg-gmd/tree/master/activity-metrics/pull-requests-made-closed.md","cite-text":"Pull Requests Made/Closed","compared-to":_vm.comparedTo}})],1),_vm._v(" "),_c('div',{staticClass:"col col-6"},[_c('line-chart',{attrs:{"source":"watchers","title":"Watchers / Week ","cite-url":"https://github.com/OSSHealth/wg-gmd/tree/master/activity-metrics/watchers.md","cite-text":"Watchers","compared-to":_vm.comparedTo}})],1)]),_vm._v(" "),_vm._m(0)])}
__vue__options__.staticRenderFns = [function render () {var _vm=this;var _h=_vm.$createElement;var _c=_vm._self._c||_h;return _c('small',[_vm._v("Data provided by "),_c('a',{attrs:{"href":"http://ghtorrent.org/msr14.html"}},[_vm._v("GHTorrent")]),_vm._v(" "),_c('span',{staticClass:"ghtorrent-version"}),_vm._v(" and the "),_c('a',{attrs:{"href":"https://developer.github.com/"}},[_vm._v("GitHub API")])])}]
if (module.hot) {(function () {  var hotAPI = require("vue-hot-reload-api")
  hotAPI.install(require("vue"), true)
  if (!hotAPI.compatible) return
  module.hot.accept()
  if (!module.hot.data) {
    hotAPI.createRecord("data-v-7c1c00fd", __vue__options__)
  } else {
    hotAPI.reload("data-v-7c1c00fd", __vue__options__)
  }
})()}
});

;require.register("components/ComparedRepoExperimentalCard.vue", function(exports, require, module) {
;(function(){
'use strict';

var _LineChart = require('./charts/LineChart');

var _LineChart2 = _interopRequireDefault(_LineChart);

var _BubbleChart = require('./charts/BubbleChart');

var _BubbleChart2 = _interopRequireDefault(_BubbleChart);

var _StackedBarChart = require('./charts/StackedBarChart');

var _StackedBarChart2 = _interopRequireDefault(_StackedBarChart);

function _interopRequireDefault(obj) { return obj && obj.__esModule ? obj : { default: obj }; }

module.exports = {
  props: ['comparedTo'],
  components: {
    LineChart: _LineChart2.default,
    BubbleChart: _BubbleChart2.default,
    StackedBarChart: _StackedBarChart2.default
  }
};
})()
if (module.exports.__esModule) module.exports = module.exports.default
var __vue__options__ = (typeof module.exports === "function"? module.exports.options: module.exports)
if (__vue__options__.functional) {console.error("[vueify] functional components are not supported and should be defined in plain js files using render functions.")}
__vue__options__.render = function render () {var _vm=this;var _h=_vm.$createElement;var _c=_vm._self._c||_h;return _c('section',[_c('h1',[_vm._v("Experimental Comparison")]),_vm._v(" "),_c('h2',[_vm._v(_vm._s(_vm.comparedTo)+" compared to "+_vm._s(_vm.$store.state.baseRepo))]),_vm._v(" "),_c('div',{staticClass:"row"},[_c('div',{staticClass:"col col-6"},[_c('line-chart',{attrs:{"source":"commitComments","title":"Commit Comments / Week ","cite-url":"","compared-to":_vm.comparedTo,"cite-text":"Commit Comments"}})],1),_vm._v(" "),_c('div',{staticClass:"col col-6"},[_c('line-chart',{attrs:{"source":"totalCommitters","title":"Committers","cite-url":"","compared-to":_vm.comparedTo,"cite-text":"Total Commiters"}})],1),_vm._v(" "),_c('div',{staticClass:"col col-6"},[_c('line-chart',{attrs:{"source":"contributionAcceptance","title":"Contribution Acceptance Rate","cite-url":"","cite-text":"Contribution Acceptance","compared-to":_vm.comparedTo}})],1),_vm._v(" "),_c('div',{staticClass:"col col-6"},[_c('line-chart',{attrs:{"source":"communityEngagement:issues_open","title":"Community Engagement: Open Issues","cite-url":"https://github.com/OSSHealth/wg-gmd/blob/master/activity-metrics/open-issues.md","compared-to":_vm.comparedTo,"cite-text":"Open Issues","disable-rolling-average":"1"}})],1),_vm._v(" "),_c('div',{staticClass:"col col-6"},[_c('line-chart',{attrs:{"source":"communityEngagement:issues_closed_total","title":"Community Engagement: Closed Issues","cite-url":"https://github.com/OSSHealth/wg-gmd/blob/master/activity-metrics/closed-issues.md","compared-to":_vm.comparedTo,"cite-text":"Closed Issues","disable-rolling-average":"1"}})],1),_vm._v(" "),_c('div',{staticClass:"col col-6"},[_c('line-chart',{attrs:{"source":"fakes","title":"Fakes","cite-url":"","compared-to":_vm.comparedTo,"cite-text":"Fakes","disable-rolling-average":"1"}})],1),_vm._v(" "),_c('div',{staticClass:"col col-12"},[_c('stacked-bar-chart',{attrs:{"source":"issueActivity","title":"Issue Activity","cite-url":"","compared-to":_vm.comparedTo,"cite-text":"Issue Activity"}})],1),_vm._v(" "),_c('div',{staticClass:"col col-12"},[_c('bubble-chart',{attrs:{"source":"contributors","title":"Contributor Overview","size":"total","cite-url":"","compared-to":_vm.comparedTo,"cite-text":"Contributors"}})],1)])])}
__vue__options__.staticRenderFns = []
if (module.hot) {(function () {  var hotAPI = require("vue-hot-reload-api")
  hotAPI.install(require("vue"), true)
  if (!hotAPI.compatible) return
  module.hot.accept()
  if (!module.hot.data) {
    hotAPI.createRecord("data-v-4ccc0254", __vue__options__)
  } else {
    hotAPI.reload("data-v-4ccc0254", __vue__options__)
  }
})()}
});

;require.register("components/ComparedRepoGrowthMaturityDeclineCard.vue", function(exports, require, module) {
;(function(){
'use strict';

var _LineChart = require('./charts/LineChart');

var _LineChart2 = _interopRequireDefault(_LineChart);

var _BubbleChart = require('./charts/BubbleChart');

var _BubbleChart2 = _interopRequireDefault(_BubbleChart);

var _StackedBarChart = require('./charts/StackedBarChart');

var _StackedBarChart2 = _interopRequireDefault(_StackedBarChart);

function _interopRequireDefault(obj) { return obj && obj.__esModule ? obj : { default: obj }; }

module.exports = {
  props: ['comparedTo'],
  components: {
    LineChart: _LineChart2.default,
    BubbleChart: _BubbleChart2.default,
    StackedBarChart: _StackedBarChart2.default
  }
};
})()
if (module.exports.__esModule) module.exports = module.exports.default
var __vue__options__ = (typeof module.exports === "function"? module.exports.options: module.exports)
if (__vue__options__.functional) {console.error("[vueify] functional components are not supported and should be defined in plain js files using render functions.")}
__vue__options__.render = function render () {var _vm=this;var _h=_vm.$createElement;var _c=_vm._self._c||_h;return _c('section',[_c('h1',[_vm._v("Growth Maturity Decline Comparison")]),_vm._v(" "),_c('h2',[_vm._v(_vm._s(_vm.comparedTo)+" compared to "+_vm._s(_vm.$store.state.baseRepo))]),_vm._v(" "),_c('div',{staticClass:"row"},[_c('div',{staticClass:"col col-6"},[_c('line-chart',{attrs:{"source":"closedIssues","title":"Closed Issues / Week","cite-url":"https://github.com/OSSHealth/wg-gmd/blob/master/activity-metrics/closed-issues.md","cite-text":"Issues Closed","compared-to":_vm.comparedTo}})],1),_vm._v(" "),_c('div',{staticClass:"col col-6"},[_c('line-chart',{attrs:{"source":"codeCommits","title":"Code Commits / Week","cite-url":"https://github.com/OSSHealth/wg-gmd/blob/master/activity-metrics/commits.md","cite-text":"Commits","compared-to":_vm.comparedTo}})],1),_vm._v(" "),_c('div',{staticClass:"col col-6"},[_c('line-chart',{attrs:{"source":"codeReviewIteration","title":"Number of Code Review Iterations","size":"total","cite-url":"https://github.com/chaoss/metrics/blob/master/activity-metrics/code-review-iteration.md","cite-text":"Code Review Iterations","compared-to":_vm.comparedTo}})],1),_vm._v(" "),_c('div',{staticClass:"col col-6"},[_c('line-chart',{attrs:{"source":"contributionAcceptance","title":"Contribution Acceptance","size":"total","cite-url":"https://github.com/chaoss/metrics/blob/master/activity-metrics/contribution-acceptance.md","cite-text":"Contribution Acceptance","compared-to":_vm.comparedTo}})],1),_vm._v(" "),_c('div',{staticClass:"col col-6"},[_c('line-chart',{attrs:{"source":"forks","title":"Forks / Week","cite-url":"https://github.com/OSSHealth/wg-gmd/blob/master/activity-metrics/forks.md","cite-text":"Forks","compared-to":_vm.comparedTo}})],1),_vm._v(" "),_c('div',{staticClass:"col col-6"},[_c('line-chart',{attrs:{"source":"maintainerResponseToMergeRequestDuration","title":"Time to First Maintainer Response to Merge Request","size":"total","cite-url":"https://github.com/chaoss/metrics/blob/master/activity-metrics/maintainer-response-to-merge-request-duration.md","cite-text":"Time to First Maintainer Response to Merge Request","compared-to":_vm.comparedTo}})],1),_vm._v(" "),_c('div',{staticClass:"col col-6"},[_c('line-chart',{attrs:{"source":"newContributingGithubOrganizations","title":"New Contributing Github Organizations","size":"total","cite-url":"https://github.com/chaoss/metrics/blob/master/activity-metrics/new-contributing-organizations.md","cite-text":"New Contributing Organizations","compared-to":_vm.comparedTo}})],1),_vm._v(" "),_c('div',{staticClass:"col col-6"},[_c('line-chart',{attrs:{"source":"openIssues","title":"Open Issues / Week","cite-url":"https://github.com/OSSHealth/wg-gmd/blob/master/activity-metrics/open-issues.md","cite-text":"Issues Open","compared-to":_vm.comparedTo}})],1),_vm._v(" "),_c('div',{staticClass:"col col-6"},[_c('line-chart',{attrs:{"source":"pullRequestComments","title":"Pull Request Comments / Week ","cite-url":"https://github.com/OSSHealth/wg-gmd/blob/master/activity-metrics/pull-request-comments.md","cite-text":"Pull Request Comments","compared-to":_vm.comparedTo}})],1),_vm._v(" "),_c('div',{staticClass:"col col-6"},[_c('line-chart',{attrs:{"source":"pullRequestsOpen","title":"Pull Requests Open / Week","cite-url":"https://github.com/OSSHealth/wg-gmd/blob/master/activity-metrics/pull-requests-open.md","cite-text":"Open Pull Requests","compared-to":_vm.comparedTo}})],1)]),_vm._v(" "),_vm._m(0)])}
__vue__options__.staticRenderFns = [function render () {var _vm=this;var _h=_vm.$createElement;var _c=_vm._self._c||_h;return _c('small',[_vm._v("Data provided by "),_c('a',{attrs:{"href":"http://ghtorrent.org/msr14.html"}},[_vm._v("GHTorrent")]),_vm._v(" "),_c('span',{staticClass:"ghtorrent-version"}),_vm._v(" and the "),_c('a',{attrs:{"href":"https://developer.github.com/"}},[_vm._v("GitHub API")])])}]
if (module.hot) {(function () {  var hotAPI = require("vue-hot-reload-api")
  hotAPI.install(require("vue"), true)
  if (!hotAPI.compatible) return
  module.hot.accept()
  if (!module.hot.data) {
    hotAPI.createRecord("data-v-4ab8ebc0", __vue__options__)
  } else {
    hotAPI.reload("data-v-4ab8ebc0", __vue__options__)
  }
})()}
});

;require.register("components/DiversityInclusionCard.vue", function(exports, require, module) {
;(function(){
'use strict';

var _LineChart = require('./charts/LineChart');

var _LineChart2 = _interopRequireDefault(_LineChart);

var _BubbleChart = require('./charts/BubbleChart');

var _BubbleChart2 = _interopRequireDefault(_BubbleChart);

var _StackedBarChart = require('./charts/StackedBarChart');

var _StackedBarChart2 = _interopRequireDefault(_StackedBarChart);

function _interopRequireDefault(obj) { return obj && obj.__esModule ? obj : { default: obj }; }

module.exports = {
  components: {
    LineChart: _LineChart2.default,
    BubbleChart: _BubbleChart2.default,
    StackedBarChart: _StackedBarChart2.default
  }
};
})()
if (module.exports.__esModule) module.exports = module.exports.default
var __vue__options__ = (typeof module.exports === "function"? module.exports.options: module.exports)
if (__vue__options__.functional) {console.error("[vueify] functional components are not supported and should be defined in plain js files using render functions.")}
__vue__options__.render = function render () {var _vm=this;var _h=_vm.$createElement;var _c=_vm._self._c||_h;return _c('section',[_c('h1',[_vm._v("Diversity and Inclusion")]),_vm._v(" "),_c('h2',[_vm._v(_vm._s(_vm.$store.state.baseRepo)+"   "+_vm._s(_vm.$store.state.comparedRepo))]),_vm._v(" "),_vm._m(0)])}
__vue__options__.staticRenderFns = [function render () {var _vm=this;var _h=_vm.$createElement;var _c=_vm._self._c||_h;return _c('div',{staticClass:"row"},[_c('p',[_vm._v("We currently do not have any metrics developed for this group.")])])}]
if (module.hot) {(function () {  var hotAPI = require("vue-hot-reload-api")
  hotAPI.install(require("vue"), true)
  if (!hotAPI.compatible) return
  module.hot.accept()
  if (!module.hot.data) {
    hotAPI.createRecord("data-v-3ae426c0", __vue__options__)
  } else {
    hotAPI.reload("data-v-3ae426c0", __vue__options__)
  }
})()}
});

;require.register("components/DownloadedReposCard.vue", function(exports, require, module) {
;(function(){
'use strict';

module.exports = {
  data: function data() {
    return {
      repos: {},
      projects: []
    };
  },

  methods: {
    onRepo: function onRepo(e) {
      this.$store.commit('setRepo', {
        githubURL: e.target.value
      });
    },
    getDownloadedRepos: function getDownloadedRepos() {
      var _this = this;

      this.downloadedRepos = [];
      window.AugurAPI.getDownloadedGitRepos().then(function (data) {
        _this.repos = window._.groupBy(data, 'project_name');
        _this.projects = Object.keys(_this.repos);
      });
    },
    btoa: function btoa(s) {
      return window.btoa(s);
    }
  },
  mounted: function mounted() {
    this.getDownloadedRepos();
  }
};
})()
if (module.exports.__esModule) module.exports = module.exports.default
var __vue__options__ = (typeof module.exports === "function"? module.exports.options: module.exports)
if (__vue__options__.functional) {console.error("[vueify] functional components are not supported and should be defined in plain js files using render functions.")}
__vue__options__.render = function render () {var _vm=this;var _h=_vm.$createElement;var _c=_vm._self._c||_h;return _c('div',{staticClass:"row section collapsible collapsed"},[_c('hr'),_vm._v(" "),_vm._l((_vm.projects),function(project){return _c('div',{staticClass:"col-6"},[_c('h4',[_vm._v(_vm._s(project))]),_vm._v(" "),_c('div',{staticClass:"repo-link-holder"},[_c('table',{staticClass:"is-responsive"},[_vm._m(0,true),_vm._v(" "),_c('tbody',{staticClass:"repo-link-table repo-link-table-body"},_vm._l((_vm.repos[project]),function(repo){return _c('tr',[_c('td',[_c('a',{staticClass:"repolink fade",attrs:{"href":'?git=' + _vm.btoa(repo.url)}},[_vm._v(_vm._s(repo.url))])]),_vm._v(" "),_c('td',[_vm._v(_vm._s(repo.status))])])}))])])])})],2)}
__vue__options__.staticRenderFns = [function render () {var _vm=this;var _h=_vm.$createElement;var _c=_vm._self._c||_h;return _c('thead',{staticClass:"repo-link-table repo-link-table-body"},[_c('tr',[_c('th',[_vm._v("URL")]),_vm._v(" "),_c('th',[_vm._v("Status")])])])}]
if (module.hot) {(function () {  var hotAPI = require("vue-hot-reload-api")
  hotAPI.install(require("vue"), true)
  if (!hotAPI.compatible) return
  module.hot.accept()
  if (!module.hot.data) {
    hotAPI.createRecord("data-v-1825962d", __vue__options__)
  } else {
    hotAPI.reload("data-v-1825962d", __vue__options__)
  }
})()}
});

;require.register("components/ExperimentalCard.vue", function(exports, require, module) {
;(function(){
'use strict';

var _LineChart = require('./charts/LineChart');

var _LineChart2 = _interopRequireDefault(_LineChart);

var _BubbleChart = require('./charts/BubbleChart');

var _BubbleChart2 = _interopRequireDefault(_BubbleChart);

var _StackedBarChart = require('./charts/StackedBarChart');

var _StackedBarChart2 = _interopRequireDefault(_StackedBarChart);

function _interopRequireDefault(obj) { return obj && obj.__esModule ? obj : { default: obj }; }

module.exports = {
  components: {
    LineChart: _LineChart2.default,
    BubbleChart: _BubbleChart2.default,
    StackedBarChart: _StackedBarChart2.default
  }
};
})()
if (module.exports.__esModule) module.exports = module.exports.default
var __vue__options__ = (typeof module.exports === "function"? module.exports.options: module.exports)
if (__vue__options__.functional) {console.error("[vueify] functional components are not supported and should be defined in plain js files using render functions.")}
__vue__options__.render = function render () {var _vm=this;var _h=_vm.$createElement;var _c=_vm._self._c||_h;return _c('section',[_c('h1',[_vm._v("Experimental")]),_vm._v(" "),_c('h2',[_vm._v(_vm._s(_vm.$store.state.baseRepo))]),_vm._v(" "),_c('div',{staticClass:"row"},[_c('div',{staticClass:"col col-6"},[_c('line-chart',{attrs:{"source":"commitComments","title":"Commit Comments / Week ","cite-url":"","cite-text":"Commit Comments"}})],1),_vm._v(" "),_c('div',{staticClass:"col col-6"},[_c('line-chart',{attrs:{"source":"totalCommitters","title":"Committers","cite-url":"","cite-text":"Total Commiters","disable-rolling-average":"1"}})],1),_vm._v(" "),_c('div',{staticClass:"col col-6"},[_c('line-chart',{attrs:{"source":"contributionAcceptance","title":"Contribution Acceptance Rate","cite-url":"","cite-text":"Contribution Acceptance"}})],1),_vm._v(" "),_c('div',{staticClass:"col col-6"},[_c('line-chart',{attrs:{"source":"communityEngagement:issues_open","title":"Community Engagement: Open Issues","cite-url":"https://github.com/OSSHealth/wg-gmd/blob/master/activity-metrics/open-issues.md","cite-text":"Open Issues","disable-rolling-average":"1"}})],1),_vm._v(" "),_c('div',{staticClass:"col col-6"},[_c('line-chart',{attrs:{"source":"communityEngagement:issues_closed_total","title":"Community Engagement: Closed Issues","cite-url":"https://github.com/OSSHealth/wg-gmd/blob/master/activity-metrics/closed-issues.md","cite-text":"Closed Issues","disable-rolling-average":"1"}})],1),_vm._v(" "),_c('div',{staticClass:"col col-6"},[_c('line-chart',{attrs:{"source":"fakes","title":"Fakes","cite-url":"","cite-text":"Fakes","disable-rolling-average":"1"}})],1),_vm._v(" "),_c('div',{staticClass:"col col-6"},[_c('line-chart',{attrs:{"source":"newWatchers","title":"New Watchers / Week","cite-url":"","cite-text":"New Watchers"}})],1),_vm._v(" "),_c('div',{staticClass:"col col-12"},[_c('stacked-bar-chart',{attrs:{"source":"issueActivity","title":"Issue Activity","cite-url":"","cite-text":"Issue Activity"}})],1),_vm._v(" "),_c('div',{staticClass:"col col-12"},[_c('bubble-chart',{attrs:{"source":"contributors","title":"Contributor Overview","size":"total","cite-url":"","cite-text":"Contributors"}})],1)])])}
__vue__options__.staticRenderFns = []
if (module.hot) {(function () {  var hotAPI = require("vue-hot-reload-api")
  hotAPI.install(require("vue"), true)
  if (!hotAPI.compatible) return
  module.hot.accept()
  if (!module.hot.data) {
    hotAPI.createRecord("data-v-b05646f6", __vue__options__)
  } else {
    hotAPI.reload("data-v-b05646f6", __vue__options__)
  }
})()}
});

;require.register("components/GitCard.vue", function(exports, require, module) {
;(function(){
'use strict';

var _TickChart = require('./charts/TickChart');

var _TickChart2 = _interopRequireDefault(_TickChart);

var _LinesOfCodeChart = require('./charts/LinesOfCodeChart');

var _LinesOfCodeChart2 = _interopRequireDefault(_LinesOfCodeChart);

function _interopRequireDefault(obj) { return obj && obj.__esModule ? obj : { default: obj }; }

module.exports = {
  components: {
    TickChart: _TickChart2.default,
    LinesOfCodeChart: _LinesOfCodeChart2.default
  }
};
})()
if (module.exports.__esModule) module.exports = module.exports.default
var __vue__options__ = (typeof module.exports === "function"? module.exports.options: module.exports)
if (__vue__options__.functional) {console.error("[vueify] functional components are not supported and should be defined in plain js files using render functions.")}
__vue__options__.render = function render () {var _vm=this;var _h=_vm.$createElement;var _c=_vm._self._c||_h;return _c('section',[_c('h1',[_vm._v("Git Metrics")]),_vm._v(" "),_c('h2',[_vm._v(_vm._s(_vm.$store.state.gitRepo))]),_vm._v(" "),_c('tick-chart'),_vm._v(" "),_c('div',{staticClass:"row"},[_c('lines-of-code-chart')],1)],1)}
__vue__options__.staticRenderFns = []
if (module.hot) {(function () {  var hotAPI = require("vue-hot-reload-api")
  hotAPI.install(require("vue"), true)
  if (!hotAPI.compatible) return
  module.hot.accept()
  if (!module.hot.data) {
    hotAPI.createRecord("data-v-f66913b6", __vue__options__)
  } else {
    hotAPI.reload("data-v-f66913b6", __vue__options__)
  }
})()}
});

;require.register("components/GrowthMaturityDeclineCard.vue", function(exports, require, module) {
;(function(){
'use strict';

var _LineChart = require('./charts/LineChart');

var _LineChart2 = _interopRequireDefault(_LineChart);

var _BubbleChart = require('./charts/BubbleChart');

var _BubbleChart2 = _interopRequireDefault(_BubbleChart);

var _StackedBarChart = require('./charts/StackedBarChart');

var _StackedBarChart2 = _interopRequireDefault(_StackedBarChart);

var _DynamicLineChart = require('./charts/DynamicLineChart');

var _DynamicLineChart2 = _interopRequireDefault(_DynamicLineChart);

function _interopRequireDefault(obj) { return obj && obj.__esModule ? obj : { default: obj }; }

module.exports = {
  components: {
    LineChart: _LineChart2.default,
    BubbleChart: _BubbleChart2.default,
    StackedBarChart: _StackedBarChart2.default,
    DynamicLineChart: _DynamicLineChart2.default
  }
};
})()
if (module.exports.__esModule) module.exports = module.exports.default
var __vue__options__ = (typeof module.exports === "function"? module.exports.options: module.exports)
if (__vue__options__.functional) {console.error("[vueify] functional components are not supported and should be defined in plain js files using render functions.")}
__vue__options__.render = function render () {var _vm=this;var _h=_vm.$createElement;var _c=_vm._self._c||_h;return _c('section',[_c('h1',[_vm._v("Growth, Maturity, and Decline")]),_vm._v(" "),_c('div',{staticStyle:{"display":"inline-block"}},[_c('h2',{staticStyle:{"display":"inline-block"}},[_vm._v(_vm._s(_vm.$store.state.baseRepo))]),_vm._v(" "),(_vm.$store.state.comparedRepos.length > 0)?_c('h2',{staticClass:"repolisting",staticStyle:{"display":"inline-block"}},[_vm._v(" compared to: ")]):_vm._e(),_vm._v(" "),_vm._l((_vm.$store.state.comparedRepos),function(repo){return _c('h2',{staticStyle:{"display":"inline-block"}},[_c('span',{staticClass:"repolisting"},[_vm._v(" "+_vm._s(repo)+" ")])])})],2),_vm._v(" "),_c('div',{staticClass:"row"},[_c('div',{staticClass:"col col-6"},[_c('dynamic-line-chart',{attrs:{"source":"closedIssues","title":"Closed Issues / Week","cite-url":"https://github.com/OSSHealth/wg-gmd/blob/master/activity-metrics/closed-issues.md","cite-text":"Issues Closed"}})],1),_vm._v(" "),_c('div',{staticClass:"col col-6"},[_c('dynamic-line-chart',{attrs:{"source":"codeCommits","title":"Code Commits / Week","cite-url":"https://github.com/OSSHealth/wg-gmd/blob/master/activity-metrics/commits.md","cite-text":"Commits"}})],1),_vm._v(" "),_c('div',{staticClass:"col col-6"},[_c('dynamic-line-chart',{attrs:{"source":"codeReviewIteration","title":"Number of Code Review Iterations","size":"total","cite-url":"https://github.com/chaoss/metrics/blob/master/activity-metrics/code-review-iteration.md","cite-text":"Code Review Iterations"}})],1),_vm._v(" "),_c('div',{staticClass:"col col-6"},[_c('dynamic-line-chart',{attrs:{"source":"contributionAcceptance","title":"Contribution Acceptance","size":"total","cite-url":"https://github.com/chaoss/metrics/blob/master/activity-metrics/contribution-acceptance.md","cite-text":"Contribution Acceptance"}})],1),_vm._v(" "),_c('div',{staticClass:"col col-6"},[_c('dynamic-line-chart',{attrs:{"source":"forks","title":"Forks / Week","cite-url":"https://github.com/OSSHealth/wg-gmd/blob/master/activity-metrics/forks.md","cite-text":"Forks"}})],1),_vm._v(" "),_c('div',{staticClass:"col col-6"},[_c('dynamic-line-chart',{attrs:{"source":"maintainerResponseToMergeRequestDuration","title":"Time to First Maintainer Response to Merge Request","size":"total","cite-url":"https://github.com/chaoss/metrics/blob/master/activity-metrics/maintainer-response-to-merge-request-duration.md","cite-text":"Time to First Maintainer Response to Merge Request"}})],1),_vm._v(" "),_c('div',{staticClass:"col col-6"},[_c('dynamic-line-chart',{attrs:{"source":"newContributingGithubOrganizations","title":"New Contributing Github Organizations","size":"total","cite-url":"https://github.com/chaoss/metrics/blob/master/activity-metrics/new-contributing-organizations.md","cite-text":"New Contributing Organizations"}})],1),_vm._v(" "),_c('div',{staticClass:"col col-6"},[_c('dynamic-line-chart',{attrs:{"source":"openIssues","title":"Open Issues / Week","cite-url":"https://github.com/OSSHealth/wg-gmd/blob/master/activity-metrics/open-issues.md","cite-text":"Issues Open"}})],1),_vm._v(" "),_c('div',{staticClass:"col col-6"},[_c('dynamic-line-chart',{attrs:{"source":"pullRequestComments","title":"Pull Request Comments / Week ","cite-url":"https://github.com/OSSHealth/wg-gmd/blob/master/activity-metrics/pull-request-comments.md","cite-text":"Pull Request Comments"}})],1),_vm._v(" "),_c('div',{staticClass:"col col-6"},[_c('dynamic-line-chart',{attrs:{"source":"pullRequestsOpen","title":"Pull Requests Open / Week","cite-url":"https://github.com/OSSHealth/wg-gmd/blob/master/activity-metrics/pull-requests-open.md","cite-text":"Open Pull Requests"}})],1),_vm._v(" "),_c('div',{staticClass:"col col-12"},[_c('bubble-chart',{attrs:{"source":"contributingGithubOrganizations","title":"Contributing Github Organizations Overview","size":"total","cite-url":"https://github.com/chaoss/metrics/blob/master/activity-metrics/contributing-organizations.md","cite-text":"Contributing Organizations"}})],1)]),_vm._v(" "),_vm._m(0)])}
__vue__options__.staticRenderFns = [function render () {var _vm=this;var _h=_vm.$createElement;var _c=_vm._self._c||_h;return _c('small',[_vm._v("Data provided by "),_c('a',{attrs:{"href":"http://ghtorrent.org/msr14.html"}},[_vm._v("GHTorrent")]),_vm._v(" "),_c('span',{staticClass:"ghtorrent-version"}),_vm._v(" and the "),_c('a',{attrs:{"href":"https://developer.github.com/"}},[_vm._v("GitHub API")])])}]
if (module.hot) {(function () {  var hotAPI = require("vue-hot-reload-api")
  hotAPI.install(require("vue"), true)
  if (!hotAPI.compatible) return
  module.hot.accept()
  if (!module.hot.data) {
    hotAPI.createRecord("data-v-429b02f1", __vue__options__)
  } else {
    hotAPI.reload("data-v-429b02f1", __vue__options__)
  }
})()}
});

;require.register("components/LoginForm.vue", function(exports, require, module) {
;(function(){
"use strict";

module.exports = {
  data: function data() {
    return {};
  },

  methods: {},
  computed: {}
};
})()
if (module.exports.__esModule) module.exports = module.exports.default
var __vue__options__ = (typeof module.exports === "function"? module.exports.options: module.exports)
if (__vue__options__.functional) {console.error("[vueify] functional components are not supported and should be defined in plain js files using render functions.")}
__vue__options__.render = function render () {var _vm=this;var _h=_vm.$createElement;var _c=_vm._self._c||_h;return _vm._m(0)}
__vue__options__.staticRenderFns = [function render () {var _vm=this;var _h=_vm.$createElement;var _c=_vm._self._c||_h;return _c('div',{staticClass:"limiter"},[_c('div',{staticClass:"container-login background"},[_c('div',{staticClass:"wrap-login"},[_c('form',{staticClass:"login-form validate-form"},[_c('div',{staticStyle:{"text-align":"center","padding-right":"10px"}},[_c('img',{attrs:{"src":"static/logo.png","id":"logo","alt":"CHAOSS: Community Health Analytics for Open Source Software"}})]),_vm._v(" "),_c('span',{staticClass:"login-form-title"},[_vm._v("\n          Log in\n        ")]),_vm._v(" "),_c('div',{staticClass:"wrap-input validate-input",attrs:{"data-validate":"Enter username"}},[_c('input',{staticClass:"input",attrs:{"type":"text","name":"username","placeholder":"Username"}}),_vm._v(" "),_c('span',{staticClass:"focus-input",staticStyle:{"padding":"12px 0px 0px 10px"}},[_vm._v("👤")])]),_vm._v(" "),_c('div',{staticClass:"wrap-input validate-input",attrs:{"data-validate":"Enter password"}},[_c('input',{staticClass:"input",attrs:{"type":"password","placeholder":"Password"}}),_vm._v(" "),_c('span',{staticClass:"focus-input",staticStyle:{"padding":"12px 0px 0px 10px"}},[_vm._v("🔒")])]),_vm._v(" "),_c('div',{staticClass:"contact-form-checkbox"},[_c('input',{staticClass:"input-checkbox",attrs:{"id":"ckb1","type":"checkbox"}}),_vm._v(" "),_c('label',{staticClass:"label-checkbox",attrs:{"for":"ckb1"}},[_vm._v("\n            Remember me\n          ")])]),_vm._v(" "),_c('div',{staticClass:"container-login-form-btn"},[_c('button',{staticClass:"login-form-btn"},[_vm._v("\n            Login\n          ")])])])])])])}]
if (module.hot) {(function () {  var hotAPI = require("vue-hot-reload-api")
  hotAPI.install(require("vue"), true)
  if (!hotAPI.compatible) return
  module.hot.accept()
  if (!module.hot.data) {
    hotAPI.createRecord("data-v-6fde6fb0", __vue__options__)
  } else {
    hotAPI.reload("data-v-6fde6fb0", __vue__options__)
  }
})()}
});

;require.register("components/MainControls.vue", function(exports, require, module) {
;(function(){
'use strict';

var _vueMultiselect = require('vue-multiselect');

var _vueMultiselect2 = _interopRequireDefault(_vueMultiselect);

function _interopRequireDefault(obj) { return obj && obj.__esModule ? obj : { default: obj }; }

module.exports = {
  components: {
    Multiselect: _vueMultiselect2.default
  },
  data: function data() {
    return {
      info: {
        days: 180,
        points: 45
      },
      isCollapsed: false,
      project: "Select project",
      values: [],
      options: [],
      repos: {},
      projects: [],
      disabled: false
    };
  },

  watch: {
    project: function project() {
      var _this = this;

      this.options = [];
      this.repos[this.project].forEach(function (repo) {
        _this.options.push(repo.url.slice(11));
      });
    }
  },
  methods: {
    collapseText: function collapseText() {
      this.isCollapsed = !this.isCollapsed;
      if (!this.isCollapsed) {
        $(this.$el).find('.section').addClass('collapsed');
      } else $(this.$el).find('.section').removeClass('collapsed');
    },
    onStartDateChange: function onStartDateChange(e) {
      var _this2 = this;

      console.log(e);
      var date = Date.parse(this.$refs.startMonth.value + "/01/" + this.$refs.startYear.value);
      if (this.startDateTimeout) {
        clearTimeout(this.startDateTimeout);
        delete this.startDateTimeout;
      }
      this.startDateTimeout = setTimeout(function () {
        console.log(date);
        _this2.$store.commit('setDates', {
          startDate: date
        });
      }, 500);
    },
    onEndDateChange: function onEndDateChange(e) {
      var _this3 = this;

      var date = Date.parse(this.$refs.endMonth.value + "/01/" + this.$refs.endYear.value);
      if (this.endDateTimeout) {
        clearTimeout(this.endDateTimeout);
        delete this.endDateTimeout;
      }
      this.endDateTimeout = setTimeout(function () {
        console.log(date);
        _this3.$store.commit('setDates', {
          endDate: date
        });
      }, 500);
    },
    onTrailingAverageChange: function onTrailingAverageChange(e) {
      this.info.days = e.target.value;
      this.info.points = e.target.value / 4;
      this.$store.commit('setVizOptions', {
        trailingAverage: e.target.value
      });
    },
    onRawWeeklyChange: function onRawWeeklyChange(e) {
      this.$store.commit('setVizOptions', {
        rawWeekly: e.target.checked
      });
    },
    onAreaChange: function onAreaChange(e) {
      this.$store.commit('setVizOptions', {
        showArea: e.target.checked
      });
    },
    onTooltipChange: function onTooltipChange(e) {
      this.$store.commit('setVizOptions', {
        showTooltip: e.target.checked
      });
    },
    onShowBelowAverageChange: function onShowBelowAverageChange(e) {
      this.$store.commit('setVizOptions', {
        showBelowAverage: e.target.checked
      });
    },
    onCompareChange: function onCompareChange(e) {
      this.$store.commit('setCompare', {
        compare: e.target.value
      });
    },
    onCompare: function onCompare(e) {
      this.$store.commit('addComparedRepo', {
        githubURL: e.target.value
      });
    },
    onArrayCompare: function onArrayCompare() {
      var _this4 = this;

      this.values.forEach(function (url) {
        var link = url;
        var end = url.slice(url.length - 4);
        console.log("here", end, link);
        if (end == ".git") link = link.substring(0, url.length - 4);
        console.log("LINK", link);
        _this4.$store.commit('addComparedRepo', {
          githubURL: link
        });
      });
    },
    onDetailChange: function onDetailChange(e) {
      this.$store.commit('setVizOptions', {
        showDetail: e.target.checked
      });
    },
    getDownloadedRepos: function getDownloadedRepos() {
      var _this5 = this;

      this.downloadedRepos = [];
      window.AugurAPI.getDownloadedGitRepos().then(function (data) {
        _this5.repos = window._.groupBy(data, 'project_name');
        _this5.projects = Object.keys(_this5.repos);
      });
    }
  },
  computed: {
    months: function months() {
      return [{ name: 'January', value: 0 }, { name: 'February', value: 1 }, { name: 'March', value: 2 }, { name: 'April', value: 3 }, { name: 'May', value: 4 }, { name: 'June', value: 5 }, { name: 'July', value: 6 }, { name: 'August', value: 7 }, { name: 'September', value: 8 }, { name: 'October', value: 9 }, { name: 'November', value: 10 }, { name: 'December', value: 11 }];
    },
    thisMonth: function thisMonth() {
      return new Date().getMonth();
    },
    thisYear: function thisYear() {
      return new Date().getUTCFullYear();
    },
    years: function years() {
      var yearArray = [];
      for (var i = 2005; i <= new Date().getUTCFullYear(); i++) {
        yearArray.push(i);
      }
      return yearArray;
    }
  },
  mounted: function mounted() {
    this.getDownloadedRepos();
    window.$(this.$el).find('.multiselect__input').addClass('search');
    window.$(this.$el).find('.multiselect__input').addClass('reposearch');
    if (this.$store.state.comparedRepos.length < 2) this.disabled = true;
  }
};
})()
if (module.exports.__esModule) module.exports = module.exports.default
var __vue__options__ = (typeof module.exports === "function"? module.exports.options: module.exports)
if (__vue__options__.functional) {console.error("[vueify] functional components are not supported and should be defined in plain js files using render functions.")}
__vue__options__.render = function render () {var _vm=this;var _h=_vm.$createElement;var _c=_vm._self._c||_h;return _c('div',{staticClass:"row",attrs:{"id":"controls"}},[_c('div',{staticClass:"col col-12"},[_c('div',{staticClass:"form"},[_c('div',{staticClass:"topic"},[_c('div',{staticClass:"container"},[_c('div',{staticClass:"row justify-content-md-center"},[_c('div',{staticClass:"col col-9"},[_c('div',{staticClass:"row"},[_vm._m(0),_vm._v(" "),_c('div',{staticClass:"col col-2"},[_c('multiselect',{attrs:{"options":_vm.projects,"placeholder":_vm.project},model:{value:(_vm.project),callback:function ($$v) {_vm.project=$$v},expression:"project"}})],1),_vm._v(" "),_c('div',{staticClass:"col col-2"},[_c('multiselect',{staticClass:"search reposearch",attrs:{"options":_vm.options,"multiple":true,"group-label":"url","placeholder":"Select repos"},model:{value:(_vm.values),callback:function ($$v) {_vm.values=$$v},expression:"values"}})],1),_vm._v(" "),_c('div',{staticClass:"col col-1"},[_c('input',{staticStyle:{"max-width":"69.9px"},attrs:{"type":"button","value":"Apply"},on:{"click":_vm.onArrayCompare}})]),_vm._v(" "),_c('div',{staticClass:"col col-4"},[_c('input',{staticClass:"search reposearch",attrs:{"type":"text","placeholder":"Search other GitHub URL"},on:{"change":_vm.onCompare}}),_vm._v(" "),_c('p')])])]),_vm._v(" "),_c('div',{staticClass:"col col-3",attrs:{"id":"collapse"}},[_c('div',{directives:[{name:"show",rawName:"v-show",value:(_vm.isCollapsed),expression:"isCollapsed"}],staticClass:"col col-12 align-bottom",attrs:{"align":"right"},on:{"click":_vm.collapseText}},[_vm._v("Less configuration options ▼")]),_vm._v(" "),_c('div',{directives:[{name:"show",rawName:"v-show",value:(!_vm.isCollapsed),expression:"!isCollapsed"}],staticClass:"col col-12 align-bottom",attrs:{"align":"right"},on:{"click":_vm.collapseText}},[_vm._v("More configuration options ▶")])])])]),_vm._v(" "),_c('div',{staticClass:"row gutters section collapsible collapsed"},[_c('div',{staticClass:"col col-5"},[_c('label',[_vm._v("Line Charts\n            "),_c('div',{staticClass:"row"},[_c('div',{staticClass:"col col-6"},[_c('div',{staticClass:"form-item form-checkboxes"},[_c('label',{staticClass:"checkbox"},[_c('input',{attrs:{"name":"comparebaseline","value":"each","type":"checkbox"},on:{"change":_vm.onRawWeeklyChange}}),_vm._v("Raw weekly values"),_c('sup',{staticClass:"warn"})])]),_vm._v(" "),_c('div',{staticClass:"form-item form-checkboxes"},[_c('label',{staticClass:"checkbox"},[_c('input',{attrs:{"name":"comparebaseline","value":"each","type":"checkbox","disabled":_vm.disabled,"checked":""},domProps:{"checked":!_vm.disabled},on:{"change":_vm.onAreaChange}}),_vm._v("Standard deviation")])])]),_vm._v(" "),_c('div',{staticClass:"col col-6"},[_c('div',{staticClass:"form-item form-checkboxes"},[_c('label',{staticClass:"checkbox"},[_c('input',{attrs:{"name":"comparebaseline","value":"each","type":"checkbox","disabled":_vm.disabled,"checked":""},domProps:{"checked":!_vm.disabled},on:{"change":_vm.onTooltipChange}}),_vm._v("Show tooltip")])]),_vm._v(" "),_c('div',{staticClass:"form-item form-checkboxes"},[_c('label',{staticClass:"checkbox"},[_c('input',{attrs:{"name":"comparebaseline","value":"each","type":"checkbox","checked":""},on:{"change":_vm.onDetailChange}}),_vm._v("Enable detail")])])]),_vm._v(" "),_c('label',[_vm._v("Bubble Charts\n              "),_c('div',{staticClass:"form-item form-checkboxes"},[_c('label',{staticClass:"checkbox"},[_c('input',{attrs:{"name":"comparebaseline","value":"each","type":"checkbox"},on:{"change":_vm.onShowBelowAverageChange}}),_vm._v("Show users with below-average total contributions"),_c('sup',{staticClass:"warn"})]),_c('br')])]),_vm._v(" "),_vm._m(1),_vm._v(" "),_c('div',{staticClass:"col col-11"},[_c('small',[_vm._v("1. Line charts show a rolling mean over "+_vm._s(_vm.info.days)+" days with data points at each "+_vm._s(_vm.info.points)+"-day interval")])])])])]),_vm._v(" "),_c('div',{staticClass:"col col-7"},[_c('div',{staticClass:"row"},[_c('div',{staticClass:"col col-6"},[_c('h6',[_vm._v("Configuration")]),_vm._v(" "),_c('div',{staticClass:"row gutters"},[_c('div',{staticClass:"col col-11"},[_c('div',{staticClass:"form-item"},[_c('label',[_vm._v("Start Date\n                          "),_c('div',{staticClass:"row gutters"},[_c('div',{staticClass:"col col-7"},[_c('div',{staticClass:"form-item"},[_c('select',{ref:"startMonth",on:{"change":_vm.onStartDateChange}},_vm._l((_vm.months),function(month){return _c('option',{domProps:{"value":month.value,"selected":month.value == _vm.thisMonth}},[_vm._v(_vm._s(month.name))])})),_vm._v(" "),_c('div',{staticClass:"desc"},[_vm._v("Month")])])]),_vm._v(" "),_c('div',{staticClass:"col col-5"},[_c('div',{staticClass:"form-item"},[_c('select',{ref:"startYear",on:{"change":_vm.onStartDateChange}},_vm._l((_vm.years),function(year){return _c('option',{domProps:{"value":year,"selected":year == 2010}},[_vm._v(_vm._s(year))])})),_vm._v(" "),_c('div',{staticClass:"desc"},[_vm._v("Year")])])])])])])])]),_vm._v(" "),_c('p'),_vm._v(" "),_c('div',{staticClass:"row gutters"},[_c('div',{staticClass:"col col-11"},[_c('div',{staticClass:"form-item"},[_c('label',[_vm._v("End Date\n                          "),_c('div',{staticClass:"row gutters"},[_c('div',{staticClass:"col col-7"},[_c('div',{staticClass:"form-item"},[_c('select',{ref:"endMonth",on:{"change":_vm.onEndDateChange}},_vm._l((_vm.months),function(month){return _c('option',{domProps:{"value":month.value,"selected":month.value == _vm.thisMonth}},[_vm._v(_vm._s(month.name))])})),_vm._v(" "),_c('div',{staticClass:"desc"},[_vm._v("Month")])])]),_vm._v(" "),_c('div',{staticClass:"col col-5"},[_c('div',{staticClass:"form-item"},[_c('select',{ref:"endYear",on:{"change":_vm.onEndDateChange}},_vm._l((_vm.years),function(year){return _c('option',{domProps:{"value":year,"selected":year == _vm.thisYear}},[_vm._v(_vm._s(year))])})),_vm._v(" "),_c('div',{staticClass:"desc"},[_vm._v("Year")])])])])])])])]),_vm._v(" "),_c('br')]),_vm._v(" "),_c('div',{staticClass:"col col-1"}),_vm._v(" "),_c('div',{staticClass:"col col-5"},[_c('h6',[_vm._v("Rendering")]),_vm._v(" "),_c('label',[_vm._v("Line Charts"),_c('sup',[_vm._v("1")]),_c('sup',{staticClass:"warn"}),_vm._v(" "),_c('div',{staticClass:"append col col-10"},[_c('input',{ref:"info",attrs:{"type":"number","min":"20","id":"averagetimespan","value":"180","placeholder":"180"},on:{"change":_vm.onTrailingAverageChange}}),_c('span',[_vm._v("day average")])]),_vm._v(" "),_c('p'),_vm._v(" "),_c('h6',[_vm._v("Comparison Type")]),_vm._v(" "),_c('label',[_c('div',{staticClass:"form-item form-checkboxes"},[_c('label',{staticClass:"checkbox"},[_c('input',{attrs:{"name":"comparebaseline","value":"zscore","type":"radio"},on:{"change":_vm.onCompareChange}}),_vm._v("Z-score")]),_c('br'),_vm._v(" "),_c('label',{staticClass:"checkbox"},[_c('input',{attrs:{"name":"comparebaseline","value":"baseline","checked":"","type":"radio"},on:{"change":_vm.onCompareChange}}),_vm._v("Baseline is compared")])])])]),_vm._v(" "),_c('br')])])])])])])])])}
__vue__options__.staticRenderFns = [function render () {var _vm=this;var _h=_vm.$createElement;var _c=_vm._self._c||_h;return _c('div',{staticClass:"col col-3",attrs:{"align":"center","id":"comparetext"}},[_c('h6',[_vm._v("Compare from your repos:")])])},function render () {var _vm=this;var _h=_vm.$createElement;var _c=_vm._self._c||_h;return _c('div',{staticClass:"col col-12"},[_c('small',{staticClass:"warn"},[_vm._v(" - These options affect performance")])])}]
if (module.hot) {(function () {  var hotAPI = require("vue-hot-reload-api")
  hotAPI.install(require("vue"), true)
  if (!hotAPI.compatible) return
  module.hot.accept()
  if (!module.hot.data) {
    hotAPI.createRecord("data-v-4eb76a08", __vue__options__)
  } else {
    hotAPI.reload("data-v-4eb76a08", __vue__options__)
  }
})()}
});

;require.register("components/RiskCard.vue", function(exports, require, module) {
;(function(){
'use strict';

var _LineChart = require('./charts/LineChart');

var _LineChart2 = _interopRequireDefault(_LineChart);

var _BubbleChart = require('./charts/BubbleChart');

var _BubbleChart2 = _interopRequireDefault(_BubbleChart);

var _StackedBarChart = require('./charts/StackedBarChart');

var _StackedBarChart2 = _interopRequireDefault(_StackedBarChart);

function _interopRequireDefault(obj) { return obj && obj.__esModule ? obj : { default: obj }; }

module.exports = {
  components: {
    LineChart: _LineChart2.default,
    BubbleChart: _BubbleChart2.default,
    StackedBarChart: _StackedBarChart2.default
  }
};
})()
if (module.exports.__esModule) module.exports = module.exports.default
var __vue__options__ = (typeof module.exports === "function"? module.exports.options: module.exports)
if (__vue__options__.functional) {console.error("[vueify] functional components are not supported and should be defined in plain js files using render functions.")}
__vue__options__.render = function render () {var _vm=this;var _h=_vm.$createElement;var _c=_vm._self._c||_h;return _c('section',[_c('h1',[_vm._v("Risk")]),_vm._v(" "),_c('h2',[_vm._v(_vm._s(_vm.$store.state.baseRepo)+"   "+_vm._s(_vm.$store.state.comparedRepo))]),_vm._v(" "),_vm._m(0)])}
__vue__options__.staticRenderFns = [function render () {var _vm=this;var _h=_vm.$createElement;var _c=_vm._self._c||_h;return _c('div',{staticClass:"row"},[_c('p',[_vm._v("We currently do not have any metrics developed for this group.")])])}]
if (module.hot) {(function () {  var hotAPI = require("vue-hot-reload-api")
  hotAPI.install(require("vue"), true)
  if (!hotAPI.compatible) return
  module.hot.accept()
  if (!module.hot.data) {
    hotAPI.createRecord("data-v-0abc386c", __vue__options__)
  } else {
    hotAPI.reload("data-v-0abc386c", __vue__options__)
  }
})()}
});

;require.register("components/ValueCard.vue", function(exports, require, module) {
;(function(){
'use strict';

var _LineChart = require('./charts/LineChart');

var _LineChart2 = _interopRequireDefault(_LineChart);

var _BubbleChart = require('./charts/BubbleChart');

var _BubbleChart2 = _interopRequireDefault(_BubbleChart);

var _StackedBarChart = require('./charts/StackedBarChart');

var _StackedBarChart2 = _interopRequireDefault(_StackedBarChart);

function _interopRequireDefault(obj) { return obj && obj.__esModule ? obj : { default: obj }; }

module.exports = {
  components: {
    LineChart: _LineChart2.default,
    BubbleChart: _BubbleChart2.default,
    StackedBarChart: _StackedBarChart2.default
  }
};
})()
if (module.exports.__esModule) module.exports = module.exports.default
var __vue__options__ = (typeof module.exports === "function"? module.exports.options: module.exports)
if (__vue__options__.functional) {console.error("[vueify] functional components are not supported and should be defined in plain js files using render functions.")}
__vue__options__.render = function render () {var _vm=this;var _h=_vm.$createElement;var _c=_vm._self._c||_h;return _c('section',[_c('h1',[_vm._v("Value")]),_vm._v(" "),_c('h2',[_vm._v(_vm._s(_vm.$store.state.baseRepo)+"   "+_vm._s(_vm.$store.state.comparedRepo))]),_vm._v(" "),_vm._m(0)])}
__vue__options__.staticRenderFns = [function render () {var _vm=this;var _h=_vm.$createElement;var _c=_vm._self._c||_h;return _c('div',{staticClass:"row"},[_c('p',[_vm._v("We currently do not have any metrics developed for this group.")])])}]
if (module.hot) {(function () {  var hotAPI = require("vue-hot-reload-api")
  hotAPI.install(require("vue"), true)
  if (!hotAPI.compatible) return
  module.hot.accept()
  if (!module.hot.data) {
    hotAPI.createRecord("data-v-5e0cf204", __vue__options__)
  } else {
    hotAPI.reload("data-v-5e0cf204", __vue__options__)
  }
})()}
});

;require.register("components/charts/BubbleChart.vue", function(exports, require, module) {
;(function(){
'use strict';

Object.defineProperty(exports, "__esModule", {
  value: true
});

var _vuex = require('vuex');

var _AugurStats = require('AugurStats');

var _AugurStats2 = _interopRequireDefault(_AugurStats);

function _interopRequireDefault(obj) { return obj && obj.__esModule ? obj : { default: obj }; }

var spec = {
  "$schema": "https://vega.github.io/schema/vega-lite/v2.json",
  "spec": {
    "hconcat": [{
      "title": "Code Engagement",
      "width": 475,
      "height": 300,
      "mark": {
        "type": "circle",
        "cursor": "pointer"
      },
      "transform": [{
        "calculate": "'https://www.google.com/search?q=' + datum.name", "as": "url"
      }],
      "selection": {
        "paintbrush": {
          "type": "single",
          "on": "mouseover"
        },
        "grid": {
          "type": "interval", "bind": "scales"
        }
      },
      "encoding": {
        "x": {
          "field": "commit_comments",
          "type": "quantitative"
        },
        "y": {
          "field": "commits",
          "type": "quantitative",
          "scale": {
            "type": "sqrt"
          }
        },
        "color": {
          "condition": {
            "selection": "paintbrush",
            "field": "repo",
            "type": "nominal",
            "scale": { "range": ['#FF3647', '#4736FF'] }
          },
          "value": "grey"
        },
        "tooltip": {
          "field": "name",
          "type": "nominal"
        },

        "size": {
          "field": "total",
          "type": "quantitative",
          "legend": {
            "title": "all contributions"
          },
          "scale": {
            "type": "sqrt"
          }
        }
      }
    }, {
      "title": "Community Engagement",
      "width": 475,
      "height": 300,
      "mark": {
        "type": "circle",
        "cursor": "pointer"
      },
      "transform": [{
        "calculate": "'https://www.google.com/search?q=' + datum.name", "as": "url"
      }],
      "selection": {
        "paintbrush": {
          "type": "single",
          "on": "mouseover"
        },
        "grid": {
          "type": "interval", "bind": "scales"
        }
      },
      "encoding": {
        "x": {
          "field": "issue_comments",
          "type": "quantitative",
          "scale": {
            "type": "sqrt",
            "bandPaddingInner": 3
          },
          "axis": {
            "tickCount": 10
          }
        },
        "y": {
          "field": "issues",
          "type": "quantitative",
          "scale": {
            "type": "sqrt"
          }
        },
        "size": {
          "field": "total",
          "type": "quantitative",
          "legend": {
            "title": "all contributions"
          },
          "scale": {
            "type": "sqrt"
          }
        },
        "color": {
          "condition": {
            "selection": "paintbrush",
            "field": "repo",
            "type": "nominal",
            "scale": { "range": ['#FF3647', '#4736FF'] }
          },
          "tooltip": {
            "field": "name",
            "type": "nominal"
          },

          "value": "grey"
        }
      }
    }]
  }
};

exports.default = {
  props: ['source', 'citeUrl', 'citeText', 'title', 'disableRollingAverage', 'alwaysByDate', 'data', 'comparedTo'],
  data: function data() {
    return {
      values: []
    };
  },

  components: {
    'vega-interactive': window.VueVega.mapVegaLiteSpec(spec)
  },
  computed: {
    repo: function repo() {
      return this.$store.state.baseRepo;
    },
    showBelowAverage: function showBelowAverage() {
      return this.$store.state.showBelowAverage;
    },
    chart: function chart() {
      var _this = this;

      var removeBelowAverageContributors = !this.showBelowAverage;
      $(this.$el).find('.showme').addClass('invis');
      $(this.$el).find('.bubblechart').addClass('loader');
      var shared = {};
      var processData = function processData(data) {
        window.AugurRepos[_this.repo][_this.source]().then(function (data) {
          shared.baseData = data.map(function (e) {
            e.repo = _this.repo.toString();return e;
          });
          if (removeBelowAverageContributors) {
            shared.baseData = _AugurStats2.default.aboveAverage(shared.baseData, 'total');
          }
          if (_this.comparedTo) {
            return window.AugurRepos[_this.comparedTo].contributors();
          } else {
            return new Promise(function (resolve, reject) {
              resolve();
            });
          }
        }).then(function (compareData) {
          if (compareData) {
            compareData = compareData.map(function (e) {
              e.repo = _this.comparedTo;return e;
            });
            if (removeBelowAverageContributors) {
              compareData = _AugurStats2.default.aboveAverage(compareData, 'total');
            }
            _this.values = _.concat(shared.baseData, compareData);
          } else {
            _this.values = shared.baseData;
          }
          $(_this.$el).find('.showme, .hidefirst').removeClass('invis');
          $(_this.$el).find('.bubblechart').removeClass('loader');
        });
      };
      if (this.repo) {

        if (this.data) {
          processData(this.data);
        } else {
          window.AugurRepos[this.repo][this.source]().then(function (data) {
            shared.baseData = data.map(function (e) {
              e.repo = _this.repo.toString();return e;
            });
            if (removeBelowAverageContributors) {
              shared.baseData = _AugurStats2.default.aboveAverage(shared.baseData, 'total');
            }
            if (_this.comparedTo) {
              return window.AugurRepos[_this.comparedTo].contributors();
            } else {
              return new Promise(function (resolve, reject) {
                resolve();
              });
            }
          }).then(function (compareData) {
            if (compareData) {
              compareData = compareData.map(function (e) {
                e.repo = _this.comparedTo;return e;
              });
              if (removeBelowAverageContributors) {
                compareData = _AugurStats2.default.aboveAverage(compareData, 'total');
              }
              _this.values = _.concat(shared.baseData, compareData);
            } else {
              _this.values = shared.baseData;
            }
            $(_this.$el).find('.showme, .hidefirst').removeClass('invis');
            $(_this.$el).find('.bubblechart').removeClass('loader');
          });
        }
      }
    }
  }
};
})()
if (module.exports.__esModule) module.exports = module.exports.default
var __vue__options__ = (typeof module.exports === "function"? module.exports.options: module.exports)
if (__vue__options__.functional) {console.error("[vueify] functional components are not supported and should be defined in plain js files using render functions.")}
__vue__options__.render = function render () {var _vm=this;var _h=_vm.$createElement;var _c=_vm._self._c||_h;return _c('div',{ref:"holder"},[_c('div',{staticClass:"bubblechart hidefirst invis"},[_c('vega-interactive',{ref:"vega",attrs:{"data":_vm.values}}),_vm._v(" "),_c('p',[_vm._v(" "+_vm._s(_vm.chart)+" ")])],1)])}
__vue__options__.staticRenderFns = []
if (module.hot) {(function () {  var hotAPI = require("vue-hot-reload-api")
  hotAPI.install(require("vue"), true)
  if (!hotAPI.compatible) return
  module.hot.accept()
  if (!module.hot.data) {
    hotAPI.createRecord("data-v-273cda36", __vue__options__)
  } else {
    hotAPI.reload("data-v-273cda36", __vue__options__)
  }
})()}
});

;require.register("components/charts/BusFactor.vue", function(exports, require, module) {
;(function(){
'use strict';

Object.defineProperty(exports, "__esModule", {
  value: true
});
exports.default = {
  props: ['source', 'citeUrl', 'citeText', 'title'],
  data: function data() {
    return {
      values: []
    };
  },

  computed: {
    repo: function repo() {
      return this.$store.state.baseRepo;
    },
    chart: function chart() {
      var _this = this;

      $(this.$el).find('.showme').addClass('invis');
      $(this.$el).find('.textchart').addClass('loader');
      if (this.repo) {
        window.AugurRepos[this.repo][this.source]().then(function (data) {
          $(_this.$el).find('.showme, .hidefirst').removeClass('invis');
          $(_this.$el).find('.textchart').removeClass('loader');
          _this.values = data;
          console.log('Data:');
          console.log(data);
        });
      }
    }
  }
};
})()
if (module.exports.__esModule) module.exports = module.exports.default
var __vue__options__ = (typeof module.exports === "function"? module.exports.options: module.exports)
if (__vue__options__.functional) {console.error("[vueify] functional components are not supported and should be defined in plain js files using render functions.")}
__vue__options__.render = function render () {var _vm=this;var _h=_vm.$createElement;var _c=_vm._self._c||_h;return _c('div',{ref:"holder"},[_c('div',{staticClass:"textchart hidefirst invis"},[_c('h3',[_vm._v(_vm._s(_vm.title))]),_vm._v(" "),_c('table',[_c('tr',[_c('th',[_vm._v("Best:")]),_vm._v(" "),_c('td',[_vm._v(_vm._s((_vm.values[0]) ? _vm.values[0].best : undefined))])]),_vm._v(" "),_c('tr',[_c('th',[_vm._v("Worst")]),_vm._v(" "),_c('td',[_vm._v(_vm._s((_vm.values[0]) ? _vm.values[0].worst : undefined))])])]),_vm._v(" "),_c('p',[_vm._v(" "+_vm._s(_vm.chart)+" ")])])])}
__vue__options__.staticRenderFns = []
if (module.hot) {(function () {  var hotAPI = require("vue-hot-reload-api")
  hotAPI.install(require("vue"), true)
  if (!hotAPI.compatible) return
  module.hot.accept()
  if (!module.hot.data) {
    hotAPI.createRecord("data-v-410e1f3c", __vue__options__)
  } else {
    hotAPI.reload("data-v-410e1f3c", __vue__options__)
  }
})()}
});

;require.register("components/charts/DependencyOverview.vue", function(exports, require, module) {
;(function(){
'use strict';

Object.defineProperty(exports, "__esModule", {
  value: true
});

var _AugurStats = require('../../AugurStats');

var _AugurStats2 = _interopRequireDefault(_AugurStats);

var _d = require('d3');

var d3 = _interopRequireWildcard(_d);

function _interopRequireWildcard(obj) { if (obj && obj.__esModule) { return obj; } else { var newObj = {}; if (obj != null) { for (var key in obj) { if (Object.prototype.hasOwnProperty.call(obj, key)) newObj[key] = obj[key]; } } newObj.default = obj; return newObj; } }

function _interopRequireDefault(obj) { return obj && obj.__esModule ? obj : { default: obj }; }

exports.default = {
  props: [],
  computed: {
    repo: function repo() {
      return this.$store.state.baseRepo;
    },
    dependencies: function dependencies() {
      var _this = this;

      if (this.repo) {

        this.$refs['dependents'].innerHTML = 'Loading...';
        window.AugurRepos[this.repo].dependents().then(function (dependents) {
          if (!dependents || !dependents.length) {
            _this.$refs['dependents'].innerHTML = 'No dependents found.';
          }
          _this.$refs['dependents'].innerHTML = '';
          for (var i = 0; i < dependents.length && i < 10; i++) {
            _this.$refs['dependents'].innerHTML += dependents[i].name + '<br>';
          }
        }, function () {
          _this.$refs['dependents'].innerHTML = 'No data.';
        });

        this.$refs['dependencies'].innerHTML = '';
        window.AugurRepos[this.repo].dependencies().then(function (dependencies) {
          if (!dependencies || !dependencies.length) {
            _this.$refs['dependencies'].innerHTML = 'No dependencies found.';
          }
          _this.$refs['dependencies'].innerHTML = '';
          for (var i = 0; i < dependencies.dependencies.length && i < 10; i++) {
            _this.$refs['dependencies'].innerHTML += dependencies.dependencies[i].name + '<br>';
          }
        }, function () {
          _this.$refs['dependencies'].innerHTML = 'No data.';
        });
      }
    }
  }
};
})()
if (module.exports.__esModule) module.exports = module.exports.default
var __vue__options__ = (typeof module.exports === "function"? module.exports.options: module.exports)
if (__vue__options__.functional) {console.error("[vueify] functional components are not supported and should be defined in plain js files using render functions.")}
__vue__options__.render = function render () {var _vm=this;var _h=_vm.$createElement;var _c=_vm._self._c||_h;return _c('div',[_c('div',{staticClass:"row"},[_c('div',{staticClass:"col col-6"},[_c('h3',[_vm._v("Top Dependents")]),_vm._v(" "),_c('div',{ref:"dependents",staticClass:"deps"},[_vm._v("\n        Loading...\n      ")])]),_vm._v(" "),_c('div',{staticClass:"col col-6"},[_c('h3',[_vm._v("Top Dependencies")]),_vm._v(" "),_c('div',{ref:"dependencies",staticClass:"deps"},[_vm._v("\n        Loading...\n      ")])])])])}
__vue__options__.staticRenderFns = []
if (module.hot) {(function () {  var hotAPI = require("vue-hot-reload-api")
  hotAPI.install(require("vue"), true)
  if (!hotAPI.compatible) return
  module.hot.accept()
  if (!module.hot.data) {
    hotAPI.createRecord("data-v-210450fe", __vue__options__)
  } else {
    hotAPI.reload("data-v-210450fe", __vue__options__)
  }
})()}
});

;require.register("components/charts/DynamicLineChart.vue", function(exports, require, module) {
;(function(){
'use strict';

Object.defineProperty(exports, "__esModule", {
  value: true
});

var _vuex = require('vuex');

var _AugurStats = require('AugurStats');

var _AugurStats2 = _interopRequireDefault(_AugurStats);

function _interopRequireDefault(obj) { return obj && obj.__esModule ? obj : { default: obj }; }

exports.default = {
  props: ['source', 'citeUrl', 'citeText', 'title', 'disableRollingAverage', 'alwaysByDate', 'data'],
  data: function data() {
    return {
      legendLabels: [],
      values: [],
      status: {},
      detail: this.$store.state.showDetail,
      compRepos: this.$store.state.comparedRepos

    };
  },

  watch: {
    compRepos: function compRepos() {
      var allFalse = true;
      for (var key in this.status) {
        if (this.status[key]) allFalse = false;
      }if (allFalse) {
        $(this.$el).find('.spinner').addClass('loader');
        $(this.$el).find('.error').addClass('hidden');
      }

      $(this.$el).find('.hidefirst').addClass('invis');
      $(this.$el).find('.hidefirst').addClass('invisDet');
      $(this.$el).find('.spinner').addClass('loader');
      $(this.$el).find('.spacing').removeClass('hidden');
    }
  },
  computed: {
    repo: function repo() {
      return this.$store.state.baseRepo;
    },
    period: function period() {
      return this.$store.state.trailingAverage;
    },
    earliest: function earliest() {
      return this.$store.state.startDate;
    },
    latest: function latest() {
      return this.$store.state.endDate;
    },
    compare: function compare() {
      return this.$store.state.compare;
    },
    comparedRepos: function comparedRepos() {
      return this.$store.state.comparedRepos;
    },
    rawWeekly: function rawWeekly() {
      return this.$store.state.rawWeekly;
    },
    showArea: function showArea() {
      return this.$store.state.showArea;
    },
    showTooltip: function showTooltip() {
      return this.$store.state.showTooltip;
    },
    showDetail: function showDetail() {
      return this.$store.state.showDetail;
    },
    spec: function spec() {
      var _this = this;

<<<<<<< HEAD
      var range = this.comparedTo ? !this.status.compared ? "d".charCodeAt(0) < this.repo.charCodeAt(0) ? ['#7d7d7d', '#FF3647'] : ['#FF3647', '#7d7d7d'] : !this.status.base ? "d".charCodeAt(0) < this.comparedTo.charCodeAt(0) ? ['#7d7d7d', '#FF3647'] : ['#FF3647', '#7d7d7d'] : this.comparedTo.charCodeAt(0) < this.repo.charCodeAt(0) ? ['#4736FF', '#FF3647'] : ['#FF3647', '#4736FF'] : ['#FF3647'];
=======
      var repos = [];
      if (this.repo) {
        repos.push(window.AugurRepos[this.repo]);
      }
      this.comparedRepos.forEach(function (repo) {
        repos.push(window.AugurRepos[repo]);
      });

      repos.forEach(function (repo) {
        _this.status[repo] = true;
      });

      var colors = ["#FF3647", "#4736FF", "#3cb44b", "#ffe119", "#f58231", "#911eb4", "#42d4f4", "#f032e6"];
>>>>>>> 0d60518a

      var config = {
        "$schema": "https://vega.github.io/schema/vega-lite/v2.json",
        "config": {
          "axis": {
            "grid": false
          },
          "legend": {
            "offset": -505,
            "titleFontSize": 0,
            "titlePadding": 10
          }
        },
        "vconcat": [{
          "title": {
            "text": this.title,
            "offset": 15
          },
          "width": 520,
          "height": 250,
          "layer": [{
            "mark": "rule",
            "encoding": {
              "x": {
                "field": "date",
                "type": "temporal",
                "axis": {
                  "labels": false
                }
              },
              "color": {
                "field": "name",
                "type": "nominal",
                "scale": { "range": range }
              },
              "opacity": {
                "value": 0
              }
            }

          }]
        }]
      };

      var brush = { "filter": { "selection": "brush" } };
      if (!this.showDetail) brush = { "filter": "datum.date > 0" };

      var selectionAdded = false;

<<<<<<< HEAD
      var getStandardLine = function getStandardLine(key) {
        var raw = key.substring(key.length - 7) == "Rolling" ? false : true;
        var color = key == "comparedValueRolling" ? '#4736FF' : '#FF3647';
        selectionAdded = true;
=======
      var getStandardLine = function getStandardLine(key, color) {
        var raw = key.substring(key.length - 7) == "Rolling" ? false : true;
>>>>>>> 0d60518a
        return {
          "transform": [brush],
          "encoding": {
            "x": {
              "field": "date",
              "type": "temporal",
              "axis": {
                "labels": !_this.showDetail,
                "format": "%b %Y", "title": " " }
            },
            "y": {
              "field": key,
              "type": "quantitative",
              "axis": {
                "title": null
              }
            },
            "color": {
              "value": color
            }
          },
          "mark": {
            "type": "line",

            "clip": true
          }
        };
      };

      var getToolPoint = function getToolPoint(key) {
        var selection = !selectionAdded ? {
          "tooltip": {
            "type": "single",
            "on": "mouseover",
            "encodings": ["x"],
            "empty": "none"
          }
        } : null;
        var size = 17;
        var timeDiff = Math.abs(_this.latest.getTime() - _this.earliest.getTime());
        var diffDays = Math.ceil(timeDiff / (1000 * 3600 * 24));
        size = diffDays / 150;
        if (_this.rawWeekly) size = 3;
        selectionAdded = true;
        return {
          "transform": [brush],
          "encoding": {
            "x": {
              "field": "date",
              "type": "temporal",
              "axis": { "format": "%b %Y", "title": " " }
            },
            "opacity": {
              "value": 0
            },
            "color": {
              "field": "name",
              "type": "nominal",
              "scale": { "range": colors }
            },
            "size": {
              "value": size
            }
          },
          "mark": {
            "type": "rule",
            "clip": true
          },
          "selection": selection
        };
      };

<<<<<<< HEAD
      var getStandardPoint = function getStandardPoint(key) {
=======
      var getStandardPoint = function getStandardPoint(key, color) {
>>>>>>> 0d60518a
        var selection = !selectionAdded ? {
          "tooltip": {
            "type": "single",
            "on": "mouseover",
            "encodings": ["x"],
            "empty": "none"
          }
        } : null;
        selectionAdded = true;
        var raw = key.substring(key.length - 7) == "Rolling" ? false : true;
<<<<<<< HEAD
        var color = key == "comparedValueRolling" ? '#4736FF' : '#FF3647';
=======
>>>>>>> 0d60518a
        return {
          "transform": [brush],
          "encoding": {
            "x": {
              "field": "date",
              "type": "temporal",
              "axis": {
                "title": " ",
                "format": "%b %Y"
              }
            },
            "y": {
              "field": key,
              "type": "quantitative",
              "axis": {
                "title": null
              }
            },
            "color": {
              "value": color
            },
            "opacity": {
              "condition": {
                "selection": "tooltip",
                "value": 1
              },
              "value": 0
            }
          },
          "mark": {
            "type": "point"
          },
          "selection": selection
        };
      };

      var getArea = function getArea(extension) {
        return {
          "transform": [brush],
          "mark": {
            "type": "area",
            "interpolate": "basis",
            "clip": true
          },
          "encoding": {
            "x": {
              "field": "date",
              "type": "temporal",
              "axis": { "format": "%b %Y", "title": " " }
            },
            "y": {
              "field": "lower" + extension,
              "type": "quantitative",
              "axis": {
                "title": null
              }
            },
            "y2": {
              "field": "upper" + extension,
              "type": "quantitative",
              "axis": {
                "title": null
              }
            },
            "color": {
              "value": "gray"
            },
            "opacity": { "value": 0.14 }
          }
        };
      };

      var rule = {
        "transform": [{
          "filter": {
            "selection": "tooltip"
          }
        }, brush],
        "mark": "rule",
        "encoding": {
          "x": {
            "type": "temporal",
            "field": "date",
            "axis": { "format": "%b %Y", "title": " " }
          },
          "color": {
            "value": "black"
          }
        }
      };

      var getValueText = function getValueText(key) {
        return {

          "transform": [{
            "filter": {
              "selection": "tooltip"
            }
          }, brush],
          "mark": {
            "type": "text",
            "align": "left",
            "dx": 5,
            "dy": -5
          },
          "encoding": {
            "text": {
              "type": "quantitative",
              "field": key
            },
            "x": {
              "field": "date",
              "type": "temporal",
              "axis": { "format": "%b %Y", "title": " " }
            },
            "y": {
              "field": key,
              "type": "quantitative",
              "axis": {
                "title": null
              }
            },
            "color": {
              "value": "green"
            }
          }
        };
      };

      var getDateText = function getDateText(key) {
        return {

          "transform": [{
            "filter": {
              "selection": "tooltip"
            }
          }, brush],
          "mark": {
            "type": "text",
            "align": "left",
            "dx": 5,
            "dy": -15
          },
          "encoding": {
            "text": {
              "type": "temporal",
              "field": "date"
            },
            "x": {
              "field": "date",
              "type": "temporal",
              "axis": { "format": "%b %Y", "title": " " }
            },
            "y": {
              "field": key,
              "type": "quantitative",
              "axis": {
                "title": null
              }
            },
            "color": {
              "value": "black"
            }
          }
        };
      };

      var getDetail = function getDetail(key) {
        var color = _this.comparedTo && _this.status.compared ? '#4736FF' : '#FF3647';
        return {
          "width": 520,
          "height": 60,
          "mark": "line",
          "title": {
            "text": " "
          },
          "selection": {
            "brush": { "type": "interval", "encodings": ["x"] }
          },
          "encoding": {
            "x": {
              "field": "date",
              "type": "temporal",
              "axis": { "format": "%b %Y", "title": " " }
            },
            "y": {
              "field": key,
              "type": "quantitative",
              "axis": {
                "title": null
              }
            },
            "opacity": {
              "value": 0.5
            },
            "color": {
              "value": color
            }
          }

        };
      };

<<<<<<< HEAD
=======
      if (this.showArea && repos.length < 3) {
        repos.forEach(function (repo) {
          config.vconcat[0].layer.push(getArea(repo));
        });
      } else {
        repos.forEach(function (repo) {
          for (var x = 0; x < config.vconcat[0].layer.length; x++) {
            if (config.vconcat[0].layer[x] == getArea(repo)) {
              config.vconcat[0].layer[x] = {};
              buildMetric();
            }
          }
        });
      }

>>>>>>> 0d60518a
      var buildMetric = function buildMetric() {

<<<<<<< HEAD
        if (_this.comparedTo) buildLines("comparedValueRolling");
        if (_this.rawWeekly) {
          buildLines("value");
          if (_this.comparedTo) buildLines("comparedValue");
        }
=======
        var color = 0;
        repos.forEach(function (repo) {

          buildLines("valueRolling" + repo, colors[color]);

          if (_this.rawWeekly) {
            buildLines("value" + repo, colors[color]);
          }

          if (_this.showDetail) {
            config.vconcat[1] = getDetail("valueRolling" + _this.repo);
          } else if (config.vconcat[1]) config.vconcat.pop();

          color++;
        });
>>>>>>> 0d60518a
      };

      var buildLines = function buildLines(key, color) {
        config.vconcat[0].layer.push(getStandardLine(key, color));
      };

      var buildTooltip = function buildTooltip(key) {
        if (repos.length < 3) {
          config.vconcat[0].layer.push(getToolPoint(key));

<<<<<<< HEAD
      if (this.showDetail) {
        config.vconcat[1] = this.comparedTo && this.status.compared ? getDetail("comparedValueRolling") : getDetail("valueRolling");
      } else if (config.vconcat[1]) config.vconcat.pop();

      if (this.showArea) {
        config.vconcat[0].layer.push(getArea(""));
        if (this.comparedTo) config.vconcat[0].layer.push(getArea("Compared"));
      } else {
        for (var x = 0; x < config.vconcat[0].layer.length; x++) {
          if (config.vconcat[0].layer[x] == getArea("")) buildMetric();
=======
          var col = -1;
          repos.forEach(function (repo) {
            config.vconcat[0].layer.push(getStandardPoint(key, colors[col]));
            col++;
          });

          config.vconcat[0].layer.push(getValueText(key));
          config.vconcat[0].layer.push(getDateText(key));

          if (repos.length > 1) {
            config.vconcat[0].layer.push(rule);
          }
>>>>>>> 0d60518a
        }
      };

      if (this.showTooltip) {
<<<<<<< HEAD
        var key = this.rawWeekly ? "value" : "valueRolling";
        buildTooltip(key);

        if (this.comparedTo) {
          var _key = this.rawWeekly ? "comparedValue" : "comparedValueRolling";
          buildTooltip(_key);
          config.vconcat[0].layer.push(rule);
        }
=======
        var key = this.rawWeekly ? "value" + this.repo : "valueRolling" + this.repo;
        buildTooltip(key);
>>>>>>> 0d60518a
      } else {
        for (var x = 0; x < config.vconcat[0].layer.length; x++) {
          if (config.vconcat[0].layer[x] == getValueText("valueRolling" + this.repo)) {
            config.vconcat[0].layer[x] = {};
            buildMetric();
          }
        }
      }

      buildMetric();
      console.log("lines built");

      if (this.showDetail) {
        config.vconcat[1].encoding.x["scale"] = {
          "domain": [{ "year": this.earliest.getFullYear(), "month": this.earliest.getMonth(), "date": this.earliest.getDate() }, { "year": this.latest.getFullYear(), "month": this.latest.getMonth(), "date": this.latest.getDate() }]
        };
      } else {
        for (var i = 0; i < config.vconcat[0].layer.length; i++) {
          config.vconcat[0].layer[i].encoding.x["scale"] = {
            "domain": [{ "year": this.earliest.getFullYear(), "month": this.earliest.getMonth(), "date": this.earliest.getDate() }, { "year": this.latest.getFullYear(), "month": this.latest.getMonth(), "date": this.latest.getDate() }]
          };
        }
      }

      if (!this.status.base && !this.comparedTo || !this.status.compared && !this.status.base) {
        if (!this.showDetail) {
          window.$(this.$refs.holder).find('.hidefirst').removeClass('invisDet');
          window.$(this.$refs.holder).find('.hidefirst').addClass('invis');
        } else {
          window.$(this.$refs.holder).find('.hidefirst').removeClass('invis');
          window.$(this.$refs.holder).find('.hidefirst').addClass('invisDet');
        }
      }

<<<<<<< HEAD
=======
      var endpoints = [];
      var fields = {};
      this.source.split(',').forEach(function (endpointAndFields) {
        var split = endpointAndFields.split(':');
        endpoints.push(split[0]);
        if (split[1]) {
          fields[split[0]] = split[1].split('+');
        }
      });

      var processData = function processData(data) {
        _this.__download_data = data;
        _this.__download_file = _this.title.replace(/ /g, '-').replace('/', 'by').toLowerCase();
        _this.$refs.downloadJSON.href = 'data:text/json;charset=utf-8,' + encodeURIComponent(JSON.stringify(_this.__download_data));
        _this.$refs.downloadJSON.setAttribute('download', _this.__download_file + '.json');

        var defaultProcess = function defaultProcess(obj, key, field, count) {
          var d = null;
          if (typeof field == "string") field = [field];

          d = _AugurStats2.default.convertKey(obj[key], field);

          d = _AugurStats2.default.convertDates(d, _this.earliest, _this.latest);

          return d;
        };

        var normalized = [];
        var aggregates = [];
        var buildLines = function buildLines(obj, onCreateData, repo) {
          if (!obj) {
            return;
          }
          if (!onCreateData) {
            onCreateData = function onCreateData(obj, key, field, count) {
              normalized.push(d);
            };
          }
          var count = 0;
          for (var key in obj) {

            if (obj.hasOwnProperty(key)) {
              if (fields[key]) {
                fields[key].forEach(function (field) {
                  onCreateData(obj, key, field, count);
                  count++;
                });
              } else {
                if (Array.isArray(obj[key]) && obj[key].length > 0) {
                  var field = Object.keys(obj[key][0]).splice(1);
                  onCreateData(obj, key, field, count);
                  count++;
                } else {
                  _this.status[repo] = false;
                  _this.renderError();
                }
              }
            }
          }
        };
        var legend = [];
        var values = [];
        var colors = [];

        repos.forEach(function (repo) {
          console.log("adding repo: " + repo);
          buildLines(data[repo], function (obj, key, field, count) {
            var d = defaultProcess(obj, key, field, count);
            var rolling = _AugurStats2.default.rollingAverage(d, 'value', _this.period, repo);
            console.log(_AugurStats2.default.standardDeviationLines(rolling, 'valueRolling' + repo, repo));
            normalized.push(_AugurStats2.default.standardDeviationLines(rolling, 'valueRolling', repo));

            aggregates.push(d);
            legend.push(repo + " " + field);
            if (!_this.disableRollingAverage) {
              colors.push(window.AUGUR_CHART_STYLE.brightColors[count]);
            }
            if (_this.rawWeekly || _this.disableRollingAverage) {
              colors.push(_this.disableRollingAverage ? window.AUGUR_CHART_STYLE.brightColors[count] : window.AUGUR_CHART_STYLE.dullColors[count]);
            }
          }, repo);
        });

        if (normalized.length == 0) {} else {
          values = [];

          for (var i = 0; i < legend.length; i++) {
            normalized[i].forEach(function (d) {
              d.name = legend[i];
              d.color = colors[i];
              values.push(d);
            });
          }
          if (_this.rawWeekly) {
            for (var i = 0; i < legend.length; i++) {
              aggregates[i].forEach(function (d) {
                d.name = "raw " + legend[i];
                d.color = colors[i];
                values.push(d);
              });
            }
          }

          repos.forEach(function (repo) {
            if (!_this.status[repo]) {
              var temp = JSON.parse(JSON.stringify(values));
              temp = temp.map(function (datum) {
                datum.name = repo + ": data n/a";


                return datum;
              });
              values.push.apply(values, temp);
            }
          });

          _this.legendLabels = legend;
          _this.values = values;

          var allFalse = true;
          for (var key in _this.status) {
            if (_this.status[key]) allFalse = false;
          }if (!allFalse) $(_this.$el).find('.error').addClass('hidden');

          $(_this.$el).find('.hidefirst').removeClass('invis');
          $(_this.$el).find('.hidefirst').removeClass('invisDet');
          $(_this.$el).find('.spinner').removeClass('loader');
          $(_this.$el).find('.spacing').addClass('hidden');

          _this.renderChart();
        }
      };

      if (this.data) {
        processData(this.data);
      } else {

        window.AugurAPI.batchMapped(repos, endpoints).then(function (data) {
          processData(data);
        }, function () {});
      }

      return config;
    }
  },
  methods: {
    downloadSVG: function downloadSVG(e) {
      var svgsaver = new window.SvgSaver();
      var svg = window.$(this.$refs.chartholder).find('svg')[0];
      svgsaver.asSvg(svg, this.__download_file + '.svg');
    },
    downloadPNG: function downloadPNG(e) {
      var svgsaver = new window.SvgSaver();
      var svg = window.$(this.$refs.chartholder).find('svg')[0];
      svgsaver.asPng(svg, this.__download_file + '.png');
    },
    renderChart: function renderChart() {
      this.$refs.chart.className = 'linechart intro';
      window.$(this.$refs.holder).find('.hideme').removeClass('invis');
      window.$(this.$refs.holder).find('.showme').removeClass('invis');
      window.$(this.$refs.holder).find('.hideme').removeClass('invisDet');
      window.$(this.$refs.holder).find('.showme').removeClass('invisDet');
      window.$(this.$refs.holder).find('.deleteme').remove();
      this.$refs.chartholder.innerHTML = '';
      this.$refs.chartholder.appendChild(this.mgConfig.target);
    },
    renderError: function renderError() {

      $(this.$el).find('.spinner').removeClass('loader');
      $(this.$el).find('.error').removeClass('hidden');
    }
  } };
})()
if (module.exports.__esModule) module.exports = module.exports.default
var __vue__options__ = (typeof module.exports === "function"? module.exports.options: module.exports)
if (__vue__options__.functional) {console.error("[vueify] functional components are not supported and should be defined in plain js files using render functions.")}
__vue__options__.render = function render () {var _vm=this;var _h=_vm.$createElement;var _c=_vm._self._c||_h;return _c('div',{ref:"holder"},[_c('div',{staticClass:"spacing"}),_vm._v(" "),_vm._m(0),_vm._v(" "),_c('div',{staticClass:"spinner loader"}),_vm._v(" "),_c('div',{staticClass:"hidefirst linechart",class:{ invis: !_vm.detail, invisDet: _vm.detail }},[_c('vega-lite',{attrs:{"spec":_vm.spec,"data":_vm.values}}),_vm._v(" "),_c('p',[_vm._v(" "+_vm._s(_vm.chart)+" ")])],1),_vm._v(" "),_c('div',{staticClass:"row below-chart"},[_c('div',{staticClass:"col col-5"},[_c('cite',{staticClass:"metric"},[_vm._v("Metric: "),_c('a',{attrs:{"href":_vm.citeUrl,"target":"_blank"}},[_vm._v(_vm._s(_vm.citeText))])])]),_vm._v(" "),_c('div',{staticClass:"col col-6"},[_c('button',{staticClass:"button download graph-download",on:{"click":_vm.downloadSVG}},[_vm._v("⬇ SVG")]),_c('button',{staticClass:"button graph-download download",on:{"click":_vm.downloadPNG}},[_vm._v("⬇ PNG")]),_c('a',{ref:"downloadJSON",staticClass:"button graph-download download",attrs:{"role":"button"}},[_vm._v("⬇ JSON")])])])])}
__vue__options__.staticRenderFns = [function render () {var _vm=this;var _h=_vm.$createElement;var _c=_vm._self._c||_h;return _c('div',{staticClass:"error hidden"},[_c('br'),_vm._v("Data is missing or unavailable")])}]
if (module.hot) {(function () {  var hotAPI = require("vue-hot-reload-api")
  hotAPI.install(require("vue"), true)
  if (!hotAPI.compatible) return
  module.hot.accept()
  if (!module.hot.data) {
    hotAPI.createRecord("data-v-869af3b0", __vue__options__)
  } else {
    hotAPI.reload("data-v-869af3b0", __vue__options__)
  }
})()}
});

;require.register("components/charts/EmptyChart.vue", function(exports, require, module) {
;(function(){
'use strict';

Object.defineProperty(exports, "__esModule", {
  value: true
});

var _AugurStats = require('../../AugurStats');

var _AugurStats2 = _interopRequireDefault(_AugurStats);

var _d = require('d3');

var d3 = _interopRequireWildcard(_d);

function _interopRequireWildcard(obj) { if (obj && obj.__esModule) { return obj; } else { var newObj = {}; if (obj != null) { for (var key in obj) { if (Object.prototype.hasOwnProperty.call(obj, key)) newObj[key] = obj[key]; } } newObj.default = obj; return newObj; } }

function _interopRequireDefault(obj) { return obj && obj.__esModule ? obj : { default: obj }; }

exports.default = {
  computed: {
    chart: function chart() {
      MG.data_graphic({
        title: "Missing Data",
        error: 'Data unavaliable',
        chart_type: 'missing-data',
        missing_text: 'Data could not be loaded',
        target: this.$refs.chart,
        full_width: true,
        height: 200
      });
    }
  }
};
})()
if (module.exports.__esModule) module.exports = module.exports.default
var __vue__options__ = (typeof module.exports === "function"? module.exports.options: module.exports)
if (__vue__options__.functional) {console.error("[vueify] functional components are not supported and should be defined in plain js files using render functions.")}
__vue__options__.render = function render () {var _vm=this;var _h=_vm.$createElement;var _c=_vm._self._c||_h;return _c('div',{ref:"chart",staticClass:"linechart"})}
__vue__options__.staticRenderFns = []
if (module.hot) {(function () {  var hotAPI = require("vue-hot-reload-api")
  hotAPI.install(require("vue"), true)
  if (!hotAPI.compatible) return
  module.hot.accept()
  if (!module.hot.data) {
    hotAPI.createRecord("data-v-ebdae2a4", __vue__options__)
  } else {
    hotAPI.reload("data-v-ebdae2a4", __vue__options__)
  }
})()}
});

;require.register("components/charts/LineChart.vue", function(exports, require, module) {
;(function(){
'use strict';

Object.defineProperty(exports, "__esModule", {
  value: true
});

var _vuex = require('vuex');

var _AugurStats = require('AugurStats');

var _AugurStats2 = _interopRequireDefault(_AugurStats);

function _interopRequireDefault(obj) { return obj && obj.__esModule ? obj : { default: obj }; }

exports.default = {
  props: ['source', 'citeUrl', 'citeText', 'title', 'disableRollingAverage', 'alwaysByDate', 'data', 'comparedTo'],
  data: function data() {
    return {
      legendLabels: [],
      values: [],
      status: {
        base: true,
        compared: true
      },
      detail: this.$store.state.showDetail
    };
  },

  computed: {
    repo: function repo() {
      return this.$store.state.baseRepo;
    },
    period: function period() {
      return this.$store.state.trailingAverage;
    },
    earliest: function earliest() {
      return this.$store.state.startDate;
    },
    latest: function latest() {
      return this.$store.state.endDate;
    },
    compare: function compare() {
      return this.$store.state.compare;
    },
    comparedRepos: function comparedRepos() {
      return this.$store.state.comparedRepos;
    },
    rawWeekly: function rawWeekly() {
      return this.$store.state.rawWeekly;
    },
    showArea: function showArea() {
      return this.$store.state.showArea;
    },
    showTooltip: function showTooltip() {
      return this.$store.state.showTooltip;
    },
    showDetail: function showDetail() {
      return this.$store.state.showDetail;
    },
    spec: function spec() {
      var _this = this;

      var config = {
        "$schema": "https://vega.github.io/schema/vega-lite/v2.json",
        "config": {
          "axis": {
            "grid": false
          },
          "legend": {
            "offset": -505,
            "titleFontSize": 0,
            "titlePadding": 10
          }
        },
        "vconcat": [{
          "title": {
            "text": this.title,
            "offset": 15
          },
          "width": 520,
          "height": 250,
          "layer": []
        }]
      };

      var brush = { "filter": { "selection": "brush" } };
      if (!this.showDetail) brush = { "filter": "datum.date > 0" };

      var selectionAdded = false;

      var getStandardLine = function getStandardLine(key) {
        var raw = true;
        var opacity = 1;
        if (key.substring(key.length - 7) == "Rolling") raw = false;
        var range = ['#FF3647', '#4736FF'];
        if (!_this.status.base) {
          range = ['#7d7d7d', '#4736FF'];
        }
        if (!_this.status.compared) {
          range = ['#7d7d7d', '#4736FF'];
        }
        selectionAdded = true;
        return {
          "transform": [brush],
          "encoding": {
            "x": {
              "field": "date",
              "type": "temporal",
              "axis": { "format": "%b %Y", "title": " " }
            },
            "y": {
              "field": key,
              "type": "quantitative",
              "axis": {
                "title": null
              }
            },
            "color": {
              "field": "name",
              "type": "nominal",
              "scale": { "range": range }
            },
            "opacity": {
              "value": opacity
            }
          },
          "mark": {
            "type": "line",

            "clip": true
          }
        };
      };

      var getToolPoint = function getToolPoint(key) {
        var selection = {
          "tooltip": {
            "type": "single",
            "on": "mouseover",
            "encodings": ["x"],
            "empty": "none"
          }
        };
        var size = 17;

        var timeDiff = Math.abs(_this.latest.getTime() - _this.earliest.getTime());
        var diffDays = Math.ceil(timeDiff / (1000 * 3600 * 24));
        size = diffDays / 150;
        if (_this.rawWeekly) size = 3;
        if (selectionAdded) {
          selection = null;
        }
        selectionAdded = true;
        return {
          "transform": [brush],
          "encoding": {
            "x": {
              "field": "date",
              "type": "temporal",
              "axis": { "format": "%b %Y", "title": " " }
            },
            "opacity": {
              "value": 0
            },
            "size": {
              "value": size
            }
          },
          "mark": {
            "type": "rule",
            "clip": true
          },
          "selection": selection
        };
      };

      var getStandardPoint = function getStandardPoint(key) {
        var selection = {
          "tooltip": {
            "type": "interval",
            "nearest": true,
            "on": "mouseover",
            "encodings": ["x"],
            "empty": "none"
          }
        };
        if (selectionAdded) {
          selection = null;
        }
        selectionAdded = true;
        var raw = true;
        if (key.substring(key.length - 7) == "Rolling") raw = false;
        var range = ['#FF3647', '#4736FF'];
        if (!_this.status.base) {
          range = ['#7d7d7d', '#4736FF'];
        }
        if (!_this.status.compared) {
          range = ['#7d7d7d', '#4736FF'];
        }
        return {
          "transform": [brush],
          "encoding": {
            "x": {
              "field": "date",
              "type": "temporal",
              "axis": {
                "title": " ",
                "format": "%b %Y"
              }
            },
            "y": {
              "field": key,
              "type": "quantitative",
              "axis": {
                "title": null
              }
            },
            "color": {
              "field": "name",
              "type": "nominal",
              "scale": { "range": range }
            },
            "opacity": {
              "condition": {
                "selection": "tooltip",
                "value": 1
              },
              "value": 0
            }
          },
          "mark": {
            "type": "point"
          },
          "selection": selection
        };
      };

      var getArea = function getArea(extension) {
        return {
          "transform": [brush],
          "mark": {
            "type": "area",
            "interpolate": "basis",
            "clip": true
          },
          "encoding": {
            "x": {
              "field": "date",
              "type": "temporal",
              "axis": { "format": "%b %Y", "title": " " }
            },
            "y": {
              "field": "lower" + extension,
              "type": "quantitative",
              "axis": {
                "title": null
              }
            },
            "y2": {
              "field": "upper" + extension,
              "type": "quantitative",
              "axis": {
                "title": null
              }
            },
            "color": {
              "value": "gray"
            },
            "opacity": { "value": 0.14 }
          }
        };
      };

      var rule = {
        "transform": [{
          "filter": {
            "selection": "tooltip"
          }
        }],
        "mark": "rule",
        "encoding": {
          "x": {
            "type": "temporal",
            "field": "date",
            "axis": { "format": "%b %Y", "title": " " }
          },
          "color": {
            "value": "black"
          }
        }
      };

      var getValueText = function getValueText(key) {
        return {

          "transform": [{
            "filter": {
              "selection": "tooltip"
            }
          }],
          "mark": {
            "type": "text",
            "align": "left",
            "dx": 5,
            "dy": -5
          },
          "encoding": {
            "text": {
              "type": "quantitative",
              "field": key
            },
            "x": {
              "field": "date",
              "type": "temporal",
              "axis": { "format": "%b %Y", "title": " " }
            },
            "y": {
              "field": key,
              "type": "quantitative",
              "axis": {
                "title": null
              }
            },
            "color": {
              "value": "green"
            }
          }
        };
      };

      var getDateText = function getDateText(key) {
        return {

          "transform": [{
            "filter": {
              "selection": "tooltip"
            }
          }],
          "mark": {
            "type": "text",
            "align": "left",
            "dx": 5,
            "dy": -15
          },
          "encoding": {
            "text": {
              "type": "temporal",
              "field": "date"
            },
            "x": {
              "field": "date",
              "type": "temporal",
              "axis": { "format": "%b %Y", "title": " " }
            },
            "y": {
              "field": key,
              "type": "quantitative",
              "axis": {
                "title": null
              }
            },
            "color": {
              "value": "black"
            }
          }
        };
      };

      var getDetail = function getDetail(key) {
        var color = '#FF3647';
        if (!_this.status.compared || !_this.status.base) color = '#4736FF';
        return {
          "width": 520,
          "height": 60,
          "mark": "line",
          "title": {
            "text": " "
          },
          "selection": {
            "brush": { "type": "interval", "encodings": ["x"] }
          },
          "encoding": {
            "x": {
              "field": "date",
              "type": "temporal",
              "axis": { "format": "%b %Y", "title": " " }
            },
            "y": {
              "field": key,
              "type": "quantitative",
              "axis": {
                "title": null
              }
            },
            "opacity": {
              "value": 0.5
            },
            "color": {
              "value": color
            }
          }

        };
      };

      var comparedTo = this.comparedTo;
      var rawWeekly = this.rawWeekly;

      var buildMetric = function buildMetric() {
        buildLines("valueRolling");

        if (_this.comparedTo) buildLines("comparedValueRolling");
        if (_this.rawWeekly) {
          buildLines("value");
          if (comparedTo) buildLines("comparedValue");
        }
      };

      var buildLines = function buildLines(key) {
        config.vconcat[0].layer.push(getStandardLine(key));
      };

      var buildTooltip = function buildTooltip(key) {
        config.vconcat[0].layer.push(getToolPoint(key));
        config.vconcat[0].layer.push(getStandardPoint(key));
        config.vconcat[0].layer.push(getValueText(key));
        config.vconcat[0].layer.push(getDateText(key));
      };

      if (this.showDetail) {
        if (this.comparedTo && !this.status.compared) config.vconcat[1] = getDetail("comparedValueRolling");else config.vconcat[1] = getDetail("valueRolling");
      } else {
        if (config.vconcat[1]) config.vconcat.pop();
      }

      if (this.showArea) {
        config.vconcat[0].layer.push(getArea(""));
        if (comparedTo) {
          config.vconcat[0].layer.push(getArea("Compared"));
        }
      } else {
        for (var x = 0; x < config.vconcat[0].layer.length; x++) {
          if (config.vconcat[0].layer[x] == getArea("")) {
            buildMetric();
          }
        }
      }

      if (this.showTooltip) {
        if (this.rawWeekly) {
          buildTooltip("value");
        } else buildTooltip("valueRolling");

        if (this.comparedTo) {
          if (this.rawWeekly) {
            buildTooltip("comparedValue");
          } else buildTooltip("comparedValueRolling");
          config.vconcat[0].layer.push(rule);
        }
      } else {
        for (var x = 0; x < config.vconcat[0].layer.length; x++) {
          if (config.vconcat[0].layer[x] == getValueText("valueRolling")) {
            config.vconcat[0].layer = [];
            buildMetric();
          }
        }
      }

      buildMetric();

      if (this.showDetail) {
        config.vconcat[1].encoding.x["scale"] = {
          "domain": [{ "year": this.earliest.getFullYear(), "month": this.earliest.getMonth(), "date": this.earliest.getDate() }, { "year": this.latest.getFullYear(), "month": this.latest.getMonth(), "date": this.latest.getDate() }]
        };
      } else {
        for (var i = 0; i < config.vconcat[0].layer.length; i++) {
          config.vconcat[0].layer[i].encoding.x["scale"] = {
            "domain": [{ "year": this.earliest.getFullYear(), "month": this.earliest.getMonth(), "date": this.earliest.getDate() }, { "year": this.latest.getFullYear(), "month": this.latest.getMonth(), "date": this.latest.getDate() }]
          };
        }
      }

      if (!this.status.base && !this.comparedTo || !this.status.compared && !this.status.base) {
        if (!this.showDetail) {
          window.$(this.$refs.holder).find('.hidefirst').removeClass('invisDet');
          window.$(this.$refs.holder).find('.hidefirst').addClass('invis');
        } else {
          window.$(this.$refs.holder).find('.hidefirst').removeClass('invis');
          window.$(this.$refs.holder).find('.hidefirst').addClass('invisDet');
        }
      }

      var hideRaw = !this.rawWeekly;
      var compare = this.compare;
      var period = this.period;

>>>>>>> 0d60518a
      var endpoints = [];
      var fields = {};
      this.source.split(',').forEach(function (endpointAndFields) {
        var split = endpointAndFields.split(':');
        endpoints.push(split[0]);
        if (split[1]) {
          fields[split[0]] = split[1].split('+');
        }
      });

      var repos = [];
      if (this.repo) {
        repos.push(window.AugurRepos[this.repo]);
      }
      if (this.comparedTo) {
        repos.push(window.AugurRepos[this.comparedTo]);
      }

      var processData = function processData(data) {
        _this.__download_data = data;
        _this.__download_file = _this.title.replace(/ /g, '-').replace('/', 'by').toLowerCase();
        _this.$refs.downloadJSON.href = 'data:text/json;charset=utf-8,' + encodeURIComponent(JSON.stringify(_this.__download_data));
        _this.$refs.downloadJSON.setAttribute('download', _this.__download_file + '.json');

        var defaultProcess = function defaultProcess(obj, key, field, count, compared) {
          var d = null;
          if (typeof field == "string") field = [field];
          if (compared) {
            d = _AugurStats2.default.convertComparedKey(obj[key], field);
          } else {
            d = _AugurStats2.default.convertKey(obj[key], field);
          }

          d = _AugurStats2.default.convertDates(d, _this.earliest, _this.latest);

          return d;
        };

        var normalized = [];
        var aggregates = [];
        var buildLines = function buildLines(obj, onCreateData, compared) {
          if (!obj) {
            return;
          }
          if (!onCreateData) {
            onCreateData = function onCreateData(obj, key, field, count) {
              normalized.push(d);
            };
          }
          var count = 0;
          for (var key in obj) {

            if (obj.hasOwnProperty(key)) {
              if (fields[key]) {
                fields[key].forEach(function (field) {
                  onCreateData(obj, key, field, count);
                  count++;
                });
              } else {
                if (Array.isArray(obj[key]) && obj[key].length > 0) {
                  var field = Object.keys(obj[key][0]).splice(1);
                  onCreateData(obj, key, field, count);
                  count++;
                } else {
                  if (compared) _this.status.compared = false;else _this.status.base = false;
                  _this.renderError();

                  return;
                }
              }
            }
          }
        };
        var legend = [];
        var values = [];
        var colors = [];
        if (!_this.comparedTo) {
          buildLines(data[_this.repo], function (obj, key, field, count) {
            var d = defaultProcess(obj, key, field, count, false);
            var rolling = _AugurStats2.default.rollingAverage(d, 'value', _this.period);
            normalized.push(_AugurStats2.default.standardDeviationLines(rolling, 'valueRolling', ""));

            aggregates.push(d);
            legend.push(field);
            if (!_this.disableRollingAverage) {
              colors.push(window.AUGUR_CHART_STYLE.brightColors[count]);
            }
            if (_this.rawWeekly || _this.disableRollingAverage) {
              colors.push(_this.disableRollingAverage ? window.AUGUR_CHART_STYLE.brightColors[count] : window.AUGUR_CHART_STYLE.dullColors[count]);
            }
          }, false);
        } else if (_this.compare == 'zscore' || _this.compare == 'baseline' && _this.comparedTo) {
          buildLines(data[_this.repo], function (obj, key, field, count) {
            var d = defaultProcess(obj, key, field, count, false);
            var rolling = null;
            if (_this.compare == 'zscore') {
              rolling = _AugurStats2.default.rollingAverage(_AugurStats2.default.zscores(d, 'value'), 'value', _this.period);
              d = _AugurStats2.default.zscores(d, 'value');
            } else rolling = _AugurStats2.default.rollingAverage(d, 'value', _this.period);
            normalized.push(_AugurStats2.default.standardDeviationLines(rolling, 'valueRolling', ""));

            aggregates.push(d);
            legend.push(_this.repo + ' ' + field);
            colors.push(window.AUGUR_CHART_STYLE.dullColors[count]);
          }, false);
          buildLines(data[_this.comparedTo], function (obj, key, field, count) {
            var d = defaultProcess(obj, key, field, count, true);
            var rolling = null;
            if (_this.compare == 'zscore') {
              rolling = _AugurStats2.default.rollingAverage(_AugurStats2.default.zscores(d, 'comparedValue'), 'comparedValue', _this.period);
              d = _AugurStats2.default.zscores(d, 'comparedValue');
            } else rolling = _AugurStats2.default.rollingAverage(d, 'comparedValue', _this.period);

            normalized.push(_AugurStats2.default.standardDeviationLines(rolling, 'comparedValueRolling', "Compared"));

            aggregates.push(d);
            legend.push(_this.comparedTo + ' ' + field);
            colors.push(window.AUGUR_CHART_STYLE.brightColors[count]);
          }, true);
        } else if (_this.comparedTo) {
          buildLines(data[_this.comparedTo], function (obj, key, field, count) {
            normalized.push(_AugurStats2.default.makeRelative(obj[key], data[_this.repo][key], field, {
              earliest: _this.earliest,
              latest: _this.latest,
              byDate: true,
              period: _this.period
            }));
            legend.push(_this.comparedTo + ' ' + field);
            colors.push(window.AUGUR_CHART_STYLE.brightColors[count]);
          }, true);
        }

        if (normalized.length == 0) {} else {
          values = [];

          for (var i = 0; i < legend.length; i++) {
            normalized[i].forEach(function (d) {
              d.name = legend[i];
              d.color = colors[i];
              values.push(d);
            });
          }
          if (_this.rawWeekly) {
            for (var i = 0; i < legend.length; i++) {
              aggregates[i].forEach(function (d) {
                d.name = "raw " + legend[i];
                d.color = colors[i];
                values.push(d);
              });
            }
          }
          if (!_this.status.base && _this.comparedTo) {
            var temp = JSON.parse(JSON.stringify(values));
            temp = temp.map(function (datum) {
              datum.name = "data n/a for " + _this.repo;


              return datum;
            });
            values.push.apply(values, temp);
          }
          if (!_this.status.compared && _this.comparedTo) {
            var _temp = JSON.parse(JSON.stringify(values));
            _temp = _temp.map(function (datum) {
              datum.name = "data n/a for " + _this.comparedTo;

              return datum;
            });

            values.push.apply(values, _temp);
          }

          _this.legendLabels = legend;
          _this.values = values;

          $(_this.$el).find('.hidefirst').removeClass('invis');
          $(_this.$el).find('.hidefirst').removeClass('invisDet');
          $(_this.$el).find('.spinner').removeClass('loader');
          $(_this.$el).find('.spacing').addClass('hidden');

          _this.renderChart();
        }
      };

      if (this.data) {
        processData(this.data);
      } else {
        window.AugurAPI.batchMapped(repos, endpoints).then(function (data) {
          processData(data);
        }, function () {
          _this.renderError();
        });
      }

      return config;
    }
  },
  methods: {
    downloadSVG: function downloadSVG(e) {
      var svgsaver = new window.SvgSaver();
      var svg = window.$(this.$refs.chartholder).find('svg')[0];
      svgsaver.asSvg(svg, this.__download_file + '.svg');
    },
    downloadPNG: function downloadPNG(e) {
      var svgsaver = new window.SvgSaver();
      var svg = window.$(this.$refs.chartholder).find('svg')[0];
      svgsaver.asPng(svg, this.__download_file + '.png');
    },
    renderChart: function renderChart() {
      this.$refs.chart.className = 'linechart intro';
      window.$(this.$refs.holder).find('.hideme').removeClass('invis');
      window.$(this.$refs.holder).find('.showme').removeClass('invis');
      window.$(this.$refs.holder).find('.hideme').removeClass('invisDet');
      window.$(this.$refs.holder).find('.showme').removeClass('invisDet');
      window.$(this.$refs.holder).find('.deleteme').remove();
      this.$refs.chartholder.innerHTML = '';
      this.$refs.chartholder.appendChild(this.mgConfig.target);
    },
    renderError: function renderError() {
      if (!this.comparedTo || this.status.base == false && this.status.compared == false) {
        $(this.$el).find('.spinner').removeClass('loader');
        $(this.$el).find('.error').removeClass('hidden');
      }
    }
  } };
})()
if (module.exports.__esModule) module.exports = module.exports.default
var __vue__options__ = (typeof module.exports === "function"? module.exports.options: module.exports)
if (__vue__options__.functional) {console.error("[vueify] functional components are not supported and should be defined in plain js files using render functions.")}
__vue__options__.render = function render () {var _vm=this;var _h=_vm.$createElement;var _c=_vm._self._c||_h;return _c('div',{ref:"holder"},[_c('div',{staticClass:"spacing"}),_vm._v(" "),_vm._m(0),_vm._v(" "),_c('div',{staticClass:"spinner loader"}),_vm._v(" "),_c('div',{staticClass:"hidefirst linechart",class:{ invis: !_vm.detail, invisDet: _vm.detail }},[_c('vega-lite',{attrs:{"spec":_vm.spec,"data":_vm.values}}),_vm._v(" "),_c('p',[_vm._v(" "+_vm._s(_vm.chart)+" ")])],1),_vm._v(" "),_c('div',{staticClass:"row below-chart"},[_c('div',{staticClass:"col col-5"},[_c('cite',{staticClass:"metric"},[_vm._v("Metric: "),_c('a',{attrs:{"href":_vm.citeUrl,"target":"_blank"}},[_vm._v(_vm._s(_vm.citeText))])])]),_vm._v(" "),_c('div',{staticClass:"col col-6"},[_c('button',{staticClass:"button download graph-download",on:{"click":_vm.downloadSVG}},[_vm._v("⬇ SVG")]),_c('button',{staticClass:"button graph-download download",on:{"click":_vm.downloadPNG}},[_vm._v("⬇ PNG")]),_c('a',{ref:"downloadJSON",staticClass:"button graph-download download",attrs:{"role":"button"}},[_vm._v("⬇ JSON")])])])])}
__vue__options__.staticRenderFns = [function render () {var _vm=this;var _h=_vm.$createElement;var _c=_vm._self._c||_h;return _c('div',{staticClass:"error hidden"},[_c('br'),_vm._v("Data is missing or unavailable")])}]
if (module.hot) {(function () {  var hotAPI = require("vue-hot-reload-api")
  hotAPI.install(require("vue"), true)
  if (!hotAPI.compatible) return
  module.hot.accept()
  if (!module.hot.data) {
    hotAPI.createRecord("data-v-4035d73d", __vue__options__)
  } else {
    hotAPI.reload("data-v-4035d73d", __vue__options__)
  }
})()}
});

;require.register("components/charts/LinesOfCodeChart.vue", function(exports, require, module) {
;(function(){
'use strict';

Object.defineProperty(exports, "__esModule", {
  value: true
});

var _typeof = typeof Symbol === "function" && typeof Symbol.iterator === "symbol" ? function (obj) { return typeof obj; } : function (obj) { return obj && typeof Symbol === "function" && obj.constructor === Symbol && obj !== Symbol.prototype ? "symbol" : typeof obj; };

exports.default = {
  props: ['source', 'citeUrl', 'citeText', 'title'],
  data: function data() {
    var years = [];
    for (var i = 9; i >= 0; i--) {
      years.push(new Date().getFullYear() - i);
    }
    var monthNames = ['Jan', 'Feb', 'Mar', 'Apr', 'May', 'Jun', 'Jul', 'Aug', 'Sep', 'Oct', 'Nov', 'Dec'];
    var monthDecimals = [1, 2, 3, 4, 5, 6, 7, 8, 9, 10, 11, 12];
    return {
      contributors: [],
      organizations: [],
      view: 'year',
      monthNames: monthNames,
      monthDecimals: monthDecimals,
      years: years,
      setYear: 0
    };
  },

  computed: {
    repo: function repo() {
      return this.$store.state.gitRepo;
    },
    chart: function chart() {
      var _this = this;

      var repo = window.AugurAPI.Repo({ gitURL: this.repo });
      var contributors = {};
      var organizations = {};

      var addChanges = function addChanges(dest, src) {
        if (dest && src) {
          if ((typeof dest === 'undefined' ? 'undefined' : _typeof(dest)) !== 'object') {
            dest['additions'] = 0;
            dest['deletions'] = 0;
          }
          dest['additions'] += src['additions'] || 0;
          dest['deletions'] += src['deletions'] || 0;
        }
      };

      var group = function group(obj, name, change, filter) {
        if (filter(change)) {
          var year = new Date(change.author_date).getFullYear();
          var month = new Date(change.author_date).getMonth();
          obj[change[name]] = obj[change[name]] || { additions: 0, deletions: 0 };
          addChanges(obj[change[name]], change);
          obj[change[name]][year] = obj[change[name]][year] || { additions: 0, deletions: 0 };
          addChanges(obj[change[name]][year], change);
          obj[change[name]][year + '-' + month] = obj[change[name]][year + '-' + month] || { additions: 0, deletions: 0 };
          addChanges(obj[change[name]][year + '-' + month], change);
        }
      };

      var flattenAndSort = function flattenAndSort(obj, keyName, sortField) {
        return Object.keys(obj).map(function (key) {
          var d = obj[key];
          d[keyName] = key;
          return d;
        }).sort(function (a, b) {
          return b[sortField] - a[sortField];
        });
      };

      var filterDates = function filterDates(change) {
        return new Date(change.author_date).getFullYear() > _this.years[0];
      };

      repo.changesByAuthor().then(function (changes) {
        changes.forEach(function (change) {
          if (isFinite(change.additions) && isFinite(change.deletions)) {
            group(contributors, 'author_email', change, filterDates);
            if (change.author_affiliation !== 'Unknown') {
              group(organizations, 'affiliation', change, filterDates);
            }
          }
        });

        _this.contributors = flattenAndSort(contributors, 'author_email', 'additions');
        _this.organizations = flattenAndSort(organizations, 'name', 'additions');
      });
    }
  }
};
})()
if (module.exports.__esModule) module.exports = module.exports.default
var __vue__options__ = (typeof module.exports === "function"? module.exports.options: module.exports)
if (__vue__options__.functional) {console.error("[vueify] functional components are not supported and should be defined in plain js files using render functions.")}
__vue__options__.render = function render () {var _vm=this;var _h=_vm.$createElement;var _c=_vm._self._c||_h;return _c('div',{ref:"holder"},[_c('h3',[_vm._v("Lines of code added by the top 10 authors")]),_vm._v(" "),_c('table',{staticClass:"lines-of-code-table"},[_c('thead',[_c('tr',[_c('th',[_vm._v("Author")]),_vm._v(" "),_vm._l((_vm.years),function(year){return (!_vm.setYear)?_c('th',{staticClass:"clickable-header",on:{"click":function($event){_vm.setYear = year}}},[_vm._v(_vm._s(year))]):_vm._e()}),_vm._v(" "),_vm._l((_vm.monthNames),function(month){return (_vm.setYear)?_c('th',[_vm._v(_vm._s(month))]):_vm._e()}),_vm._v(" "),(!_vm.setYear)?_c('th',[_vm._v("Total all time")]):_vm._e(),_vm._v(" "),(_vm.setYear)?_c('th',{on:{"click":function($event){_vm.setYear = 0}}},[_vm._v(_vm._s(_vm.setYear))]):_vm._e()],2)]),_vm._v(" "),_c('tbody',_vm._l((_vm.contributors.slice(0, 10)),function(contributor){return _c('tr',[_c('td',[_vm._v(_vm._s(contributor.author_email))]),_vm._v(" "),_vm._l((_vm.years),function(year){return (!_vm.setYear)?_c('td',[_vm._v(_vm._s((contributor[year]) ? contributor[year].additions || 0 : 0))]):_vm._e()}),_vm._v(" "),_vm._l((_vm.monthDecimals),function(month){return (_vm.setYear)?_c('td',[_vm._v(_vm._s((contributor[_vm.setYear + '-' + month]) ? contributor[_vm.setYear + '-' + month].additions || 0 : 0))]):_vm._e()}),_vm._v(" "),(!_vm.setYear)?_c('td',[_vm._v(_vm._s(contributor.additions))]):_vm._e(),_vm._v(" "),(_vm.setYear)?_c('td',[_vm._v(_vm._s((contributor[_vm.setYear]) ? contributor[_vm.setYear].additions || 0 : 0))]):_vm._e()],2)}))]),_vm._v(" "),_c('br'),_vm._v(" "),_c('h3',[_vm._v("Lines of code added by the top 5 organizations")]),_vm._v(" "),_c('table',{staticClass:"lines-of-code-table"},[_c('thead',[_c('tr',[_c('th',[_vm._v("Author")]),_vm._v(" "),_vm._l((_vm.years),function(year){return (!_vm.setYear)?_c('th',{staticClass:"clickable-header",on:{"click":function($event){_vm.setYear = year}}},[_vm._v(_vm._s(year))]):_vm._e()}),_vm._v(" "),_vm._l((_vm.monthNames),function(month){return (_vm.setYear)?_c('th',[_vm._v(_vm._s(month))]):_vm._e()}),_vm._v(" "),(!_vm.setYear)?_c('th',[_vm._v("Total all time")]):_vm._e(),_vm._v(" "),(_vm.setYear)?_c('th',{staticClass:"clickable-header",on:{"click":function($event){_vm.setYear = _vm.year}}},[_vm._v(_vm._s(_vm.setYear))]):_vm._e()],2)]),_vm._v(" "),_c('tbody',_vm._l((_vm.organizations.slice(0, 10)),function(organization){return _c('tr',[_c('td',[_vm._v(_vm._s(organization.name))]),_vm._v(" "),_vm._l((_vm.years),function(year){return (!_vm.setYear)?_c('td',[_vm._v(_vm._s((organization[year]) ? organization[year].additions || 0 : 0))]):_vm._e()}),_vm._v(" "),_vm._l((_vm.monthDecimals),function(month){return (_vm.setYear)?_c('td',[_vm._v(_vm._s((organization[_vm.setYear + '-' + month]) ? organization[_vm.setYear + '-' + month].additions || 0 : 0))]):_vm._e()}),_vm._v(" "),(!_vm.setYear)?_c('td',[_vm._v(_vm._s(organization.additions))]):_vm._e(),_vm._v(" "),(_vm.setYear)?_c('td',[_vm._v(_vm._s((organization[_vm.setYear]) ? organization[_vm.setYear].additions || 0 : 0))]):_vm._e()],2)}))]),_vm._v(" "),_c('p',[_vm._v(" "+_vm._s(_vm.chart)+" ")])])}
__vue__options__.staticRenderFns = []
if (module.hot) {(function () {  var hotAPI = require("vue-hot-reload-api")
  hotAPI.install(require("vue"), true)
  if (!hotAPI.compatible) return
  module.hot.accept()
  if (!module.hot.data) {
    hotAPI.createRecord("data-v-2b1e04b8", __vue__options__)
  } else {
    hotAPI.reload("data-v-2b1e04b8", __vue__options__)
  }
})()}
});

;require.register("components/charts/StackedBarChart.vue", function(exports, require, module) {
;(function(){
'use strict';

Object.defineProperty(exports, "__esModule", {
  value: true
});

var _vuex = require('vuex');

var _AugurStats = require('AugurStats');

var _AugurStats2 = _interopRequireDefault(_AugurStats);

function _interopRequireDefault(obj) { return obj && obj.__esModule ? obj : { default: obj }; }

exports.default = {
  props: ['source', 'citeUrl', 'citeText', 'title', 'disableRollingAverage', 'alwaysByDate', 'data'],
  data: function data() {
    return {
      values: []
    };
  },

  computed: {
    repo: function repo() {
      return this.$store.state.baseRepo;
    },
    spec: function spec() {
      var _this = this;

      var config = {
        "$schema": "https://vega.github.io/schema/vega-lite/v2.json",
        "data": { "values": [] },
        "title": this.title,
        "width": this.$el ? this.$el.offestWidth : 800,
        "height": 400,
        "autosize": "fit",
        "mark": "bar",
        "encoding": {
          "y": { "aggregate": "sum",
            "field": "value",
            "type": "quantitative" },
          "x": { "field": "date",
            "type": "temporal" },
          "color": { "field": "field",
            "type": "nominal" }
        }
      };

      $(this.$el).find('.showme, .hidefirst').removeClass('invis');
      $(this.$el).find('.stackedbarchart').removeClass('loader');

      var endpoints = [];
      var fields = {};
      this.source.split(',').forEach(function (endpointAndFields) {
        var split = endpointAndFields.split(':');
        endpoints.push(split[0]);
        if (split[1]) {
          fields[split[0]] = split[1].split('+');
        }
      });

      var repos = [];
      if (this.repo) {
        repos.push(window.AugurRepos[this.repo]);
      }

      var processData = function processData(data) {
        var defaultProcess = function defaultProcess(obj, key, field, count) {
          var d = _AugurStats2.default.convertKey(obj[key], field);
          return _AugurStats2.default.convertDates(d, _this.earliest, _this.latest);
        };

        var normalized = [];
        var buildLines = function buildLines(obj, onCreateData) {
          if (!obj) {
            return;
          }
          if (!onCreateData) {
            onCreateData = function onCreateData(obj, key, field, count) {
              var d = defaultProcess(obj, key, field, count);
              normalized.push(d);
            };
          }
          var count = 0;
          for (var key in obj) {
            if (obj.hasOwnProperty(key)) {
              if (fields[key]) {
                fields[key].forEach(function (field) {
                  onCreateData(obj, key, field, count);
                  count++;
                });
              } else {
                if (Array.isArray(obj[key]) && obj[key].length > 0) {
                  var field = Object.keys(obj[key][0]).splice(1);
                  onCreateData(obj, key, field, count);
                  count++;
                } else {
                  _this.renderError();
                  return;
                }
              }
            }
          }
        };

        var values = [];

        buildLines(data[_this.repo], function (obj, key, field, count) {
          normalized.push(defaultProcess(obj, key, field, count));
        });

        if (normalized.length == 0) {
          _this.renderError();
        } else {
          for (var i = 0; i < normalized.length; i++) {
            normalized[i].forEach(function (d) {
              values.push(d);
            });
          }
        }

        $(_this.$el).find('.showme, .hidefirst').removeClass('invis');
        $(_this.$el).find('.stackedbarchart').removeClass('loader');
        _this.values = values;
      };

      if (this.data) {
        processData(this.data);
      } else {
        window.AugurAPI.batchMapped(repos, endpoints).then(function (data) {
          processData(data);
        });
      }

      return config;
    }
  }
};
})()
if (module.exports.__esModule) module.exports = module.exports.default
var __vue__options__ = (typeof module.exports === "function"? module.exports.options: module.exports)
if (__vue__options__.functional) {console.error("[vueify] functional components are not supported and should be defined in plain js files using render functions.")}
__vue__options__.render = function render () {var _vm=this;var _h=_vm.$createElement;var _c=_vm._self._c||_h;return _c('div',{ref:"holder"},[_c('div',{staticClass:"stackedbarchart hidefirst invis"},[_c('vega-lite',{attrs:{"spec":_vm.spec,"data":_vm.values}}),_vm._v(" "),_c('p',[_vm._v(" "+_vm._s(_vm.chart)+" ")])],1)])}
__vue__options__.staticRenderFns = []
if (module.hot) {(function () {  var hotAPI = require("vue-hot-reload-api")
  hotAPI.install(require("vue"), true)
  if (!hotAPI.compatible) return
  module.hot.accept()
  if (!module.hot.data) {
    hotAPI.createRecord("data-v-6c07ac85", __vue__options__)
  } else {
    hotAPI.reload("data-v-6c07ac85", __vue__options__)
  }
})()}
});

;require.register("components/charts/TickChart.vue", function(exports, require, module) {
;(function(){
'use strict';

Object.defineProperty(exports, "__esModule", {
  value: true
});

var _typeof = typeof Symbol === "function" && typeof Symbol.iterator === "symbol" ? function (obj) { return typeof obj; } : function (obj) { return obj && typeof Symbol === "function" && obj.constructor === Symbol && obj !== Symbol.prototype ? "symbol" : typeof obj; };

var _vuex = require('vuex');

var _AugurStats = require('AugurStats');

var _AugurStats2 = _interopRequireDefault(_AugurStats);

function _interopRequireDefault(obj) { return obj && obj.__esModule ? obj : { default: obj }; }

exports.default = {
  props: ['source', 'citeUrl', 'citeText', 'title', 'disableRollingAverage', 'alwaysByDate', 'data'],
  data: function data() {
    var years = [];
    for (var i = 9; i >= 0; i--) {
      years.push(new Date().getFullYear() - i);
    }
    var monthNames = ['Jan', 'Feb', 'Mar', 'Apr', 'May', 'Jun', 'Jul', 'Aug', 'Sep', 'Oct', 'Nov', 'Dec'];
    var monthDecimals = [1, 2, 3, 4, 5, 6, 7, 8, 9, 10, 11, 12];
    return {
      values: values,
      contributors: [],
      organizations: [],
      view: 'year',
      monthNames: monthNames,
      monthDecimals: monthDecimals,
      years: years,
      setYear: 0
    };
  },

  computed: {
    repo: function repo() {
      return this.$store.state.gitRepo;
    },
    spec: function spec() {
      var _this = this;

      var config = {
        "$schema": "https://vega.github.io/schema/vega-lite/v2.json",
        "data": { "url": "data/cars.json" },
        "mark": "tick",
        "encoding": {
          "x": { "field": "additions", "type": "quantitative" },
          "y": { "field": "author_email", "type": "nominal" }
        }
      };

      var repo = window.AugurAPI.Repo({ gitURL: this.repo });
      var contributors = {};
      var organizations = {};

      var addChanges = function addChanges(dest, src) {
        if (dest && src) {
          if ((typeof dest === 'undefined' ? 'undefined' : _typeof(dest)) !== 'object') {
            dest['additions'] = 0;
            dest['deletions'] = 0;
          }
          dest['additions'] += src['additions'] || 0;
          dest['deletions'] += src['deletions'] || 0;
        }
      };

      var group = function group(obj, name, change, filter) {
        if (filter(change)) {
          var year = new Date(change.author_date).getFullYear();
          var month = new Date(change.author_date).getMonth();
          obj[change[name]] = obj[change[name]] || { additions: 0, deletions: 0 };
          addChanges(obj[change[name]], change);
          obj[change[name]][year] = obj[change[name]][year] || { additions: 0, deletions: 0 };
          addChanges(obj[change[name]][year], change);
          obj[change[name]][year + '-' + month] = obj[change[name]][year + '-' + month] || { additions: 0, deletions: 0 };
          addChanges(obj[change[name]][year + '-' + month], change);
        }
      };

      var flattenAndSort = function flattenAndSort(obj, keyName, sortField) {
        return Object.keys(obj).map(function (key) {
          var d = obj[key];
          d[keyName] = key;
          return d;
        }).sort(function (a, b) {
          return b[sortField] - a[sortField];
        });
      };

      var filterDates = function filterDates(change) {
        return new Date(change.author_date).getFullYear() > _this.years[0];
      };

      repo.changesByAuthor().then(function (changes) {
        changes.forEach(function (change) {
          if (isFinite(change.additions) && isFinite(change.deletions)) {
            group(contributors, 'author_email', change, filterDates);
            if (change.author_affiliation !== 'Unknown') {
              group(organizations, 'affiliation', change, filterDates);
            }
          }
        });
        _this.values = flattenAndSort(contributors, 'author_email', 'additions');
        _this.organizations = flattenAndSort(organizations, 'name', 'additions');
      });

      $(this.$el).find('.showme, .hidefirst').removeClass('invis');
      $(this.$el).find('.stackedbarchart').removeClass('loader');

      var endpoints = [];
      var fields = {};
      this.source.split(',').forEach(function (endpointAndFields) {
        var split = endpointAndFields.split(':');
        endpoints.push(split[0]);
        if (split[1]) {
          fields[split[0]] = split[1].split('+');
        }
      });

      var repos = [];
      if (this.repo) {
        repos.push(window.AugurRepos[this.repo]);
      }

      var processData = function processData(data) {

        $(_this.$el).find('.showme, .hidefirst').removeClass('invis');
        $(_this.$el).find('.stackedbarchart').removeClass('loader');
        _this.values = values;
      };

      if (this.data) {
        processData(this.data);
      } else {
        window.AugurAPI.batchMapped(repos, endpoints).then(function (data) {
          processData(data);
        });
      }

      return config;
    }
  }

};
})()
if (module.exports.__esModule) module.exports = module.exports.default
var __vue__options__ = (typeof module.exports === "function"? module.exports.options: module.exports)
if (__vue__options__.functional) {console.error("[vueify] functional components are not supported and should be defined in plain js files using render functions.")}
__vue__options__.render = function render () {var _vm=this;var _h=_vm.$createElement;var _c=_vm._self._c||_h;return _c('div',{ref:"holder"},[_c('div',{staticClass:"stackedbarchart hidefirst invis"},[_c('vega-lite',{attrs:{"spec":_vm.spec,"data":_vm.values}}),_vm._v(" "),_c('p',[_vm._v(" "+_vm._s(_vm.chart)+" ")])],1)])}
__vue__options__.staticRenderFns = []
if (module.hot) {(function () {  var hotAPI = require("vue-hot-reload-api")
  hotAPI.install(require("vue"), true)
  if (!hotAPI.compatible) return
  module.hot.accept()
  if (!module.hot.data) {
    hotAPI.createRecord("data-v-083303b4", __vue__options__)
  } else {
    hotAPI.reload("data-v-083303b4", __vue__options__)
  }
})()}
});

;require.register("include/kube/kube.js", function(exports, require, module) {
'use strict';

var _typeof = typeof Symbol === "function" && typeof Symbol.iterator === "symbol" ? function (obj) { return typeof obj; } : function (obj) { return obj && typeof Symbol === "function" && obj.constructor === Symbol && obj !== Symbol.prototype ? "symbol" : typeof obj; };

/*
	Kube. CSS & JS Framework
	Version 6.5.2
	Updated: February 2, 2017

	http://imperavi.com/kube/

	Copyright (c) 2009-2017, Imperavi LLC.
	License: MIT
*/
if (typeof jQuery === 'undefined') {
	throw new Error('Kube\'s requires jQuery');
};
;(function ($) {
	var version = $.fn.jquery.split('.');if (version[0] == 1 && version[1] < 8) {
		throw new Error('Kube\'s requires at least jQuery v1.8');
	}
})(jQuery);

;(function () {
	// Inherits
	Function.prototype.inherits = function (parent) {
		var F = function F() {};
		F.prototype = parent.prototype;
		var f = new F();

		for (var prop in this.prototype) {
			f[prop] = this.prototype[prop];
		}this.prototype = f;
		this.prototype.super = parent.prototype;
	};

	// Core Class
	var Kube = function Kube(element, options) {
		options = (typeof options === 'undefined' ? 'undefined' : _typeof(options)) === 'object' ? options : {};

		this.$element = $(element);
		this.opts = $.extend(true, this.defaults, $.fn[this.namespace].options, this.$element.data(), options);
		this.$target = typeof this.opts.target === 'string' ? $(this.opts.target) : null;
	};

	// Core Functionality
	Kube.prototype = {
		getInstance: function getInstance() {
			return this.$element.data('fn.' + this.namespace);
		},
		hasTarget: function hasTarget() {
			return !(this.$target === null);
		},
		callback: function callback(type) {
			var args = [].slice.call(arguments).splice(1);

			// on element callback
			if (this.$element) {
				args = this._fireCallback($._data(this.$element[0], 'events'), type, this.namespace, args);
			}

			// on target callback
			if (this.$target) {
				args = this._fireCallback($._data(this.$target[0], 'events'), type, this.namespace, args);
			}

			// opts callback
			if (this.opts && this.opts.callbacks && $.isFunction(this.opts.callbacks[type])) {
				return this.opts.callbacks[type].apply(this, args);
			}

			return args;
		},
		_fireCallback: function _fireCallback(events, type, eventNamespace, args) {
			if (events && typeof events[type] !== 'undefined') {
				var len = events[type].length;
				for (var i = 0; i < len; i++) {
					var namespace = events[type][i].namespace;
					if (namespace === eventNamespace) {
						var value = events[type][i].handler.apply(this, args);
					}
				}
			}

			return typeof value === 'undefined' ? args : value;
		}
	};

	// Scope
	window.Kube = Kube;
})();
/**
 * @library Kube Plugin
 * @author Imperavi LLC
 * @license MIT
 */
(function (Kube) {
	Kube.Plugin = {
		create: function create(classname, pluginname) {
			pluginname = typeof pluginname === 'undefined' ? classname.toLowerCase() : pluginname;

			$.fn[pluginname] = function (method, options) {
				var args = Array.prototype.slice.call(arguments, 1);
				var name = 'fn.' + pluginname;
				var val = [];

				this.each(function () {
					var $this = $(this),
					    data = $this.data(name);
					options = (typeof method === 'undefined' ? 'undefined' : _typeof(method)) === 'object' ? method : options;

					if (!data) {
						// Initialization
						$this.data(name, {});
						$this.data(name, data = new Kube[classname](this, options));
					}

					// Call methods
					if (typeof method === 'string') {
						if ($.isFunction(data[method])) {
							var methodVal = data[method].apply(data, args);
							if (methodVal !== undefined) {
								val.push(methodVal);
							}
						} else {
							$.error('No such method "' + method + '" for ' + classname);
						}
					}
				});

				return val.length === 0 || val.length === 1 ? val.length === 0 ? this : val[0] : val;
			};

			$.fn[pluginname].options = {};

			return this;
		},
		autoload: function autoload(pluginname) {
			var arr = pluginname.split(',');
			var len = arr.length;

			for (var i = 0; i < len; i++) {
				var name = arr[i].toLowerCase().split(',').map(function (s) {
					return s.trim();
				}).join(',');
				this.autoloadQueue.push(name);
			}

			return this;
		},
		autoloadQueue: [],
		startAutoload: function startAutoload() {
			if (!window.MutationObserver || this.autoloadQueue.length === 0) {
				return;
			}

			var self = this;
			var observer = new MutationObserver(function (mutations) {
				mutations.forEach(function (mutation) {
					var newNodes = mutation.addedNodes;
					if (newNodes.length === 0 || newNodes.length === 1 && newNodes.nodeType === 3) {
						return;
					}

					self.startAutoloadOnce();
				});
			});

			// pass in the target node, as well as the observer options
			observer.observe(document, {
				subtree: true,
				childList: true
			});
		},
		startAutoloadOnce: function startAutoloadOnce() {
			var self = this;
			var $nodes = $('[data-component]').not('[data-loaded]');
			$nodes.each(function () {
				var $el = $(this);
				var pluginname = $el.data('component');

				if (self.autoloadQueue.indexOf(pluginname) !== -1) {
					$el.attr('data-loaded', true);
					$el[pluginname]();
				}
			});
		},
		watch: function watch() {
			Kube.Plugin.startAutoloadOnce();
			Kube.Plugin.startAutoload();
		}
	};

	$(window).on('load', function () {
		Kube.Plugin.watch();
	});
})(Kube);
/**
 * @library Kube Animation
 * @author Imperavi LLC
 * @license MIT
 */
(function (Kube) {
	Kube.Animation = function (element, effect, callback) {
		this.namespace = 'animation';
		this.defaults = {};

		// Parent Constructor
		Kube.apply(this, arguments);

		// Initialization
		this.effect = effect;
		this.completeCallback = typeof callback === 'undefined' ? false : callback;
		this.prefixes = ['', '-moz-', '-o-animation-', '-webkit-'];
		this.queue = [];

		this.start();
	};

	Kube.Animation.prototype = {
		start: function start() {
			if (this.isSlideEffect()) this.setElementHeight();

			this.addToQueue();
			this.clean();
			this.animate();
		},
		addToQueue: function addToQueue() {
			this.queue.push(this.effect);
		},
		setElementHeight: function setElementHeight() {
			this.$element.height(this.$element.height());
		},
		removeElementHeight: function removeElementHeight() {
			this.$element.css('height', '');
		},
		isSlideEffect: function isSlideEffect() {
			return this.effect === 'slideDown' || this.effect === 'slideUp';
		},
		isHideableEffect: function isHideableEffect() {
			var effects = ['fadeOut', 'slideUp', 'flipOut', 'zoomOut', 'slideOutUp', 'slideOutRight', 'slideOutLeft'];

			return $.inArray(this.effect, effects) !== -1;
		},
		isToggleEffect: function isToggleEffect() {
			return this.effect === 'show' || this.effect === 'hide';
		},
		storeHideClasses: function storeHideClasses() {
			if (this.$element.hasClass('hide-sm')) this.$element.data('hide-sm-class', true);else if (this.$element.hasClass('hide-md')) this.$element.data('hide-md-class', true);
		},
		revertHideClasses: function revertHideClasses() {
			if (this.$element.data('hide-sm-class')) this.$element.addClass('hide-sm').removeData('hide-sm-class');else if (this.$element.data('hide-md-class')) this.$element.addClass('hide-md').removeData('hide-md-class');else this.$element.addClass('hide');
		},
		removeHideClass: function removeHideClass() {
			if (this.$element.data('hide-sm-class')) this.$element.removeClass('hide-sm');else if (this.$element.data('hide-md-class')) this.$element.removeClass('hide-md');else this.$element.removeClass('hide');
		},
		animate: function animate() {
			this.storeHideClasses();
			if (this.isToggleEffect()) {
				return this.makeSimpleEffects();
			}

			this.$element.addClass('kubeanimated');
			this.$element.addClass(this.queue[0]);
			this.removeHideClass();

			var _callback = this.queue.length > 1 ? null : this.completeCallback;
			this.complete('AnimationEnd', $.proxy(this.makeComplete, this), _callback);
		},
		makeSimpleEffects: function makeSimpleEffects() {
			if (this.effect === 'show') this.removeHideClass();else if (this.effect === 'hide') this.revertHideClasses();

			if (typeof this.completeCallback === 'function') this.completeCallback(this);
		},
		makeComplete: function makeComplete() {
			if (this.$element.hasClass(this.queue[0])) {
				this.clean();
				this.queue.shift();

				if (this.queue.length) this.animate();
			}
		},
		complete: function complete(type, make, callback) {
			var event = type.toLowerCase() + ' webkit' + type + ' o' + type + ' MS' + type;

			this.$element.one(event, $.proxy(function () {
				if (typeof make === 'function') make();
				if (this.isHideableEffect()) this.revertHideClasses();
				if (this.isSlideEffect()) this.removeElementHeight();
				if (typeof callback === 'function') callback(this);

				this.$element.off(event);
			}, this));
		},
		clean: function clean() {
			this.$element.removeClass('kubeanimated').removeClass(this.queue[0]);
		}
	};

	// Inheritance
	Kube.Animation.inherits(Kube);
})(Kube);

// Plugin
(function ($) {
	$.fn.animation = function (effect, callback) {
		var name = 'fn.animation';

		return this.each(function () {
			var $this = $(this),
			    data = $this.data(name);

			$this.data(name, {});
			$this.data(name, data = new Kube.Animation(this, effect, callback));
		});
	};

	$.fn.animation.options = {};
})(jQuery);
/**
 * @library Kube Detect
 * @author Imperavi LLC
 * @license MIT
 */
(function (Kube) {
	Kube.Detect = function () {};

	Kube.Detect.prototype = {
		isMobile: function isMobile() {
			return (/(iPhone|iPod|BlackBerry|Android)/.test(navigator.userAgent)
			);
		},
		isDesktop: function isDesktop() {
			return !/(iPhone|iPod|iPad|BlackBerry|Android)/.test(navigator.userAgent);
		},
		isMobileScreen: function isMobileScreen() {
			return $(window).width() <= 768;
		},
		isTabletScreen: function isTabletScreen() {
			return $(window).width() >= 768 && $(window).width() <= 1024;
		},
		isDesktopScreen: function isDesktopScreen() {
			return $(window).width() > 1024;
		}
	};
})(Kube);
/**
 * @library Kube FormData
 * @author Imperavi LLC
 * @license MIT
 */
(function (Kube) {
	Kube.FormData = function (app) {
		this.opts = app.opts;
	};

	Kube.FormData.prototype = {
		set: function set(data) {
			this.data = data;
		},
		get: function get(formdata) {
			this.formdata = formdata;

			if (this.opts.appendForms) this.appendForms();
			if (this.opts.appendFields) this.appendFields();

			return this.data;
		},
		appendFields: function appendFields() {
			var $fields = $(this.opts.appendFields);
			if ($fields.length === 0) {
				return;
			}

			var self = this;
			var str = '';

			if (this.formdata) {
				$fields.each(function () {
					self.data.append($(this).attr('name'), $(this).val());
				});
			} else {
				$fields.each(function () {
					str += '&' + $(this).attr('name') + '=' + $(this).val();
				});

				this.data = this.data === '' ? str.replace(/^&/, '') : this.data + str;
			}
		},
		appendForms: function appendForms() {
			var $forms = $(this.opts.appendForms);
			if ($forms.length === 0) {
				return;
			}

			if (this.formdata) {
				var self = this;
				var formsData = $(this.opts.appendForms).serializeArray();
				$.each(formsData, function (i, s) {
					self.data.append(s.name, s.value);
				});
			} else {
				var str = $forms.serialize();

				this.data = this.data === '' ? str : this.data + '&' + str;
			}
		}
	};
})(Kube);
/**
 * @library Kube Response
 * @author Imperavi LLC
 * @license MIT
 */
(function (Kube) {
	Kube.Response = function (app) {};

	Kube.Response.prototype = {
		parse: function parse(str) {
			if (str === '') return false;

			var obj = {};

			try {
				obj = JSON.parse(str);
			} catch (e) {
				return false;
			}

			if (obj[0] !== undefined) {
				for (var item in obj) {
					this.parseItem(obj[item]);
				}
			} else {
				this.parseItem(obj);
			}

			return obj;
		},
		parseItem: function parseItem(item) {
			if (item.type === 'value') {
				$.each(item.data, $.proxy(function (key, val) {
					val = val === null || val === false ? 0 : val;
					val = val === true ? 1 : val;

					$(key).val(val);
				}, this));
			} else if (item.type === 'html') {
				$.each(item.data, $.proxy(function (key, val) {
					val = val === null || val === false ? '' : val;

					$(key).html(this.stripslashes(val));
				}, this));
			} else if (item.type === 'addClass') {
				$.each(item.data, function (key, val) {
					$(key).addClass(val);
				});
			} else if (item.type === 'removeClass') {
				$.each(item.data, function (key, val) {
					$(key).removeClass(val);
				});
			} else if (item.type === 'command') {
				$.each(item.data, function (key, val) {
					$(val)[key]();
				});
			} else if (item.type === 'animation') {
				$.each(item.data, function (key, data) {
					data.opts = typeof data.opts === 'undefined' ? {} : data.opts;

					$(key).animation(data.name, data.opts);
				});
			} else if (item.type === 'location') {
				top.location.href = item.data;
			} else if (item.type === 'notify') {
				$.notify(item.data);
			}

			return item;
		},
		stripslashes: function stripslashes(str) {
			return (str + '').replace(/\0/g, '0').replace(/\\([\\'"])/g, '$1');
		}
	};
})(Kube);
/**
 * @library Kube Utils
 * @author Imperavi LLC
 * @license MIT
 */
(function (Kube) {
	Kube.Utils = function () {};

	Kube.Utils.prototype = {
		disableBodyScroll: function disableBodyScroll() {
			var $body = $('html');
			var windowWidth = window.innerWidth;

			if (!windowWidth) {
				var documentElementRect = document.documentElement.getBoundingClientRect();
				windowWidth = documentElementRect.right - Math.abs(documentElementRect.left);
			}

			var isOverflowing = document.body.clientWidth < windowWidth;
			var scrollbarWidth = this.measureScrollbar();

			$body.css('overflow', 'hidden');
			if (isOverflowing) $body.css('padding-right', scrollbarWidth);
		},
		measureScrollbar: function measureScrollbar() {
			var $body = $('body');
			var scrollDiv = document.createElement('div');
			scrollDiv.className = 'scrollbar-measure';

			$body.append(scrollDiv);
			var scrollbarWidth = scrollDiv.offsetWidth - scrollDiv.clientWidth;
			$body[0].removeChild(scrollDiv);
			return scrollbarWidth;
		},
		enableBodyScroll: function enableBodyScroll() {
			$('html').css({ 'overflow': '', 'padding-right': '' });
		}
	};
})(Kube);
/**
 * @library Kube Message
 * @author Imperavi LLC
 * @license MIT
 */
(function (Kube) {
	Kube.Message = function (element, options) {
		this.namespace = 'message';
		this.defaults = {
			closeSelector: '.close',
			closeEvent: 'click',
			animationOpen: 'fadeIn',
			animationClose: 'fadeOut',
			callbacks: ['open', 'opened', 'close', 'closed']
		};

		// Parent Constructor
		Kube.apply(this, arguments);

		// Initialization
		this.start();
	};

	// Functionality
	Kube.Message.prototype = {
		start: function start() {
			this.$close = this.$element.find(this.opts.closeSelector);
			this.$close.on(this.opts.closeEvent + '.' + this.namespace, $.proxy(this.close, this));
			this.$element.addClass('open');
		},
		stop: function stop() {
			this.$close.off('.' + this.namespace);
			this.$element.removeClass('open');
		},
		open: function open(e) {
			if (e) e.preventDefault();

			if (!this.isOpened()) {
				this.callback('open');
				this.$element.animation(this.opts.animationOpen, $.proxy(this.onOpened, this));
			}
		},
		isOpened: function isOpened() {
			return this.$element.hasClass('open');
		},
		onOpened: function onOpened() {
			this.callback('opened');
			this.$element.addClass('open');
		},
		close: function close(e) {
			if (e) e.preventDefault();

			if (this.isOpened()) {
				this.callback('close');
				this.$element.animation(this.opts.animationClose, $.proxy(this.onClosed, this));
			}
		},
		onClosed: function onClosed() {
			this.callback('closed');
			this.$element.removeClass('open');
		}
	};

	// Inheritance
	Kube.Message.inherits(Kube);

	// Plugin
	Kube.Plugin.create('Message');
	Kube.Plugin.autoload('Message');
})(Kube);
/**
 * @library Kube Sticky
 * @author Imperavi LLC
 * @license MIT
 */
(function (Kube) {
	Kube.Sticky = function (element, options) {
		this.namespace = 'sticky';
		this.defaults = {
			classname: 'fixed',
			offset: 0, // pixels
			callbacks: ['fixed', 'unfixed']
		};

		// Parent Constructor
		Kube.apply(this, arguments);

		// Initialization
		this.start();
	};

	// Functionality
	Kube.Sticky.prototype = {
		start: function start() {
			this.offsetTop = this.getOffsetTop();

			this.load();
			$(window).scroll($.proxy(this.load, this));
		},
		getOffsetTop: function getOffsetTop() {
			return this.$element.offset().top;
		},
		load: function load() {
			return this.isFix() ? this.fixed() : this.unfixed();
		},
		isFix: function isFix() {
			return $(window).scrollTop() > this.offsetTop + this.opts.offset;
		},
		fixed: function fixed() {
			this.$element.addClass(this.opts.classname).css('top', this.opts.offset + 'px');
			this.callback('fixed');
		},
		unfixed: function unfixed() {
			this.$element.removeClass(this.opts.classname).css('top', '');
			this.callback('unfixed');
		}
	};

	// Inheritance
	Kube.Sticky.inherits(Kube);

	// Plugin
	Kube.Plugin.create('Sticky');
	Kube.Plugin.autoload('Sticky');
})(Kube);
/**
 * @library Kube Toggleme
 * @author Imperavi LLC
 * @license MIT
 */
(function (Kube) {
	Kube.Toggleme = function (element, options) {
		this.namespace = 'toggleme';
		this.defaults = {
			toggleEvent: 'click',
			target: null,
			text: '',
			animationOpen: 'slideDown',
			animationClose: 'slideUp',
			callbacks: ['open', 'opened', 'close', 'closed']
		};

		// Parent Constructor
		Kube.apply(this, arguments);

		// Initialization
		this.start();
	};

	// Functionality
	Kube.Toggleme.prototype = {
		start: function start() {
			if (!this.hasTarget()) return;

			this.$element.on(this.opts.toggleEvent + '.' + this.namespace, $.proxy(this.toggle, this));
		},
		stop: function stop() {
			this.$element.off('.' + this.namespace);
			this.revertText();
		},
		toggle: function toggle(e) {
			if (this.isOpened()) this.close(e);else this.open(e);
		},
		open: function open(e) {
			if (e) e.preventDefault();

			if (!this.isOpened()) {
				this.storeText();
				this.callback('open');
				this.$target.animation('slideDown', $.proxy(this.onOpened, this));

				// changes the text of $element with a less delay to smooth
				setTimeout($.proxy(this.replaceText, this), 100);
			}
		},
		close: function close(e) {
			if (e) e.preventDefault();

			if (this.isOpened()) {
				this.callback('close');
				this.$target.animation('slideUp', $.proxy(this.onClosed, this));
			}
		},
		isOpened: function isOpened() {
			return this.$target.hasClass('open');
		},
		onOpened: function onOpened() {
			this.$target.addClass('open');
			this.callback('opened');
		},
		onClosed: function onClosed() {
			this.$target.removeClass('open');
			this.revertText();
			this.callback('closed');
		},
		storeText: function storeText() {
			this.$element.data('replacement-text', this.$element.html());
		},
		revertText: function revertText() {
			var text = this.$element.data('replacement-text');
			if (text) this.$element.html(text);

			this.$element.removeData('replacement-text');
		},
		replaceText: function replaceText() {
			if (this.opts.text !== '') {
				this.$element.html(this.opts.text);
			}
		}
	};

	// Inheritance
	Kube.Toggleme.inherits(Kube);

	// Plugin
	Kube.Plugin.create('Toggleme');
	Kube.Plugin.autoload('Toggleme');
})(Kube);
/**
 * @library Kube Offcanvas
 * @author Imperavi LLC
 * @license MIT
 */
(function (Kube) {
	Kube.Offcanvas = function (element, options) {
		this.namespace = 'offcanvas';
		this.defaults = {
			target: null, // selector
			push: true, // boolean
			width: '250px', // string
			direction: 'left', // string: left or right
			toggleEvent: 'click',
			clickOutside: true, // boolean
			animationOpen: 'slideInLeft',
			animationClose: 'slideOutLeft',
			callbacks: ['open', 'opened', 'close', 'closed']
		};

		// Parent Constructor
		Kube.apply(this, arguments);

		// Services
		this.utils = new Kube.Utils();
		this.detect = new Kube.Detect();

		// Initialization
		this.start();
	};

	// Functionality
	Kube.Offcanvas.prototype = {
		start: function start() {
			if (!this.hasTarget()) return;

			this.buildTargetWidth();
			this.buildAnimationDirection();

			this.$close = this.getCloseLink();
			this.$element.on(this.opts.toggleEvent + '.' + this.namespace, $.proxy(this.toggle, this));
			this.$target.addClass('offcanvas');
		},
		stop: function stop() {
			this.closeAll();

			this.$element.off('.' + this.namespace);
			this.$close.off('.' + this.namespace);
			$(document).off('.' + this.namespace);
		},
		toggle: function toggle(e) {
			if (this.isOpened()) this.close(e);else this.open(e);
		},
		buildTargetWidth: function buildTargetWidth() {
			this.opts.width = $(window).width() < parseInt(this.opts.width) ? '100%' : this.opts.width;
		},
		buildAnimationDirection: function buildAnimationDirection() {
			if (this.opts.direction === 'right') {
				this.opts.animationOpen = 'slideInRight';
				this.opts.animationClose = 'slideOutRight';
			}
		},
		getCloseLink: function getCloseLink() {
			return this.$target.find('.close');
		},
		open: function open(e) {
			if (e) e.preventDefault();

			if (!this.isOpened()) {
				this.closeAll();
				this.callback('open');

				this.$target.addClass('offcanvas-' + this.opts.direction);
				this.$target.css('width', this.opts.width);

				this.pushBody();

				this.$target.animation(this.opts.animationOpen, $.proxy(this.onOpened, this));
			}
		},
		closeAll: function closeAll() {
			var $elms = $(document).find('.offcanvas');
			if ($elms.length !== 0) {
				$elms.each(function () {
					var $el = $(this);

					if ($el.hasClass('open')) {
						$el.css('width', '').animation('hide');
						$el.removeClass('open offcanvas-left offcanvas-right');
					}
				});

				$(document).off('.' + this.namespace);
				$('body').css('left', '');
			}
		},
		close: function close(e) {
			if (e) {
				var $el = $(e.target);
				var isTag = $el[0].tagName === 'A' || $el[0].tagName === 'BUTTON';
				if (isTag && $el.closest('.offcanvas').length !== 0 && !$el.hasClass('close')) {
					return;
				}

				e.preventDefault();
			}

			if (this.isOpened()) {
				this.utils.enableBodyScroll();
				this.callback('close');
				this.pullBody();
				this.$target.animation(this.opts.animationClose, $.proxy(this.onClosed, this));
			}
		},
		isOpened: function isOpened() {
			return this.$target.hasClass('open');
		},
		onOpened: function onOpened() {
			if (this.opts.clickOutside) $(document).on('click.' + this.namespace, $.proxy(this.close, this));
			if (this.detect.isMobileScreen()) $('html').addClass('no-scroll');

			$(document).on('keyup.' + this.namespace, $.proxy(this.handleKeyboard, this));
			this.$close.on('click.' + this.namespace, $.proxy(this.close, this));

			this.utils.disableBodyScroll();
			this.$target.addClass('open');
			this.callback('opened');
		},
		onClosed: function onClosed() {
			if (this.detect.isMobileScreen()) $('html').removeClass('no-scroll');

			this.$target.css('width', '').removeClass('offcanvas-' + this.opts.direction);

			this.$close.off('.' + this.namespace);
			$(document).off('.' + this.namespace);

			this.$target.removeClass('open');
			this.callback('closed');
		},
		handleKeyboard: function handleKeyboard(e) {
			if (e.which === 27) this.close();
		},
		pullBody: function pullBody() {
			if (this.opts.push) {
				$('body').animate({ left: 0 }, 350, function () {
					$(this).removeClass('offcanvas-push-body');
				});
			}
		},
		pushBody: function pushBody() {
			if (this.opts.push) {
				var properties = this.opts.direction === 'left' ? { 'left': this.opts.width } : { 'left': '-' + this.opts.width };
				$('body').addClass('offcanvas-push-body').animate(properties, 200);
			}
		}
	};

	// Inheritance
	Kube.Offcanvas.inherits(Kube);

	// Plugin
	Kube.Plugin.create('Offcanvas');
	Kube.Plugin.autoload('Offcanvas');
})(Kube);
/**
 * @library Kube Collapse
 * @author Imperavi LLC
 * @license MIT
 */
(function (Kube) {
	Kube.Collapse = function (element, options) {
		this.namespace = 'collapse';
		this.defaults = {
			target: null,
			toggle: true,
			active: false, // string (hash = tab id selector)
			toggleClass: 'collapse-toggle',
			boxClass: 'collapse-box',
			callbacks: ['open', 'opened', 'close', 'closed'],

			// private
			hashes: [],
			currentHash: false,
			currentItem: false
		};

		// Parent Constructor
		Kube.apply(this, arguments);

		// Initialization
		this.start();
	};

	// Functionality
	Kube.Collapse.prototype = {
		start: function start() {
			// items
			this.$items = this.getItems();
			this.$items.each($.proxy(this.loadItems, this));

			// boxes
			this.$boxes = this.getBoxes();

			// active
			this.setActiveItem();
		},
		getItems: function getItems() {
			return this.$element.find('.' + this.opts.toggleClass);
		},
		getBoxes: function getBoxes() {
			return this.$element.find('.' + this.opts.boxClass);
		},
		loadItems: function loadItems(i, el) {
			var item = this.getItem(el);

			// set item identificator
			item.$el.attr('rel', item.hash);

			// active
			if (!$(item.hash).hasClass('hide')) {
				this.opts.currentItem = item;
				this.opts.active = item.hash;

				item.$el.addClass('active');
			}

			// event
			item.$el.on('click.collapse', $.proxy(this.toggle, this));
		},
		setActiveItem: function setActiveItem() {
			if (this.opts.active !== false) {
				this.opts.currentItem = this.getItemBy(this.opts.active);
				this.opts.active = this.opts.currentItem.hash;
			}

			if (this.opts.currentItem !== false) {
				this.addActive(this.opts.currentItem);
				this.opts.currentItem.$box.removeClass('hide');
			}
		},
		addActive: function addActive(item) {
			item.$box.removeClass('hide').addClass('open');
			item.$el.addClass('active');

			if (item.$caret !== false) item.$caret.removeClass('down').addClass('up');
			if (item.$parent !== false) item.$parent.addClass('active');

			this.opts.currentItem = item;
		},
		removeActive: function removeActive(item) {
			item.$box.removeClass('open');
			item.$el.removeClass('active');

			if (item.$caret !== false) item.$caret.addClass('down').removeClass('up');
			if (item.$parent !== false) item.$parent.removeClass('active');

			this.opts.currentItem = false;
		},
		toggle: function toggle(e) {
			if (e) e.preventDefault();

			var target = $(e.target).closest('.' + this.opts.toggleClass).get(0) || e.target;
			var item = this.getItem(target);

			if (this.isOpened(item.hash)) this.close(item.hash);else this.open(e);
		},
		openAll: function openAll() {
			this.$items.addClass('active');
			this.$boxes.addClass('open').removeClass('hide');
		},
		open: function open(e, push) {
			if (typeof e === 'undefined') return;
			if ((typeof e === 'undefined' ? 'undefined' : _typeof(e)) === 'object') e.preventDefault();

			var target = $(e.target).closest('.' + this.opts.toggleClass).get(0) || e.target;
			var item = (typeof e === 'undefined' ? 'undefined' : _typeof(e)) === 'object' ? this.getItem(target) : this.getItemBy(e);

			if (item.$box.hasClass('open')) {
				return;
			}

			if (this.opts.toggle) this.closeAll();

			this.callback('open', item);
			this.addActive(item);

			item.$box.animation('slideDown', $.proxy(this.onOpened, this));
		},
		onOpened: function onOpened() {
			this.callback('opened', this.opts.currentItem);
		},
		closeAll: function closeAll() {
			this.$items.removeClass('active').closest('li').removeClass('active');
			this.$boxes.removeClass('open').addClass('hide');
		},
		close: function close(num) {
			var item = this.getItemBy(num);

			this.callback('close', item);

			this.opts.currentItem = item;

			item.$box.animation('slideUp', $.proxy(this.onClosed, this));
		},
		onClosed: function onClosed() {
			var item = this.opts.currentItem;

			this.removeActive(item);
			this.callback('closed', item);
		},
		isOpened: function isOpened(hash) {
			return $(hash).hasClass('open');
		},
		getItem: function getItem(element) {
			var item = {};

			item.$el = $(element);
			item.hash = item.$el.attr('href');
			item.$box = $(item.hash);

			var $parent = item.$el.parent();
			item.$parent = $parent[0].tagName === 'LI' ? $parent : false;

			var $caret = item.$el.find('.caret');
			item.$caret = $caret.length !== 0 ? $caret : false;

			return item;
		},
		getItemBy: function getItemBy(num) {
			var element = typeof num === 'number' ? this.$items.eq(num - 1) : this.$element.find('[rel="' + num + '"]');

			return this.getItem(element);
		}
	};

	// Inheritance
	Kube.Collapse.inherits(Kube);

	// Plugin
	Kube.Plugin.create('Collapse');
	Kube.Plugin.autoload('Collapse');
})(Kube);
/**
 * @library Kube Dropdown
 * @author Imperavi LLC
 * @license MIT
 */
(function (Kube) {
	Kube.Dropdown = function (element, options) {
		this.namespace = 'dropdown';
		this.defaults = {
			target: null,
			toggleEvent: 'click',
			height: false, // integer
			width: false, // integer
			animationOpen: 'slideDown',
			animationClose: 'slideUp',
			caretUp: false,
			callbacks: ['open', 'opened', 'close', 'closed']
		};

		// Parent Constructor
		Kube.apply(this, arguments);

		// Services
		this.utils = new Kube.Utils();
		this.detect = new Kube.Detect();

		// Initialization
		this.start();
	};

	// Functionality
	Kube.Dropdown.prototype = {
		start: function start() {
			this.buildClose();
			this.buildCaret();

			if (this.detect.isMobile()) this.buildMobileAnimation();

			this.$target.addClass('hide');
			this.$element.on(this.opts.toggleEvent + '.' + this.namespace, $.proxy(this.toggle, this));
		},
		stop: function stop() {
			this.$element.off('.' + this.namespace);
			this.$target.removeClass('open').addClass('hide');
			this.disableEvents();
		},
		buildMobileAnimation: function buildMobileAnimation() {
			this.opts.animationOpen = 'fadeIn';
			this.opts.animationClose = 'fadeOut';
		},
		buildClose: function buildClose() {
			this.$close = this.$target.find('.close');
		},
		buildCaret: function buildCaret() {
			this.$caret = this.getCaret();
			this.buildCaretPosition();
		},
		buildCaretPosition: function buildCaretPosition() {
			var height = this.$element.offset().top + this.$element.innerHeight() + this.$target.innerHeight();

			if ($(document).height() > height) {
				return;
			}

			this.opts.caretUp = true;
			this.$caret.addClass('up');
		},
		getCaret: function getCaret() {
			return this.$element.find('.caret');
		},
		toggleCaretOpen: function toggleCaretOpen() {
			if (this.opts.caretUp) this.$caret.removeClass('up').addClass('down');else this.$caret.removeClass('down').addClass('up');
		},
		toggleCaretClose: function toggleCaretClose() {
			if (this.opts.caretUp) this.$caret.removeClass('down').addClass('up');else this.$caret.removeClass('up').addClass('down');
		},
		toggle: function toggle(e) {
			if (this.isOpened()) this.close(e);else this.open(e);
		},
		open: function open(e) {
			if (e) e.preventDefault();

			this.callback('open');
			$('.dropdown').removeClass('open').addClass('hide');

			if (this.opts.height) this.$target.css('min-height', this.opts.height + 'px');
			if (this.opts.width) this.$target.width(this.opts.width);

			this.setPosition();
			this.toggleCaretOpen();

			this.$target.animation(this.opts.animationOpen, $.proxy(this.onOpened, this));
		},
		close: function close(e) {
			if (!this.isOpened()) {
				return;
			}

			if (e) {
				if (this.shouldNotBeClosed(e.target)) {
					return;
				}

				e.preventDefault();
			}

			this.utils.enableBodyScroll();
			this.callback('close');
			this.toggleCaretClose();

			this.$target.animation(this.opts.animationClose, $.proxy(this.onClosed, this));
		},
		onClosed: function onClosed() {
			this.$target.removeClass('open');
			this.disableEvents();
			this.callback('closed');
		},
		onOpened: function onOpened() {
			this.$target.addClass('open');
			this.enableEvents();
			this.callback('opened');
		},
		isOpened: function isOpened() {
			return this.$target.hasClass('open');
		},
		enableEvents: function enableEvents() {
			if (this.detect.isDesktop()) {
				this.$target.on('mouseover.' + this.namespace, $.proxy(this.utils.disableBodyScroll, this.utils)).on('mouseout.' + this.namespace, $.proxy(this.utils.enableBodyScroll, this.utils));
			}

			$(document).on('scroll.' + this.namespace, $.proxy(this.setPosition, this));
			$(window).on('resize.' + this.namespace, $.proxy(this.setPosition, this));
			$(document).on('click.' + this.namespace + ' touchstart.' + this.namespace, $.proxy(this.close, this));
			$(document).on('keydown.' + this.namespace, $.proxy(this.handleKeyboard, this));
			this.$target.find('[data-action="dropdown-close"]').on('click.' + this.namespace, $.proxy(this.close, this));
		},
		disableEvents: function disableEvents() {
			this.$target.off('.' + this.namespace);
			$(document).off('.' + this.namespace);
			$(window).off('.' + this.namespace);
		},
		handleKeyboard: function handleKeyboard(e) {
			if (e.which === 27) this.close(e);
		},
		shouldNotBeClosed: function shouldNotBeClosed(el) {
			if ($(el).attr('data-action') === 'dropdown-close' || el === this.$close[0]) {
				return false;
			} else if ($(el).closest('.dropdown').length === 0) {
				return false;
			}

			return true;
		},
		isNavigationFixed: function isNavigationFixed() {
			return this.$element.closest('.fixed').length !== 0;
		},
		getPlacement: function getPlacement(height) {
			return $(document).height() < height ? 'top' : 'bottom';
		},
		getOffset: function getOffset(position) {
			return this.isNavigationFixed() ? this.$element.position() : this.$element.offset();
		},
		getPosition: function getPosition() {
			return this.isNavigationFixed() ? 'fixed' : 'absolute';
		},
		setPosition: function setPosition() {
			if (this.detect.isMobile()) {
				this.$target.addClass('dropdown-mobile');
				return;
			}

			var position = this.getPosition();
			var coords = this.getOffset(position);
			var height = this.$target.innerHeight();
			var width = this.$target.innerWidth();
			var placement = this.getPlacement(coords.top + height + this.$element.innerHeight());
			var leftFix = $(window).width() < coords.left + width ? width - this.$element.innerWidth() : 0;
			var top,
			    left = coords.left - leftFix;

			if (placement === 'bottom') {
				if (!this.isOpened()) this.$caret.removeClass('up').addClass('down');

				this.opts.caretUp = false;
				top = coords.top + this.$element.outerHeight() + 1;
			} else {
				this.opts.animationOpen = 'show';
				this.opts.animationClose = 'hide';

				if (!this.isOpened()) this.$caret.addClass('up').removeClass('down');

				this.opts.caretUp = true;
				top = coords.top - height - 1;
			}

			this.$target.css({ position: position, top: top + 'px', left: left + 'px' });
		}
	};

	// Inheritance
	Kube.Dropdown.inherits(Kube);

	// Plugin
	Kube.Plugin.create('Dropdown');
	Kube.Plugin.autoload('Dropdown');
})(Kube);
/**
 * @library Kube Tabs
 * @author Imperavi LLC
 * @license MIT
 */
(function (Kube) {
	Kube.Tabs = function (element, options) {
		this.namespace = 'tabs';
		this.defaults = {
			equals: false,
			active: false, // string (hash = tab id selector)
			live: false, // class selector
			hash: true, //boolean
			callbacks: ['init', 'next', 'prev', 'open', 'opened', 'close', 'closed']
		};

		// Parent Constructor
		Kube.apply(this, arguments);

		// Initialization
		this.start();
	};

	// Functionality
	Kube.Tabs.prototype = {
		start: function start() {
			if (this.opts.live !== false) this.buildLiveTabs();

			this.tabsCollection = [];
			this.hashesCollection = [];
			this.currentHash = [];
			this.currentItem = false;

			// items
			this.$items = this.getItems();
			this.$items.each($.proxy(this.loadItems, this));

			// tabs
			this.$tabs = this.getTabs();

			// location hash
			this.currentHash = this.getLocationHash();

			// close all
			this.closeAll();

			// active & height
			this.setActiveItem();
			this.setItemHeight();

			// callback
			this.callback('init');
		},
		getTabs: function getTabs() {
			return $(this.tabsCollection).map(function () {
				return this.toArray();
			});
		},
		getItems: function getItems() {
			return this.$element.find('a');
		},
		loadItems: function loadItems(i, el) {
			var item = this.getItem(el);

			// set item identificator
			item.$el.attr('rel', item.hash);

			// collect item
			this.collectItem(item);

			// active
			if (item.$parent.hasClass('active')) {
				this.currentItem = item;
				this.opts.active = item.hash;
			}

			// event
			item.$el.on('click.tabs', $.proxy(this.open, this));
		},
		collectItem: function collectItem(item) {
			this.tabsCollection.push(item.$tab);
			this.hashesCollection.push(item.hash);
		},
		buildLiveTabs: function buildLiveTabs() {
			var $layers = $(this.opts.live);

			if ($layers.length === 0) {
				return;
			}

			this.$liveTabsList = $('<ul />');
			$layers.each($.proxy(this.buildLiveItem, this));

			this.$element.html('').append(this.$liveTabsList);
		},
		buildLiveItem: function buildLiveItem(i, tab) {
			var $tab = $(tab);
			var $li = $('<li />');
			var $a = $('<a />');
			var index = i + 1;

			$tab.attr('id', this.getLiveItemId($tab, index));

			var hash = '#' + $tab.attr('id');
			var title = this.getLiveItemTitle($tab);

			$a.attr('href', hash).attr('rel', hash).text(title);
			$li.append($a);

			this.$liveTabsList.append($li);
		},
		getLiveItemId: function getLiveItemId($tab, index) {
			return typeof $tab.attr('id') === 'undefined' ? this.opts.live.replace('.', '') + index : $tab.attr('id');
		},
		getLiveItemTitle: function getLiveItemTitle($tab) {
			return typeof $tab.attr('data-title') === 'undefined' ? $tab.attr('id') : $tab.attr('data-title');
		},
		setActiveItem: function setActiveItem() {
			if (this.currentHash) {
				this.currentItem = this.getItemBy(this.currentHash);
				this.opts.active = this.currentHash;
			} else if (this.opts.active === false) {
				this.currentItem = this.getItem(this.$items.first());
				this.opts.active = this.currentItem.hash;
			}

			this.addActive(this.currentItem);
		},
		addActive: function addActive(item) {
			item.$parent.addClass('active');
			item.$tab.removeClass('hide').addClass('open');

			this.currentItem = item;
		},
		removeActive: function removeActive(item) {
			item.$parent.removeClass('active');
			item.$tab.addClass('hide').removeClass('open');

			this.currentItem = false;
		},
		next: function next(e) {
			if (e) e.preventDefault();

			var item = this.getItem(this.fetchElement('next'));

			this.open(item.hash);
			this.callback('next', item);
		},
		prev: function prev(e) {
			if (e) e.preventDefault();

			var item = this.getItem(this.fetchElement('prev'));

			this.open(item.hash);
			this.callback('prev', item);
		},
		fetchElement: function fetchElement(type) {
			var element;
			if (this.currentItem !== false) {
				// prev or next
				element = this.currentItem.$parent[type]().find('a');

				if (element.length === 0) {
					return;
				}
			} else {
				// first
				element = this.$items[0];
			}

			return element;
		},
		open: function open(e, push) {
			if (typeof e === 'undefined') return;
			if ((typeof e === 'undefined' ? 'undefined' : _typeof(e)) === 'object') e.preventDefault();

			var item = (typeof e === 'undefined' ? 'undefined' : _typeof(e)) === 'object' ? this.getItem(e.target) : this.getItemBy(e);
			this.closeAll();

			this.callback('open', item);
			this.addActive(item);

			// push state (doesn't need to push at the start)
			this.pushStateOpen(push, item);
			this.callback('opened', item);
		},
		pushStateOpen: function pushStateOpen(push, item) {
			if (push !== false && this.opts.hash !== false) {
				history.pushState(false, false, item.hash);
			}
		},
		close: function close(num) {
			var item = this.getItemBy(num);

			if (!item.$parent.hasClass('active')) {
				return;
			}

			this.callback('close', item);
			this.removeActive(item);
			this.pushStateClose();
			this.callback('closed', item);
		},
		pushStateClose: function pushStateClose() {
			if (this.opts.hash !== false) {
				history.pushState(false, false, ' ');
			}
		},
		closeAll: function closeAll() {
			this.$tabs.removeClass('open').addClass('hide');
			this.$items.parent().removeClass('active');
		},
		getItem: function getItem(element) {
			var item = {};

			item.$el = $(element);
			item.hash = item.$el.attr('href');
			item.$parent = item.$el.parent();
			item.$tab = $(item.hash);

			return item;
		},
		getItemBy: function getItemBy(num) {
			var element = typeof num === 'number' ? this.$items.eq(num - 1) : this.$element.find('[rel="' + num + '"]');

			return this.getItem(element);
		},
		getLocationHash: function getLocationHash() {
			if (this.opts.hash === false) {
				return false;
			}

			return this.isHash() ? top.location.hash : false;
		},
		isHash: function isHash() {
			return !(top.location.hash === '' || $.inArray(top.location.hash, this.hashesCollection) === -1);
		},
		setItemHeight: function setItemHeight() {
			if (this.opts.equals) {
				var minHeight = this.getItemMaxHeight() + 'px';
				this.$tabs.css('min-height', minHeight);
			}
		},
		getItemMaxHeight: function getItemMaxHeight() {
			var max = 0;
			this.$tabs.each(function () {
				var h = $(this).height();
				max = h > max ? h : max;
			});

			return max;
		}
	};

	// Inheritance
	Kube.Tabs.inherits(Kube);

	// Plugin
	Kube.Plugin.create('Tabs');
	Kube.Plugin.autoload('Tabs');
})(Kube);
/**
 * @library Kube Modal
 * @author Imperavi LLC
 * @license MIT
 */
(function ($) {
	$.modalcurrent = null;
	$.modalwindow = function (options) {
		var opts = $.extend({}, options, { show: true });
		var $element = $('<span />');

		$element.modal(opts);
	};
})(jQuery);

(function (Kube) {
	Kube.Modal = function (element, options) {
		this.namespace = 'modal';
		this.defaults = {
			target: null,
			show: false,
			url: false,
			header: false,
			width: '600px', // string
			height: false, // or string
			maxHeight: false,
			position: 'center', // top or center
			overlay: true,
			appendForms: false,
			appendFields: false,
			animationOpen: 'show',
			animationClose: 'hide',
			callbacks: ['open', 'opened', 'close', 'closed']
		};

		// Parent Constructor
		Kube.apply(this, arguments);

		// Services
		this.utils = new Kube.Utils();
		this.detect = new Kube.Detect();

		// Initialization
		this.start();
	};

	// Functionality
	Kube.Modal.prototype = {
		start: function start() {
			if (!this.hasTarget()) {
				return;
			}

			if (this.opts.show) this.load();else this.$element.on('click.' + this.namespace, $.proxy(this.load, this));
		},
		buildModal: function buildModal() {
			this.$modal = this.$target.find('.modal');
			this.$header = this.$target.find('.modal-header');
			this.$close = this.$target.find('.close');
			this.$body = this.$target.find('.modal-body');
		},
		buildOverlay: function buildOverlay() {
			if (this.opts.overlay === false) {
				return;
			}

			if ($('#modal-overlay').length !== 0) {
				this.$overlay = $('#modal-overlay');
			} else {
				this.$overlay = $('<div id="modal-overlay">').addClass('hide');
				$('body').prepend(this.$overlay);
			}

			this.$overlay.addClass('overlay');
		},
		buildHeader: function buildHeader() {
			if (this.opts.header) this.$header.html(this.opts.header);
		},
		load: function load(e) {
			this.buildModal();
			this.buildOverlay();
			this.buildHeader();

			if (this.opts.url) this.buildContent();else this.open(e);
		},
		open: function open(e) {
			if (e) e.preventDefault();

			if (this.isOpened()) {
				return;
			}

			if (this.detect.isMobile()) this.opts.width = '96%';
			if (this.opts.overlay) this.$overlay.removeClass('hide');

			this.$target.removeClass('hide');
			this.$modal.removeClass('hide');

			this.enableEvents();
			this.findActions();

			this.resize();
			$(window).on('resize.' + this.namespace, $.proxy(this.resize, this));

			if (this.detect.isDesktop()) this.utils.disableBodyScroll();

			// enter
			this.$modal.find('input[type=text],input[type=url],input[type=email]').on('keydown.' + this.namespace, $.proxy(this.handleEnter, this));

			this.callback('open');
			this.$modal.animation(this.opts.animationOpen, $.proxy(this.onOpened, this));
		},
		close: function close(e) {
			if (!this.$modal || !this.isOpened()) {
				return;
			}

			if (e) {
				if (this.shouldNotBeClosed(e.target)) {
					return;
				}

				e.preventDefault();
			}

			this.callback('close');
			this.disableEvents();

			this.$modal.animation(this.opts.animationClose, $.proxy(this.onClosed, this));

			if (this.opts.overlay) this.$overlay.animation(this.opts.animationClose);
		},
		onOpened: function onOpened() {
			this.$modal.addClass('open');
			this.callback('opened');

			$.modalcurrent = this;
		},
		onClosed: function onClosed() {
			this.callback('closed');

			this.$target.addClass('hide');
			this.$modal.removeClass('open');

			if (this.detect.isDesktop()) this.utils.enableBodyScroll();

			this.$body.css('height', '');
			$.modalcurrent = null;
		},
		isOpened: function isOpened() {
			return this.$modal.hasClass('open');
		},
		getData: function getData() {
			var formdata = new Kube.FormData(this);
			formdata.set('');

			return formdata.get();
		},
		buildContent: function buildContent() {
			$.ajax({
				url: this.opts.url + '?' + new Date().getTime(),
				cache: false,
				type: 'post',
				data: this.getData(),
				success: $.proxy(function (data) {
					this.$body.html(data);
					this.open();
				}, this)
			});
		},
		buildWidth: function buildWidth() {
			var width = this.opts.width;
			var top = '2%';
			var bottom = '2%';
			var percent = width.match(/%$/);

			if (parseInt(this.opts.width) > $(window).width() && !percent) {
				width = '96%';
			} else if (!percent) {
				top = '16px';
				bottom = '16px';
			}

			this.$modal.css({ 'width': width, 'margin-top': top, 'margin-bottom': bottom });
		},
		buildPosition: function buildPosition() {
			if (this.opts.position !== 'center') {
				return;
			}

			var windowHeight = $(window).height();
			var height = this.$modal.outerHeight();
			var top = windowHeight / 2 - height / 2 + 'px';

			if (this.detect.isMobile()) top = '2%';else if (height > windowHeight) top = '16px';

			this.$modal.css('margin-top', top);
		},
		buildHeight: function buildHeight() {
			var windowHeight = $(window).height();

			if (this.opts.maxHeight) {
				var padding = parseInt(this.$body.css('padding-top')) + parseInt(this.$body.css('padding-bottom'));
				var margin = parseInt(this.$modal.css('margin-top')) + parseInt(this.$modal.css('margin-bottom'));
				var height = windowHeight - this.$header.innerHeight() - padding - margin;

				this.$body.height(height);
			} else if (this.opts.height !== false) {
				this.$body.css('height', this.opts.height);
			}

			var modalHeight = this.$modal.outerHeight();
			if (modalHeight > windowHeight) {
				this.opts.animationOpen = 'show';
				this.opts.animationClose = 'hide';
			}
		},
		resize: function resize() {
			this.buildWidth();
			this.buildPosition();
			this.buildHeight();
		},
		enableEvents: function enableEvents() {
			this.$close.on('click.' + this.namespace, $.proxy(this.close, this));
			$(document).on('keyup.' + this.namespace, $.proxy(this.handleEscape, this));
			this.$target.on('click.' + this.namespace, $.proxy(this.close, this));
		},
		disableEvents: function disableEvents() {
			this.$close.off('.' + this.namespace);
			$(document).off('.' + this.namespace);
			this.$target.off('.' + this.namespace);
			$(window).off('.' + this.namespace);
		},
		findActions: function findActions() {
			this.$body.find('[data-action="modal-close"]').on('mousedown.' + this.namespace, $.proxy(this.close, this));
		},
		setHeader: function setHeader(header) {
			this.$header.html(header);
		},
		setContent: function setContent(content) {
			this.$body.html(content);
		},
		setWidth: function setWidth(width) {
			this.opts.width = width;
			this.resize();
		},
		getModal: function getModal() {
			return this.$modal;
		},
		getBody: function getBody() {
			return this.$body;
		},
		getHeader: function getHeader() {
			return this.$header;
		},
		handleEnter: function handleEnter(e) {
			if (e.which === 13) {
				e.preventDefault();
				this.close(false);
			}
		},
		handleEscape: function handleEscape(e) {
			return e.which === 27 ? this.close(false) : true;
		},
		shouldNotBeClosed: function shouldNotBeClosed(el) {
			if ($(el).attr('data-action') === 'modal-close' || el === this.$close[0]) {
				return false;
			} else if ($(el).closest('.modal').length === 0) {
				return false;
			}

			return true;
		}
	};

	// Inheritance
	Kube.Modal.inherits(Kube);

	// Plugin
	Kube.Plugin.create('Modal');
	Kube.Plugin.autoload('Modal');
})(Kube);
});

require.register("include/svgsaver.js", function(exports, require, module) {
'use strict';

var _typeof = typeof Symbol === "function" && typeof Symbol.iterator === "symbol" ? function (obj) { return typeof obj; } : function (obj) { return obj && typeof Symbol === "function" && obj.constructor === Symbol && obj !== Symbol.prototype ? "symbol" : typeof obj; };

Object.defineProperty(exports, '__esModule', {
  value: true
});

var _createClass = function () {
  function defineProperties(target, props) {
    for (var i = 0; i < props.length; i++) {
      var descriptor = props[i];descriptor.enumerable = descriptor.enumerable || false;descriptor.configurable = true;if ('value' in descriptor) descriptor.writable = true;Object.defineProperty(target, descriptor.key, descriptor);
    }
  }return function (Constructor, protoProps, staticProps) {
    if (protoProps) defineProperties(Constructor.prototype, protoProps);if (staticProps) defineProperties(Constructor, staticProps);return Constructor;
  };
}();

function _interopRequireDefault(obj) {
  return obj && obj.__esModule ? obj : { 'default': obj };
}

function _classCallCheck(instance, Constructor) {
  if (!(instance instanceof Constructor)) {
    throw new TypeError('Cannot call a class as a function');
  }
}

var _computedStyles = require('computed-styles');

var _computedStyles2 = _interopRequireDefault(_computedStyles);

var _fileSaver = require('file-saver');

var _fileSaver2 = _interopRequireDefault(_fileSaver);

var svgStyles = { // Whitelist of CSS styles and default values
  'alignment-baseline': 'auto',
  'baseline-shift': 'baseline',
  'clip': 'auto',
  'clip-path': 'none',
  'clip-rule': 'nonzero',
  'color': 'rgb(51, 51, 51)',
  'color-interpolation': 'srgb',
  'color-interpolation-filters': 'linearrgb',
  'color-profile': 'auto',
  'color-rendering': 'auto',
  'cursor': 'auto',
  'direction': 'ltr',
  'display': 'inline',
  'dominant-baseline': 'auto',
  'enable-background': '',
  'fill': 'rgb(0, 0, 0)',
  'fill-opacity': '1',
  'fill-rule': 'nonzero',
  'filter': 'none',
  'flood-color': 'rgb(0, 0, 0)',
  'flood-opacity': '1',
  'font': '',
  'font-family': 'normal',
  'font-size': 'medium',
  'font-size-adjust': 'auto',
  'font-stretch': 'normal',
  'font-style': 'normal',
  'font-variant': 'normal',
  'font-weight': '400',
  'glyph-orientation-horizontal': '0deg',
  'glyph-orientation-vertical': 'auto',
  'image-rendering': 'auto',
  'kerning': 'auto',
  'letter-spacing': '0',
  'lighting-color': 'rgb(255, 255, 255)',
  'marker': '',
  'marker-end': 'none',
  'marker-mid': 'none',
  'marker-start': 'none',
  'mask': 'none',
  'opacity': '1',
  'overflow': 'visible',
  'paint-order': 'fill',
  'pointer-events': 'auto',
  'shape-rendering': 'auto',
  'stop-color': 'rgb(0, 0, 0)',
  'stop-opacity': '1',
  'stroke': 'none',
  'stroke-dasharray': 'none',
  'stroke-dashoffset': '0',
  'stroke-linecap': 'butt',
  'stroke-linejoin': 'miter',
  'stroke-miterlimit': '4',
  'stroke-opacity': '1',
  'stroke-width': '1',
  'text-anchor': 'start',
  'text-decoration': 'none',
  'text-rendering': 'auto',
  'unicode-bidi': 'normal',
  'visibility': 'visible',
  'word-spacing': '0px',
  'writing-mode': 'lr-tb'
};

var svgAttrs = [// white list of attributes
'id', 'xml: base', 'xml: lang', 'xml: space', // Core
'height', 'result', 'width', 'x', 'y', // Primitive
'xlink: href', // Xlink attribute
'href', 'style', 'class', 'd', 'pathLength', // Path
'x', 'y', 'dx', 'dy', 'glyphRef', 'format', 'x1', 'y1', 'x2', 'y2', 'rotate', 'textLength', 'cx', 'cy', 'r', 'rx', 'ry', 'fx', 'fy', 'width', 'height', 'refX', 'refY', 'orient', 'markerUnits', 'markerWidth', 'markerHeight', 'maskUnits', 'transform', 'viewBox', 'version', // Container
'preserveAspectRatio', 'xmlns', 'points', // Polygons
'offset', 'xlink:href'];

// http://www.w3.org/TR/SVG/propidx.html
// via https://github.com/svg/svgo/blob/master/plugins/_collections.js
var inheritableAttrs = ['clip-rule', 'color', 'color-interpolation', 'color-interpolation-filters', 'color-profile', 'color-rendering', 'cursor', 'direction', 'fill', 'fill-opacity', 'fill-rule', 'font', 'font-family', 'font-size', 'font-size-adjust', 'font-stretch', 'font-style', 'font-variant', 'font-weight', 'glyph-orientation-horizontal', 'glyph-orientation-vertical', 'image-rendering', 'kerning', 'letter-spacing', 'marker', 'marker-end', 'marker-mid', 'marker-start', 'pointer-events', 'shape-rendering', 'stroke', 'stroke-dasharray', 'stroke-dashoffset', 'stroke-linecap', 'stroke-linejoin', 'stroke-miterlimit', 'stroke-opacity', 'stroke-width', 'text-anchor', 'text-rendering', 'transform', 'visibility', 'white-space', 'word-spacing', 'writing-mode'];

/* Some simple utilities */

var isFunction = function isFunction(a) {
  return typeof a === 'function';
};
var isDefined = function isDefined(a) {
  return typeof a !== 'undefined';
};
var isUndefined = function isUndefined(a) {
  return typeof a === 'undefined';
};
var isObject = function isObject(a) {
  return a !== null && (typeof a === 'undefined' ? 'undefined' : _typeof(a)) === 'object';
};

// from https://github.com/npm-dom/is-dom/blob/master/index.js
function isNode(val) {
  if (!isObject(val)) {
    return false;
  }
  if (isDefined(window) && isObject(window.Node)) {
    return val instanceof window.Node;
  }
  return typeof val.nodeType === 'number' && typeof val.nodeName === 'string';
}

/* Some utilities for cloning SVGs with inline styles */
// Removes attributes that are not valid for SVGs
function cleanAttrs(el, attrs, styles) {
  // attrs === false - remove all, attrs === true - allow all
  if (attrs === true) {
    return;
  }

  Array.prototype.slice.call(el.attributes).forEach(function (attr) {
    // remove if it is not style nor on attrs  whitelist
    // keeping attributes that are also styles because attributes override
    if (attr.specified) {
      if (attrs === '' || attrs === false || isUndefined(styles[attr.name]) && attrs.indexOf(attr.name) < 0) {
        el.removeAttribute(attr.name);
      }
    }
  });
}

function cleanStyle(tgt, parentStyles) {
  parentStyles = parentStyles || tgt.parentNode.style;
  inheritableAttrs.forEach(function (key) {
    if (tgt.style[key] === parentStyles[key]) {
      tgt.style.removeProperty(key);
    }
  });
}

function domWalk(src, tgt, down, up) {
  down(src, tgt);
  var children = src.childNodes;
  for (var i = 0; i < children.length; i++) {
    domWalk(children[i], tgt.childNodes[i], down, up);
  }
  up(src, tgt);
}

// Clones an SVGElement, copies approprate atttributes and styles.
function cloneSvg(src, attrs, styles) {
  var clonedSvg = src.cloneNode(true);

  domWalk(src, clonedSvg, function (src, tgt) {
    if (tgt.style) {
      (0, _computedStyles2['default'])(src, tgt.style, styles);
    }
  }, function (src, tgt) {
    if (tgt.style && tgt.parentNode) {
      cleanStyle(tgt);
    }
    if (tgt.attributes) {
      cleanAttrs(tgt, attrs, styles);
    }
  });

  return clonedSvg;
}

/* global Image, MouseEvent */

/* Some simple utilities for saving SVGs, including an alternative to saveAs */

// detection
var DownloadAttributeSupport = typeof document !== 'undefined' && 'download' in document.createElement('a') && typeof MouseEvent === 'function';

function saveUri(uri, name) {
  if (DownloadAttributeSupport) {
    var dl = document.createElement('a');
    dl.setAttribute('href', uri);
    dl.setAttribute('download', name);
    // firefox doesn't support `.click()`...
    // from https://github.com/sindresorhus/multi-download/blob/gh-pages/index.js
    dl.dispatchEvent(new MouseEvent('click'));
    return true;
  } else if (typeof window !== 'undefined') {
    window.open(uri, '_blank', '');
    return true;
  }

  return false;
}

function createCanvas(uri, name, cb) {
  var canvas = document.createElement('canvas');
  var context = canvas.getContext('2d');

  var image = new Image();
  image.onload = function () {
    canvas.width = image.width;
    canvas.height = image.height;
    context.drawImage(image, 0, 0);

    cb(canvas);
  };
  image.src = uri;
  return true;
}

function savePng(uri, name) {
  return createCanvas(uri, name, function (canvas) {
    if (isDefined(canvas.toBlob)) {
      canvas.toBlob(function (blob) {
        _fileSaver2['default'].saveAs(blob, name);
      });
    } else {
      saveUri(canvas.toDataURL('image/png'), name);
    }
  });
}

/* global Blob */

var isIE11 = !!window.MSInputMethodContext && !!document.documentMode;

// inheritable styles may be overridden by parent, always copy for now
inheritableAttrs.forEach(function (k) {
  if (k in svgStyles) {
    svgStyles[k] = true;
  }
});

var SvgSaver = function () {
  _createClass(SvgSaver, null, [{
    key: 'getSvg',
    value: function getSvg(el) {
      if (isUndefined(el) || el === '') {
        el = document.body.querySelector('svg');
      } else if (typeof el === 'string') {
        el = document.body.querySelector(el);
      }
      if (el && el.tagName !== 'svg') {
        el = el.querySelector('svg');
      }
      if (!isNode(el)) {
        throw new Error('svgsaver: Can\'t find an svg element');
      }
      return el;
    }
  }, {
    key: 'getFilename',
    value: function getFilename(el, filename, ext) {
      if (!filename || filename === '') {
        filename = (el.getAttribute('title') || 'untitled') + '.' + ext;
      }
      return encodeURI(filename);
    }

    /**
    * SvgSaver constructor.
    * @constructs SvgSaver
    * @api public
    *
    * @example
    * var svgsaver = new SvgSaver();                      // creates a new instance
    * var svg = document.querySelector('#mysvg');         // find the SVG element
    * svgsaver.asSvg(svg);                                // save as SVG
    */
  }]);

  function SvgSaver() {
    var _ref = arguments.length <= 0 || arguments[0] === undefined ? {} : arguments[0];

    var attrs = _ref.attrs;
    var styles = _ref.styles;

    _classCallCheck(this, SvgSaver);

    this.attrs = attrs === undefined ? svgAttrs : attrs;
    this.styles = styles === undefined ? svgStyles : styles;
  }

  /**
  * Return the cloned SVG after cleaning
  *
  * @param {SVGElement} el The element to copy.
  * @returns {SVGElement} SVG text after cleaning
  * @api public
  */

  _createClass(SvgSaver, [{
    key: 'cloneSVG',
    value: function cloneSVG(el) {
      el = SvgSaver.getSvg(el);
      var svg = cloneSvg(el, this.attrs, this.styles);

      svg.setAttribute('xmlns', 'http://www.w3.org/2000/svg');
      svg.setAttribute('xmlns:xlink', 'http://www.w3.org/1999/xlink');
      svg.setAttribute('version', 1.1);

      // height and width needed to download in FireFox
      svg.setAttribute('width', svg.getAttribute('width') || '500');
      svg.setAttribute('height', svg.getAttribute('height') || '900');

      return svg;
    }

    /**
    * Return the SVG HTML text after cleaning
    *
    * @param {SVGElement} el The element to copy.
    * @returns {String} SVG text after cleaning
    * @api public
    */
  }, {
    key: 'getHTML',
    value: function getHTML(el) {
      var svg = this.cloneSVG(el);

      var html = svg.outerHTML;
      if (html) {
        return html;
      }

      // see http://stackoverflow.com/questions/19610089/unwanted-namespaces-on-svg-markup-when-using-xmlserializer-in-javascript-with-ie
      svg.removeAttribute('xmlns');
      svg.removeAttribute('xmlns:xlink');

      svg.setAttributeNS('http://www.w3.org/2000/xmlns/', 'xmlns', 'http://www.w3.org/2000/svg');
      svg.setAttributeNS('http://www.w3.org/2000/xmlns/', 'xmlns:xlink', 'http://www.w3.org/1999/xlink');

      return new window.XMLSerializer().serializeToString(svg);
    }

    /**
    * Return the SVG, after cleaning, as a text/xml Blob
    *
    * @param {SVGElement} el The element to copy.
    * @returns {Blog} SVG as a text/xml Blob
    * @api public
    */
  }, {
    key: 'getBlob',
    value: function getBlob(el) {
      var html = this.getHTML(el);
      return new Blob([html], { type: 'text/xml' });
    }

    /**
    * Return the SVG, after cleaning, as a image/svg+xml;base64 URI encoded string
    *
    * @param {SVGElement} el The element to copy.
    * @returns {String} SVG as image/svg+xml;base64 URI encoded string
    * @api public
    */
  }, {
    key: 'getUri',
    value: function getUri(el) {
      var html = encodeURIComponent(this.getHTML(el));
      if (isDefined(window.btoa)) {
        // see http://stackoverflow.com/questions/23223718/failed-to-execute-btoa-on-window-the-string-to-be-encoded-contains-characte
        return 'data:image/svg+xml;base64,' + window.btoa(unescape(html));
      }
      return 'data:image/svg+xml,' + html;
    }

    /**
    * Saves the SVG as a SVG file using method compatible with the browser
    *
    * @param {SVGElement} el The element to copy.
    * @param {string} [filename] The filename to save, defaults to the SVG title or 'untitled.svg'
    * @returns {SvgSaver} The SvgSaver instance
    * @api public
    */
  }, {
    key: 'asSvg',
    value: function asSvg(el, filename) {
      el = SvgSaver.getSvg(el);
      filename = SvgSaver.getFilename(el, filename, 'svg');
      if (isFunction(Blob)) {
        return _fileSaver2['default'].saveAs(this.getBlob(el), filename);
      }
      return saveUri(this.getUri(el), filename);
    }

    /**
    * Gets the SVG as a PNG data URI.
    *
    * @param {SVGElement} el The element to copy.
    * @param {Function} cb Call back called with the PNG data uri.
    * @api public
    */
  }, {
    key: 'getPngUri',
    value: function getPngUri(el, cb) {
      if (isIE11) {
        console.error('svgsaver: getPngUri not supported on IE11');
      }
      el = SvgSaver.getSvg(el);
      var filename = SvgSaver.getFilename(el, null, 'png');
      return createCanvas(this.getUri(el), filename, function (canvas) {
        cb(canvas.toDataURL('image/png'));
      });
    }

    /**
    * Saves the SVG as a PNG file using method compatible with the browser
    *
    * @param {SVGElement} el The element to copy.
    * @param {string} [filename] The filename to save, defaults to the SVG title or 'untitled.png'
    * @returns {SvgSaver} The SvgSaver instance
    * @api public
    */
  }, {
    key: 'asPng',
    value: function asPng(el, filename) {
      if (isIE11) {
        console.error('svgsaver: asPng not supported on IE11');
      }
      el = SvgSaver.getSvg(el);
      filename = SvgSaver.getFilename(el, filename, 'png');
      return savePng(this.getUri(el), filename);
    }
  }]);

  return SvgSaver;
}();

exports['default'] = SvgSaver;
module.exports = exports['default'];
});

require.alias("buffer/index.js", "buffer");
require.alias("process/browser.js", "process");
require.alias("vue/dist/vue.common.js", "vue");process = require('process');require.register("___globals___", function(exports, require, module) {
  
});})();require('___globals___');


//# sourceMappingURL=app.js.map<|MERGE_RESOLUTION|>--- conflicted
+++ resolved
@@ -2486,9 +2486,6 @@
     spec: function spec() {
       var _this = this;
 
-<<<<<<< HEAD
-      var range = this.comparedTo ? !this.status.compared ? "d".charCodeAt(0) < this.repo.charCodeAt(0) ? ['#7d7d7d', '#FF3647'] : ['#FF3647', '#7d7d7d'] : !this.status.base ? "d".charCodeAt(0) < this.comparedTo.charCodeAt(0) ? ['#7d7d7d', '#FF3647'] : ['#FF3647', '#7d7d7d'] : this.comparedTo.charCodeAt(0) < this.repo.charCodeAt(0) ? ['#4736FF', '#FF3647'] : ['#FF3647', '#4736FF'] : ['#FF3647'];
-=======
       var repos = [];
       if (this.repo) {
         repos.push(window.AugurRepos[this.repo]);
@@ -2502,7 +2499,6 @@
       });
 
       var colors = ["#FF3647", "#4736FF", "#3cb44b", "#ffe119", "#f58231", "#911eb4", "#42d4f4", "#f032e6"];
->>>>>>> 0d60518a
 
       var config = {
         "$schema": "https://vega.github.io/schema/vega-lite/v2.json",
@@ -2523,27 +2519,7 @@
           },
           "width": 520,
           "height": 250,
-          "layer": [{
-            "mark": "rule",
-            "encoding": {
-              "x": {
-                "field": "date",
-                "type": "temporal",
-                "axis": {
-                  "labels": false
-                }
-              },
-              "color": {
-                "field": "name",
-                "type": "nominal",
-                "scale": { "range": range }
-              },
-              "opacity": {
-                "value": 0
-              }
-            }
-
-          }]
+          "layer": []
         }]
       };
 
@@ -2552,15 +2528,8 @@
 
       var selectionAdded = false;
 
-<<<<<<< HEAD
-      var getStandardLine = function getStandardLine(key) {
-        var raw = key.substring(key.length - 7) == "Rolling" ? false : true;
-        var color = key == "comparedValueRolling" ? '#4736FF' : '#FF3647';
-        selectionAdded = true;
-=======
       var getStandardLine = function getStandardLine(key, color) {
         var raw = key.substring(key.length - 7) == "Rolling" ? false : true;
->>>>>>> 0d60518a
         return {
           "transform": [brush],
           "encoding": {
@@ -2633,11 +2602,7 @@
         };
       };
 
-<<<<<<< HEAD
-      var getStandardPoint = function getStandardPoint(key) {
-=======
       var getStandardPoint = function getStandardPoint(key, color) {
->>>>>>> 0d60518a
         var selection = !selectionAdded ? {
           "tooltip": {
             "type": "single",
@@ -2648,10 +2613,6 @@
         } : null;
         selectionAdded = true;
         var raw = key.substring(key.length - 7) == "Rolling" ? false : true;
-<<<<<<< HEAD
-        var color = key == "comparedValueRolling" ? '#4736FF' : '#FF3647';
-=======
->>>>>>> 0d60518a
         return {
           "transform": [brush],
           "encoding": {
@@ -2855,8 +2816,6 @@
         };
       };
 
-<<<<<<< HEAD
-=======
       if (this.showArea && repos.length < 3) {
         repos.forEach(function (repo) {
           config.vconcat[0].layer.push(getArea(repo));
@@ -2872,16 +2831,8 @@
         });
       }
 
->>>>>>> 0d60518a
       var buildMetric = function buildMetric() {
 
-<<<<<<< HEAD
-        if (_this.comparedTo) buildLines("comparedValueRolling");
-        if (_this.rawWeekly) {
-          buildLines("value");
-          if (_this.comparedTo) buildLines("comparedValue");
-        }
-=======
         var color = 0;
         repos.forEach(function (repo) {
 
@@ -2897,7 +2848,6 @@
 
           color++;
         });
->>>>>>> 0d60518a
       };
 
       var buildLines = function buildLines(key, color) {
@@ -2905,21 +2855,9 @@
       };
 
       var buildTooltip = function buildTooltip(key) {
+
+        config.vconcat[0].layer.push(getToolPoint(key));
         if (repos.length < 3) {
-          config.vconcat[0].layer.push(getToolPoint(key));
-
-<<<<<<< HEAD
-      if (this.showDetail) {
-        config.vconcat[1] = this.comparedTo && this.status.compared ? getDetail("comparedValueRolling") : getDetail("valueRolling");
-      } else if (config.vconcat[1]) config.vconcat.pop();
-
-      if (this.showArea) {
-        config.vconcat[0].layer.push(getArea(""));
-        if (this.comparedTo) config.vconcat[0].layer.push(getArea("Compared"));
-      } else {
-        for (var x = 0; x < config.vconcat[0].layer.length; x++) {
-          if (config.vconcat[0].layer[x] == getArea("")) buildMetric();
-=======
           var col = -1;
           repos.forEach(function (repo) {
             config.vconcat[0].layer.push(getStandardPoint(key, colors[col]));
@@ -2932,24 +2870,12 @@
           if (repos.length > 1) {
             config.vconcat[0].layer.push(rule);
           }
->>>>>>> 0d60518a
         }
       };
 
       if (this.showTooltip) {
-<<<<<<< HEAD
-        var key = this.rawWeekly ? "value" : "valueRolling";
-        buildTooltip(key);
-
-        if (this.comparedTo) {
-          var _key = this.rawWeekly ? "comparedValue" : "comparedValueRolling";
-          buildTooltip(_key);
-          config.vconcat[0].layer.push(rule);
-        }
-=======
         var key = this.rawWeekly ? "value" + this.repo : "valueRolling" + this.repo;
         buildTooltip(key);
->>>>>>> 0d60518a
       } else {
         for (var x = 0; x < config.vconcat[0].layer.length; x++) {
           if (config.vconcat[0].layer[x] == getValueText("valueRolling" + this.repo)) {
@@ -2960,7 +2886,6 @@
       }
 
       buildMetric();
-      console.log("lines built");
 
       if (this.showDetail) {
         config.vconcat[1].encoding.x["scale"] = {
@@ -2984,8 +2909,6 @@
         }
       }
 
-<<<<<<< HEAD
-=======
       var endpoints = [];
       var fields = {};
       this.source.split(',').forEach(function (endpointAndFields) {
@@ -3293,6 +3216,8 @@
     spec: function spec() {
       var _this = this;
 
+      var range = this.comparedTo ? !this.status.compared ? "d".charCodeAt(0) < this.repo.charCodeAt(0) ? ['#7d7d7d', '#FF3647'] : ['#FF3647', '#7d7d7d'] : !this.status.base ? "d".charCodeAt(0) < this.comparedTo.charCodeAt(0) ? ['#7d7d7d', '#FF3647'] : ['#FF3647', '#7d7d7d'] : this.comparedTo.charCodeAt(0) < this.repo.charCodeAt(0) ? ['#4736FF', '#FF3647'] : ['#FF3647', '#4736FF'] : ['#FF3647'];
+
       var config = {
         "$schema": "https://vega.github.io/schema/vega-lite/v2.json",
         "config": {
@@ -3312,7 +3237,27 @@
           },
           "width": 520,
           "height": 250,
-          "layer": []
+          "layer": [{
+            "mark": "rule",
+            "encoding": {
+              "x": {
+                "field": "date",
+                "type": "temporal",
+                "axis": {
+                  "labels": false
+                }
+              },
+              "color": {
+                "field": "name",
+                "type": "nominal",
+                "scale": { "range": range }
+              },
+              "opacity": {
+                "value": 0
+              }
+            }
+
+          }]
         }]
       };
 
@@ -3322,16 +3267,8 @@
       var selectionAdded = false;
 
       var getStandardLine = function getStandardLine(key) {
-        var raw = true;
-        var opacity = 1;
-        if (key.substring(key.length - 7) == "Rolling") raw = false;
-        var range = ['#FF3647', '#4736FF'];
-        if (!_this.status.base) {
-          range = ['#7d7d7d', '#4736FF'];
-        }
-        if (!_this.status.compared) {
-          range = ['#7d7d7d', '#4736FF'];
-        }
+        var raw = key.substring(key.length - 7) == "Rolling" ? false : true;
+        var color = key == "comparedValueRolling" ? '#4736FF' : '#FF3647';
         selectionAdded = true;
         return {
           "transform": [brush],
@@ -3349,12 +3286,7 @@
               }
             },
             "color": {
-              "field": "name",
-              "type": "nominal",
-              "scale": { "range": range }
-            },
-            "opacity": {
-              "value": opacity
+              "value": color
             }
           },
           "mark": {
@@ -3366,23 +3298,19 @@
       };
 
       var getToolPoint = function getToolPoint(key) {
-        var selection = {
+        var selection = !selectionAdded ? {
           "tooltip": {
             "type": "single",
             "on": "mouseover",
             "encodings": ["x"],
             "empty": "none"
           }
-        };
+        } : null;
         var size = 17;
-
         var timeDiff = Math.abs(_this.latest.getTime() - _this.earliest.getTime());
         var diffDays = Math.ceil(timeDiff / (1000 * 3600 * 24));
         size = diffDays / 150;
         if (_this.rawWeekly) size = 3;
-        if (selectionAdded) {
-          selection = null;
-        }
         selectionAdded = true;
         return {
           "transform": [brush],
@@ -3408,28 +3336,17 @@
       };
 
       var getStandardPoint = function getStandardPoint(key) {
-        var selection = {
+        var selection = !selectionAdded ? {
           "tooltip": {
-            "type": "interval",
-            "nearest": true,
+            "type": "single",
             "on": "mouseover",
             "encodings": ["x"],
             "empty": "none"
           }
-        };
-        if (selectionAdded) {
-          selection = null;
-        }
+        } : null;
         selectionAdded = true;
-        var raw = true;
-        if (key.substring(key.length - 7) == "Rolling") raw = false;
-        var range = ['#FF3647', '#4736FF'];
-        if (!_this.status.base) {
-          range = ['#7d7d7d', '#4736FF'];
-        }
-        if (!_this.status.compared) {
-          range = ['#7d7d7d', '#4736FF'];
-        }
+        var raw = key.substring(key.length - 7) == "Rolling" ? false : true;
+        var color = key == "comparedValueRolling" ? '#4736FF' : '#FF3647';
         return {
           "transform": [brush],
           "encoding": {
@@ -3449,9 +3366,7 @@
               }
             },
             "color": {
-              "field": "name",
-              "type": "nominal",
-              "scale": { "range": range }
+              "value": color
             },
             "opacity": {
               "condition": {
@@ -3600,8 +3515,7 @@
       };
 
       var getDetail = function getDetail(key) {
-        var color = '#FF3647';
-        if (!_this.status.compared || !_this.status.base) color = '#4736FF';
+        var color = _this.comparedTo && _this.status.compared ? '#4736FF' : '#FF3647';
         return {
           "width": 520,
           "height": 60,
@@ -3636,16 +3550,13 @@
         };
       };
 
-      var comparedTo = this.comparedTo;
-      var rawWeekly = this.rawWeekly;
-
       var buildMetric = function buildMetric() {
         buildLines("valueRolling");
 
         if (_this.comparedTo) buildLines("comparedValueRolling");
         if (_this.rawWeekly) {
           buildLines("value");
-          if (comparedTo) buildLines("comparedValue");
+          if (_this.comparedTo) buildLines("comparedValue");
         }
       };
 
@@ -3661,33 +3572,25 @@
       };
 
       if (this.showDetail) {
-        if (this.comparedTo && !this.status.compared) config.vconcat[1] = getDetail("comparedValueRolling");else config.vconcat[1] = getDetail("valueRolling");
-      } else {
-        if (config.vconcat[1]) config.vconcat.pop();
-      }
+        config.vconcat[1] = this.comparedTo && this.status.compared ? getDetail("comparedValueRolling") : getDetail("valueRolling");
+      } else if (config.vconcat[1]) config.vconcat.pop();
 
       if (this.showArea) {
         config.vconcat[0].layer.push(getArea(""));
-        if (comparedTo) {
-          config.vconcat[0].layer.push(getArea("Compared"));
-        }
+        if (this.comparedTo) config.vconcat[0].layer.push(getArea("Compared"));
       } else {
         for (var x = 0; x < config.vconcat[0].layer.length; x++) {
-          if (config.vconcat[0].layer[x] == getArea("")) {
-            buildMetric();
-          }
+          if (config.vconcat[0].layer[x] == getArea("")) buildMetric();
         }
       }
 
       if (this.showTooltip) {
-        if (this.rawWeekly) {
-          buildTooltip("value");
-        } else buildTooltip("valueRolling");
+        var key = this.rawWeekly ? "value" : "valueRolling";
+        buildTooltip(key);
 
         if (this.comparedTo) {
-          if (this.rawWeekly) {
-            buildTooltip("comparedValue");
-          } else buildTooltip("comparedValueRolling");
+          var _key = this.rawWeekly ? "comparedValue" : "comparedValueRolling";
+          buildTooltip(_key);
           config.vconcat[0].layer.push(rule);
         }
       } else {
@@ -3723,11 +3626,6 @@
         }
       }
 
-      var hideRaw = !this.rawWeekly;
-      var compare = this.compare;
-      var period = this.period;
-
->>>>>>> 0d60518a
       var endpoints = [];
       var fields = {};
       this.source.split(',').forEach(function (endpointAndFields) {
@@ -4079,7 +3977,7 @@
   if (!module.hot.data) {
     hotAPI.createRecord("data-v-2b1e04b8", __vue__options__)
   } else {
-    hotAPI.reload("data-v-2b1e04b8", __vue__options__)
+    hotAPI.rerender("data-v-2b1e04b8", __vue__options__)
   }
 })()}
 });
@@ -4270,7 +4168,7 @@
     var monthNames = ['Jan', 'Feb', 'Mar', 'Apr', 'May', 'Jun', 'Jul', 'Aug', 'Sep', 'Oct', 'Nov', 'Dec'];
     var monthDecimals = [1, 2, 3, 4, 5, 6, 7, 8, 9, 10, 11, 12];
     return {
-      values: values,
+      values: [],
       contributors: [],
       organizations: [],
       view: 'year',
@@ -4290,8 +4188,9 @@
 
       var config = {
         "$schema": "https://vega.github.io/schema/vega-lite/v2.json",
-        "data": { "url": "data/cars.json" },
         "mark": "tick",
+        "width": 400,
+        "height": 300,
         "encoding": {
           "x": { "field": "additions", "type": "quantitative" },
           "y": { "field": "author_email", "type": "nominal" }
@@ -4331,8 +4230,6 @@
           var d = obj[key];
           d[keyName] = key;
           return d;
-        }).sort(function (a, b) {
-          return b[sortField] - a[sortField];
         });
       };
 
@@ -4341,30 +4238,14 @@
       };
 
       repo.changesByAuthor().then(function (changes) {
-        changes.forEach(function (change) {
-          if (isFinite(change.additions) && isFinite(change.deletions)) {
-            group(contributors, 'author_email', change, filterDates);
-            if (change.author_affiliation !== 'Unknown') {
-              group(organizations, 'affiliation', change, filterDates);
-            }
-          }
-        });
+        console.log(contributors);
+
         _this.values = flattenAndSort(contributors, 'author_email', 'additions');
         _this.organizations = flattenAndSort(organizations, 'name', 'additions');
       });
 
       $(this.$el).find('.showme, .hidefirst').removeClass('invis');
       $(this.$el).find('.stackedbarchart').removeClass('loader');
-
-      var endpoints = [];
-      var fields = {};
-      this.source.split(',').forEach(function (endpointAndFields) {
-        var split = endpointAndFields.split(':');
-        endpoints.push(split[0]);
-        if (split[1]) {
-          fields[split[0]] = split[1].split('+');
-        }
-      });
 
       var repos = [];
       if (this.repo) {
@@ -4377,14 +4258,6 @@
         $(_this.$el).find('.stackedbarchart').removeClass('loader');
         _this.values = values;
       };
-
-      if (this.data) {
-        processData(this.data);
-      } else {
-        window.AugurAPI.batchMapped(repos, endpoints).then(function (data) {
-          processData(data);
-        });
-      }
 
       return config;
     }
@@ -4395,7 +4268,7 @@
 if (module.exports.__esModule) module.exports = module.exports.default
 var __vue__options__ = (typeof module.exports === "function"? module.exports.options: module.exports)
 if (__vue__options__.functional) {console.error("[vueify] functional components are not supported and should be defined in plain js files using render functions.")}
-__vue__options__.render = function render () {var _vm=this;var _h=_vm.$createElement;var _c=_vm._self._c||_h;return _c('div',{ref:"holder"},[_c('div',{staticClass:"stackedbarchart hidefirst invis"},[_c('vega-lite',{attrs:{"spec":_vm.spec,"data":_vm.values}}),_vm._v(" "),_c('p',[_vm._v(" "+_vm._s(_vm.chart)+" ")])],1)])}
+__vue__options__.render = function render () {var _vm=this;var _h=_vm.$createElement;var _c=_vm._self._c||_h;return _c('div',{ref:"holder"},[_c('div',{staticClass:"stackedbarchart "},[_c('vega-lite',{attrs:{"spec":_vm.spec,"data":_vm.values}}),_vm._v(" "),_c('p',[_vm._v(" "+_vm._s(_vm.chart)+" ")])],1)])}
 __vue__options__.staticRenderFns = []
 if (module.hot) {(function () {  var hotAPI = require("vue-hot-reload-api")
   hotAPI.install(require("vue"), true)
