--- conflicted
+++ resolved
@@ -152,11 +152,7 @@
 	@ docker run -d -p 8080:8080 --name augur_frontend augurlabs/augur:frontend
 
 docker-run-database:
-<<<<<<< HEAD
 	@ docker run -p 5434:5432 --name augur_database augurlabs/augur:database
-=======
-	@ docker run -d -p 5432:5432 --name augur_database augurlabs/augur:database
->>>>>>> 8a83e990
 
 docker-run-testing-database:
 	@ docker run -d -p 5432:5432 --name augur_test_database augurlabs/augur:testing-database
