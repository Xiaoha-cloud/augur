[
    {
        "metric_name": "Downloads",
        "group": "experimental",
        "endpoint": "/api/unstable/<owner>/<repo>/timeseries/downloads",
        "escaped_endpoint": "/api/unstable/&lt;owner&gt;/&lt;repo&gt;/timeseries/downloads",
        "source": "Downloads",
        "tag": "downloads",
        "metric_type": "timeseries"
    },
    {
        "metric_name": "Lines Of Code Changed",
        "group": "growth-maturity-decline",
        "endpoint": "/api/unstable/<owner>/<repo>/timeseries/lines_changed",
        "escaped_endpoint": "/api/unstable/&lt;owner&gt;/&lt;repo&gt;/timeseries/lines_changed",
        "source": "GitHubAPI",
        "tag": "lines-of-code-changed",
        "metric_type": "timeseries"
    },
    {
        "metric_name": "Bus Factor",
        "group": "growth-maturity-decline",
        "endpoint": "/api/unstable/<owner>/<repo>/bus_factor",
        "escaped_endpoint": "/api/unstable/&lt;owner&gt;/&lt;repo&gt;/bus_factor",
        "source": "GitHubAPI",
        "tag": "bus-factor"
    },
    {
        "metric_name": "Major Tags",
        "group": "growth-maturity-decline",
        "endpoint": "/api/unstable/<owner>/<repo>/timeseries/tags/major",
        "escaped_endpoint": "/api/unstable/&lt;owner&gt;/&lt;repo&gt;/timeseries/tags/major",
        "source": "GitHubAPI",
        "tag": "major-tags",
        "metric_type": "timeseries"
    },
    {
        "metric_name": "Tags",
        "group": "growth-maturity-decline",
        "endpoint": "/api/unstable/<owner>/<repo>/timeseries/tags",
        "escaped_endpoint": "/api/unstable/&lt;owner&gt;/&lt;repo&gt;/timeseries/tags",
        "source": "GitHubAPI",
        "tag": "tags",
        "metric_type": "timeseries"
    },
    {
        "metric_name": "Downloaded Repos",
        "group": "experimental",
        "endpoint": "/api/unstable/git/repos",
        "escaped_endpoint": "/api/unstable/git/repos",
        "source": "Facade",
        "tag": "downloaded-repos",
        "metric_type": "git"
    },
    {
        "metric_name": "Lines Changed Minus Whitespace",
        "group": "experimental",
        "endpoint": "/api/unstable/git/lines_changed/<path:repo_url>/",
        "escaped_endpoint": "/api/unstable/git/lines_changed/&lt;path:repo_url&gt;/",
        "source": "Facade",
        "tag": "lines-changed-minus-whitespace",
        "metric_type": "git"
    },
    {
        "metric_name": "Lines Changed By Author",
        "group": "experimental",
        "endpoint": "/api/unstable/git/changes_by_author/<path:repo_url>/",
        "escaped_endpoint": "/api/unstable/git/changes_by_author/&lt;path:repo_url&gt;/",
        "source": "Facade",
        "tag": "lines-changed-by-author",
        "metric_type": "git"
    },
    {
        "metric_name": "Linking Websites",
        "group": "experimental",
        "endpoint": "/api/unstable/<owner>/<repo>/linking_websites",
        "escaped_endpoint": "/api/unstable/&lt;owner&gt;/&lt;repo&gt;/linking_websites",
        "source": "PublicWWW",
        "tag": "linking-websites"
    },
    {
        "metric_name": "Dependencies",
        "group": "experimental",
        "endpoint": "/api/unstable/<owner>/<repo>/dependencies",
        "escaped_endpoint": "/api/unstable/&lt;owner&gt;/&lt;repo&gt;/dependencies",
        "source": "LibrariesIO",
        "tag": "dependencies"
    },
    {
        "metric_name": "Dependency Stats",
        "group": "experimental",
        "endpoint": "/api/unstable/<owner>/<repo>/dependency_stats",
        "escaped_endpoint": "/api/unstable/&lt;owner&gt;/&lt;repo&gt;/dependency_stats",
        "source": "LibrariesIO",
        "tag": "dependency-stats"
    },
    {
        "metric_name": "Dependents",
        "group": "experimental",
        "endpoint": "/api/unstable/<owner>/<repo>/dependents",
        "escaped_endpoint": "/api/unstable/&lt;owner&gt;/&lt;repo&gt;/dependents",
        "source": "LibrariesIO",
        "tag": "dependents"
    },
    {
        "metric_name": "Closed Issues",
        "group": "growth-maturity-decline",
        "endpoint": "/api/unstable/<owner>/<repo>/timeseries/issues/closed",
        "escaped_endpoint": "/api/unstable/&lt;owner&gt;/&lt;repo&gt;/timeseries/issues/closed",
        "source": "GHTorrent",
        "tag": "closed-issues",
        "metric_type": "timeseries"
    },
    {
        "metric_name": "Code Commits",
        "group": "growth-maturity-decline",
        "endpoint": "/api/unstable/<owner>/<repo>/timeseries/commits",
        "escaped_endpoint": "/api/unstable/&lt;owner&gt;/&lt;repo&gt;/timeseries/commits",
        "source": "GHTorrent",
        "tag": "code-commits",
        "metric_type": "timeseries"
    },
    {
        "metric_name": "Code Review Iteration",
        "group": "growth-maturity-decline",
        "endpoint": "/api/unstable/<owner>/<repo>/timeseries/code_review_iteration",
        "escaped_endpoint": "/api/unstable/&lt;owner&gt;/&lt;repo&gt;/timeseries/code_review_iteration",
        "source": "GHTorrent",
        "tag": "code-review-iteration",
        "metric_type": "timeseries"
    },
    {
        "metric_name": "Contribution Acceptance",
        "group": "growth-maturity-decline",
        "endpoint": "/api/unstable/<owner>/<repo>/timeseries/contribution_acceptance",
        "escaped_endpoint": "/api/unstable/&lt;owner&gt;/&lt;repo&gt;/timeseries/contribution_acceptance",
        "source": "GHTorrent",
        "tag": "contribution-acceptance",
        "metric_type": "timeseries"
    },
    {
        "metric_name": "Contributing Github Organizations",
        "group": "growth-maturity-decline",
        "endpoint": "/api/unstable/<owner>/<repo>/contributing_github_organizations",
        "escaped_endpoint": "/api/unstable/&lt;owner&gt;/&lt;repo&gt;/contributing_github_organizations",
        "source": "GHTorrent",
        "tag": "contributing-github-organizations"
    },
    {
        "metric_name": "First Response To Issue Duration",
        "group": "growth-maturity-decline",
        "endpoint": "/api/unstable/<owner>/<repo>/timeseries/issues/response_time",
        "escaped_endpoint": "/api/unstable/&lt;owner&gt;/&lt;repo&gt;/timeseries/issues/response_time",
        "source": "GHTorrent",
        "tag": "first-response-to-issue-duration",
        "metric_type": "timeseries"
    },
    {
        "metric_name": "Forks",
        "group": "growth-maturity-decline",
        "endpoint": "/api/unstable/<owner>/<repo>/timeseries/forks",
        "escaped_endpoint": "/api/unstable/&lt;owner&gt;/&lt;repo&gt;/timeseries/forks",
        "source": "GHTorrent",
        "tag": "forks",
        "metric_type": "timeseries"
    },
    {
        "metric_name": "Maintainer Response To Merge Request Duration",
        "group": "growth-maturity-decline",
        "endpoint": "/api/unstable/<owner>/<repo>/timeseries/pulls/maintainer_response_time",
        "escaped_endpoint": "/api/unstable/&lt;owner&gt;/&lt;repo&gt;/timeseries/pulls/maintainer_response_time",
        "source": "GHTorrent",
        "tag": "maintainer-response-to-merge-request-duration",
        "metric_type": "timeseries"
    },
    {
        "metric_name": "New Contributing Github Organizations",
        "group": "growth-maturity-decline",
        "endpoint": "/api/unstable/<owner>/<repo>/timeseries/new_contributing_github_organizations",
        "escaped_endpoint": "/api/unstable/&lt;owner&gt;/&lt;repo&gt;/timeseries/new_contributing_github_organizations",
        "source": "GHTorrent",
        "tag": "new-contributing-github-organizations",
        "metric_type": "timeseries"
    },
    {
        "metric_name": "Open Issues",
        "group": "growth-maturity-decline",
        "endpoint": "/api/unstable/<owner>/<repo>/timeseries/issues",
        "escaped_endpoint": "/api/unstable/&lt;owner&gt;/&lt;repo&gt;/timeseries/issues",
        "source": "GHTorrent",
        "tag": "open-issues",
        "metric_type": "timeseries"
    },
    {
        "metric_name": "Pull Request Comments",
        "group": "growth-maturity-decline",
        "endpoint": "/api/unstable/<owner>/<repo>/timeseries/pulls/comments",
        "escaped_endpoint": "/api/unstable/&lt;owner&gt;/&lt;repo&gt;/timeseries/pulls/comments",
        "source": "GHTorrent",
        "tag": "pull-request-comments",
        "metric_type": "timeseries"
    },
    {
        "metric_name": "Pull Requests Open",
        "group": "growth-maturity-decline",
        "endpoint": "/api/unstable/<owner>/<repo>/timeseries/pulls",
        "escaped_endpoint": "/api/unstable/&lt;owner&gt;/&lt;repo&gt;/timeseries/pulls",
        "source": "GHTorrent",
        "tag": "pull-requests-open",
        "metric_type": "timeseries"
    },
    {
        "metric_name": "Issue Comments",
        "group": "activity",
        "endpoint": "/api/unstable/<owner>/<repo>/timeseries/issue/comments",
        "escaped_endpoint": "/api/unstable/&lt;owner&gt;/&lt;repo&gt;/timeseries/issue/comments",
        "source": "GHTorrent",
        "tag": "issue-comments",
        "metric_type": "timeseries"
    },
    {
        "metric_name": "Pull Requests Made Closed",
        "group": "activity",
        "endpoint": "/api/unstable/<owner>/<repo>/timeseries/pulls/made_closed",
        "escaped_endpoint": "/api/unstable/&lt;owner&gt;/&lt;repo&gt;/timeseries/pulls/made_closed",
        "source": "GHTorrent",
        "tag": "pull-requests-made-closed",
        "metric_type": "timeseries"
    },
    {
        "metric_name": "Watchers",
        "group": "activity",
        "endpoint": "/api/unstable/<owner>/<repo>/timeseries/watchers",
        "escaped_endpoint": "/api/unstable/&lt;owner&gt;/&lt;repo&gt;/timeseries/watchers",
        "source": "GHTorrent",
        "tag": "watchers",
        "metric_type": "timeseries"
    },
    {
        "metric_name": "Commits100",
        "group": "experimental",
        "endpoint": "/api/unstable/<owner>/<repo>/timeseries/commits100",
        "escaped_endpoint": "/api/unstable/&lt;owner&gt;/&lt;repo&gt;/timeseries/commits100",
        "source": "GHTorrent",
        "tag": "commits100",
        "metric_type": "timeseries"
    },
    {
        "metric_name": "Commit Comments",
        "group": "experimental",
        "endpoint": "/api/unstable/<owner>/<repo>/timeseries/commits/comments",
        "escaped_endpoint": "/api/unstable/&lt;owner&gt;/&lt;repo&gt;/timeseries/commits/comments",
        "source": "GHTorrent",
        "tag": "commit-comments",
        "metric_type": "timeseries"
    },
    {
        "metric_name": "Committer Locations",
        "group": "experimental",
        "endpoint": "/api/unstable/<owner>/<repo>/committer_locations",
        "escaped_endpoint": "/api/unstable/&lt;owner&gt;/&lt;repo&gt;/committer_locations",
        "source": "GHTorrent",
        "tag": "committer-locations"
    },
    {
        "metric_name": "Total Committers",
        "group": "experimental",
        "endpoint": "/api/unstable/<owner>/<repo>/timeseries/total_committers",
        "escaped_endpoint": "/api/unstable/&lt;owner&gt;/&lt;repo&gt;/timeseries/total_committers",
        "source": "GHTorrent",
        "tag": "total-committers",
        "metric_type": "timeseries"
    },
    {
        "metric_name": "Issue Activity",
        "group": "experimental",
        "endpoint": "/api/unstable/<owner>/<repo>/timeseries/issues/activity",
        "escaped_endpoint": "/api/unstable/&lt;owner&gt;/&lt;repo&gt;/timeseries/issues/activity",
        "source": "GHTorrent",
        "tag": "issue-activity",
        "metric_type": "timeseries"
    },
    {
        "metric_name": "Pull Request Acceptance Rate",
        "group": "experimental",
        "endpoint": "/api/unstable/<owner>/<repo>/timeseries/pulls/acceptance_rate",
        "escaped_endpoint": "/api/unstable/&lt;owner&gt;/&lt;repo&gt;/timeseries/pulls/acceptance_rate",
        "source": "GHTorrent",
        "tag": "pull-request-acceptance-rate",
        "metric_type": "timeseries"
    },
    {
        "metric_name": "Community Age",
        "group": "experimental",
        "endpoint": "/api/unstable/<owner>/<repo>/community_age",
        "escaped_endpoint": "/api/unstable/&lt;owner&gt;/&lt;repo&gt;/community_age",
        "source": "GHTorrent",
        "tag": "community-age"
    },
    {
        "metric_name": "Community Engagement",
        "group": "experimental",
        "endpoint": "/api/unstable/<owner>/<repo>/timeseries/community_engagement",
        "escaped_endpoint": "/api/unstable/&lt;owner&gt;/&lt;repo&gt;/timeseries/community_engagement",
        "source": "GHTorrent",
        "tag": "community-engagement",
        "metric_type": "timeseries"
    },
    {
        "metric_name": "Contributors",
        "group": "experimental",
        "endpoint": "/api/unstable/<owner>/<repo>/contributors",
        "escaped_endpoint": "/api/unstable/&lt;owner&gt;/&lt;repo&gt;/contributors",
        "source": "GHTorrent",
        "tag": "contributors"
    },
    {
        "metric_name": "Contributions",
        "group": "experimental",
        "endpoint": "/api/unstable/<owner>/<repo>/timeseries/contributions",
        "escaped_endpoint": "/api/unstable/&lt;owner&gt;/&lt;repo&gt;/timeseries/contributions",
        "source": "GHTorrent",
        "tag": "contributions"
    },
    {
        "metric_name": "Project Age",
        "group": "experimental",
        "endpoint": "/api/unstable/<owner>/<repo>/project_age",
        "escaped_endpoint": "/api/unstable/&lt;owner&gt;/&lt;repo&gt;/project_age",
        "source": "GHTorrent",
        "tag": "project-age"
    },
    {
        "metric_name": "Fakes",
        "group": "experimental",
        "endpoint": "/api/unstable/<owner>/<repo>/timeseries/fakes",
        "escaped_endpoint": "/api/unstable/&lt;owner&gt;/&lt;repo&gt;/timeseries/fakes",
        "source": "GHTorrent",
        "tag": "fakes",
        "metric_type": "timeseries"
<<<<<<< HEAD
=======
    },
    {
        "metric_name": "closed-issue-resolution-duration",
        "group": "growth-maturity-decline"
    },
    {
        "metric_name": "Lines Of Code Changed",
        "group": "growth-maturity-decline",
        "endpoint": "/api/unstable/<owner>/<repo>/timeseries/lines_changed",
        "escaped_endpoint": "/api/unstable/&lt;owner&gt;/&lt;repo&gt;/timeseries/lines_changed",
        "source": "GitHubAPI",
        "tag": "lines-of-code-changed",
        "metric_type": "timeseries"
    },
    {
        "metric_name": "Bus Factor",
        "group": "growth-maturity-decline",
        "endpoint": "/api/unstable/<owner>/<repo>/bus_factor",
        "escaped_endpoint": "/api/unstable/&lt;owner&gt;/&lt;repo&gt;/bus_factor",
        "source": "GitHubAPI",
        "tag": "bus-factor"
    },
    {
        "metric_name": "Major Tags",
        "group": "growth-maturity-decline",
        "endpoint": "/api/unstable/<owner>/<repo>/timeseries/tags/major",
        "escaped_endpoint": "/api/unstable/&lt;owner&gt;/&lt;repo&gt;/timeseries/tags/major",
        "source": "GitHubAPI",
        "tag": "major-tags",
        "metric_type": "timeseries"
    },
    {
        "metric_name": "Tags",
        "group": "growth-maturity-decline",
        "endpoint": "/api/unstable/<owner>/<repo>/timeseries/tags",
        "escaped_endpoint": "/api/unstable/&lt;owner&gt;/&lt;repo&gt;/timeseries/tags",
        "source": "GitHubAPI",
        "tag": "tags",
        "metric_type": "timeseries"
    },
    {
        "metric_name": "downloaded-repos",
        "group": "experimental"
    },
    {
        "metric_name": "lines-changed-minus-whitespace",
        "group": "experimental"
    },
    {
        "metric_name": "lines-changed-by-author",
        "group": "experimental"
    },
    {
        "metric_name": "Downloaded Repos",
        "group": "experimental",
        "endpoint": "/api/unstable/git/repos",
        "escaped_endpoint": "/api/unstable/git/repos",
        "source": "Facade",
        "tag": "downloaded-repos",
        "metric_type": "git"
    },
    {
        "metric_name": "Lines Changed Minus Whitespace",
        "group": "experimental",
        "endpoint": "/api/unstable/git/lines_changed/<path:repo_url>/",
        "escaped_endpoint": "/api/unstable/git/lines_changed/&lt;path:repo_url&gt;/",
        "source": "Facade",
        "tag": "lines-changed-minus-whitespace",
        "metric_type": "git"
    },
    {
        "metric_name": "Lines Changed By Author",
        "group": "experimental",
        "endpoint": "/api/unstable/git/changes_by_author/<path:repo_url>/",
        "escaped_endpoint": "/api/unstable/git/changes_by_author/&lt;path:repo_url&gt;/",
        "source": "Facade",
        "tag": "lines-changed-by-author",
        "metric_type": "git"
    },
    {
        "metric_name": "Dependencies",
        "group": "experimental",
        "endpoint": "/api/unstable/<owner>/<repo>/dependencies",
        "escaped_endpoint": "/api/unstable/&lt;owner&gt;/&lt;repo&gt;/dependencies",
        "source": "LibrariesIO",
        "tag": "dependencies"
    },
    {
        "metric_name": "Dependency Stats",
        "group": "experimental",
        "endpoint": "/api/unstable/<owner>/<repo>/dependency_stats",
        "escaped_endpoint": "/api/unstable/&lt;owner&gt;/&lt;repo&gt;/dependency_stats",
        "source": "LibrariesIO",
        "tag": "dependency-stats"
    },
    {
        "metric_name": "Dependents",
        "group": "experimental",
        "endpoint": "/api/unstable/<owner>/<repo>/dependents",
        "escaped_endpoint": "/api/unstable/&lt;owner&gt;/&lt;repo&gt;/dependents",
        "source": "LibrariesIO",
        "tag": "dependents"
    },
    {
        "metric_name": "Downloads",
        "group": "experimental",
        "endpoint": "/api/unstable/<owner>/<repo>/timeseries/downloads",
        "escaped_endpoint": "/api/unstable/&lt;owner&gt;/&lt;repo&gt;/timeseries/downloads",
        "source": "Downloads",
        "tag": "downloads",
        "metric_type": "timeseries"
    },
    {
        "metric_name": "Linking Websites",
        "group": "experimental",
        "endpoint": "/api/unstable/<owner>/<repo>/linking_websites",
        "escaped_endpoint": "/api/unstable/&lt;owner&gt;/&lt;repo&gt;/linking_websites",
        "source": "PublicWWW",
        "tag": "linking-websites"
>>>>>>> f2f620ba
    }
]<|MERGE_RESOLUTION|>--- conflicted
+++ resolved
@@ -338,8 +338,6 @@
         "source": "GHTorrent",
         "tag": "fakes",
         "metric_type": "timeseries"
-<<<<<<< HEAD
-=======
     },
     {
         "metric_name": "closed-issue-resolution-duration",
@@ -451,14 +449,5 @@
         "source": "Downloads",
         "tag": "downloads",
         "metric_type": "timeseries"
-    },
-    {
-        "metric_name": "Linking Websites",
-        "group": "experimental",
-        "endpoint": "/api/unstable/<owner>/<repo>/linking_websites",
-        "escaped_endpoint": "/api/unstable/&lt;owner&gt;/&lt;repo&gt;/linking_websites",
-        "source": "PublicWWW",
-        "tag": "linking-websites"
->>>>>>> f2f620ba
     }
 ]