--- conflicted
+++ resolved
@@ -46,15 +46,12 @@
         "psutil",
         "gunicorn==19.9.0",
         "six>=1.14.0",
-<<<<<<< HEAD
         "sphinx",
         "sphinx_rtd_theme",
         "sphinxcontrib-openapi",
-        "sphinxcontrib-redoc"
-=======
+        "sphinxcontrib-redoc", 
         "boto3",
         "slack"
->>>>>>> 295aa543
     ],
     extras_require={
         "dev": [
