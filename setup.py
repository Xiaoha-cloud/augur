#SPDX-License-Identifier: MIT
"""
SPDX-License-Identifier: MIT

Install augur package with pip.
"""
from setuptools import setup, find_packages
from os import path

here = path.abspath(path.dirname(__file__))

# Get the long description from the README file
with open(path.join(here, "README.md"), encoding="utf-8") as f:
    long_description = f.read()

exec(open("metadata.py").read())

setup(
    name=__slug__,
    version=__version__,
    include_package_data=True,
    description=__short_description__,
    long_description=long_description,
    url=__url__,
    author="Derek Howard",
    author_email="derek@howderek.com",
    packages=find_packages(),
    license=__license__,
    classifiers=[
        "Intended Audience :: Developers",
        "Topic :: Software Development :: Version Control",
        "License :: OSI Approved :: MIT License",
        "Programming Language :: Python :: 3.6",
    ],
    install_requires=[
        "wheel",
        "coloredlogs==15.0",
        "Beaker==1.11.0",
        "SQLAlchemy==1.3.23",
        "itsdangerous==1.1.0",
        "Jinja2<3.0,>=2.10.1",
        "Flask==1.1.4",
        "Flask-Cors==3.0.10",
        "Flask-Login==0.5.0",
        "Flask-WTF==0.14.3",
        "pandas==1.1.3",
        "numpy==1.19.5",
        "requests==2.22.0",
        "psycopg2-binary==2.8.6",
        "click<8.0,>=5.1",
        "psutil==5.8.0",
        "gunicorn==20.0.4",
        "six==1.15.0",
        "bokeh==2.0.2",
        "selenium==3.141.0",
<<<<<<< HEAD
        "dask==2021.5.0", 
=======
        "dask==2021.6.0", 
>>>>>>> cf3038d6
        "cloudpickle >= 0.2.2",
        "fsspec >= 0.6.0",
        "toolz >= 0.8.2",
        "partd >= 0.3.10",
        "distributed >= 2021.03.0",
<<<<<<< HEAD
	"nltk==3.5",
        "h5py<2.11.0,>=2.10.0", 
=======
        "nltk==3.5",
        "h5py~=3.1.0",
>>>>>>> cf3038d6
        "scipy==1.4.1",
        "blinker==1.4",
        "protobuf > 3.6.0",
        "slack==0.0.2",
        "boto3==1.17.57"
    ],
    extras_require={
        "dev": [
            "tox==3.23.0",
            "pytest==6.2.2",
            "toml >= 0.10.2",
            "ipdb==0.13.6",
            "sphinx==3.5.2",
            "sphinx_rtd_theme==0.5.1",
            "sphinxcontrib-openapi==0.7.0",
            "sphinxcontrib-redoc==1.6.0",
            "docutils==0.15"
        ]
    },
    entry_points={
        "console_scripts": [
            "augur=augur.cli._multicommand:run"
        ],
    }
)<|MERGE_RESOLUTION|>--- conflicted
+++ resolved
@@ -53,23 +53,14 @@
         "six==1.15.0",
         "bokeh==2.0.2",
         "selenium==3.141.0",
-<<<<<<< HEAD
-        "dask==2021.5.0", 
-=======
         "dask==2021.6.0", 
->>>>>>> cf3038d6
         "cloudpickle >= 0.2.2",
         "fsspec >= 0.6.0",
         "toolz >= 0.8.2",
         "partd >= 0.3.10",
         "distributed >= 2021.03.0",
-<<<<<<< HEAD
-	"nltk==3.5",
-        "h5py<2.11.0,>=2.10.0", 
-=======
         "nltk==3.5",
         "h5py~=3.1.0",
->>>>>>> cf3038d6
         "scipy==1.4.1",
         "blinker==1.4",
         "protobuf > 3.6.0",
