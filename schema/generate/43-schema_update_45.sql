
CREATE SEQUENCE IF NOT EXISTS "augur_operations"."worker_oauth_oauth_id_seq" 
INCREMENT 1
MINVALUE  1
MAXVALUE 9223372036854775807
START 620000
CACHE 1;

COMMENT ON TABLE "augur_operations"."augur_settings" IS 'Augur settings include the schema version, and the Augur API Key as of 10/25/2020. Future augur settings may be stored in this table, which has the basic structure of a name-value pair. ';

COMMENT ON TABLE "augur_operations"."repos_fetch_log" IS 'For future use when we move all working tables to the augur_operations schema. ';

COMMENT ON TABLE "augur_operations"."worker_history" IS 'This table stores the complete history of job execution, including success and failure. It is useful for troubleshooting. ';

COMMENT ON TABLE "augur_operations"."worker_job" IS 'This table stores the jobs workers collect data for. A job is found in the code, and in the augur.config.json under the construct of a “model”. ';

ALTER TABLE "augur_operations"."worker_job" ALTER COLUMN "description" SET DEFAULT 'None'::character varying;

COMMENT ON TABLE "augur_operations"."worker_oauth" IS 'This table stores credentials for retrieving data from platform API’s. Entries in this table must comply with the terms of service for each platform. ';

ALTER TABLE "augur_operations"."worker_oauth" ALTER COLUMN "oauth_id" TYPE int8 USING "oauth_id"::int8;

ALTER TABLE "augur_operations"."worker_oauth" ALTER COLUMN "oauth_id" SET DEFAULT nextval('"augur_operations".worker_oauth_oauth_id_seq'::regclass);


ALTER TABLE "augur_operations"."worker_oauth" DROP CONSTRAINT "worker_oauth_pkey";

ALTER TABLE "augur_operations"."worker_oauth" ADD CONSTRAINT "worker_oauth_pkey" PRIMARY KEY ("oauth_id");

COMMENT ON TABLE "augur_operations"."worker_settings_facade" IS 'For future use when we move all working tables to the augur_operations schema. ';

COMMENT ON TABLE "augur_operations"."working_commits" IS 'For future use when we move all working tables to the augur_operations schema. ';



<<<<<<< HEAD
CREATE SEQUENCE IF NOT EXISTS "augur_operations"."affiliations_corp_id_seq" 
=======
CREATE SEQUENCE IF NOT EXISTS "augur_operations"."affiliations_corp_id_seq"
>>>>>>> 027a95e4
INCREMENT 1
MINVALUE  1
MAXVALUE 9223372036854775807
START 620000
CACHE 1;


SELECT setval('"augur_operations"."affiliations_corp_id_seq"', 1, false);


ALTER SEQUENCE "augur_operations"."affiliations_corp_id_seq" OWNER TO "augur";

SELECT setval('"augur_operations"."gh_worker_history_history_id_seq"', 6300000, true);

SELECT setval('"augur_operations"."worker_oauth_oauth_id_seq"', 6300000, true);

ALTER SEQUENCE "augur_operations"."worker_oauth_oauth_id_seq" OWNER TO "augur";

CREATE INDEX CONCURRENTLY IF NOT EXISTS "repos_id,statusops" ON "augur_operations"."repos_fetch_log" USING btree (
  "repos_id" "pg_catalog"."int4_ops" ASC NULLS LAST,
  "status" COLLATE "pg_catalog"."default" "pg_catalog"."text_ops" ASC NULLS LAST
);



update "augur_operations"."augur_settings" set value = 45 where setting = 'augur_data_version'; <|MERGE_RESOLUTION|>--- conflicted
+++ resolved
@@ -33,11 +33,8 @@
 
 
 
-<<<<<<< HEAD
 CREATE SEQUENCE IF NOT EXISTS "augur_operations"."affiliations_corp_id_seq" 
-=======
-CREATE SEQUENCE IF NOT EXISTS "augur_operations"."affiliations_corp_id_seq"
->>>>>>> 027a95e4
+
 INCREMENT 1
 MINVALUE  1
 MAXVALUE 9223372036854775807
