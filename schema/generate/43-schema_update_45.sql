
CREATE SEQUENCE IF NOT EXISTS "augur_operations"."worker_oauth_oauth_id_seq" 
<<<<<<< HEAD
=======

>>>>>>> 57251391
INCREMENT 1
MINVALUE  1
MAXVALUE 9223372036854775807
START 620000
CACHE 1;

COMMENT ON TABLE "augur_operations"."augur_settings" IS 'Augur settings include the schema version, and the Augur API Key as of 10/25/2020. Future augur settings may be stored in this table, which has the basic structure of a name-value pair. ';

COMMENT ON TABLE "augur_operations"."repos_fetch_log" IS 'For future use when we move all working tables to the augur_operations schema. ';

COMMENT ON TABLE "augur_operations"."worker_history" IS 'This table stores the complete history of job execution, including success and failure. It is useful for troubleshooting. ';

COMMENT ON TABLE "augur_operations"."worker_job" IS 'This table stores the jobs workers collect data for. A job is found in the code, and in the augur.config.json under the construct of a “model”. ';

ALTER TABLE "augur_operations"."worker_job" ALTER COLUMN "description" SET DEFAULT 'None'::character varying;

COMMENT ON TABLE "augur_operations"."worker_oauth" IS 'This table stores credentials for retrieving data from platform API’s. Entries in this table must comply with the terms of service for each platform. ';

ALTER TABLE "augur_operations"."worker_oauth" ALTER COLUMN "oauth_id" TYPE int8 USING "oauth_id"::int8;

ALTER TABLE "augur_operations"."worker_oauth" ALTER COLUMN "oauth_id" SET DEFAULT nextval('"augur_operations".worker_oauth_oauth_id_seq'::regclass);


ALTER TABLE "augur_operations"."worker_oauth" DROP CONSTRAINT IF EXISTS "worker_oauth_pkey";

ALTER TABLE "augur_operations"."worker_oauth" ADD CONSTRAINT "worker_oauth_pkey" PRIMARY KEY ("oauth_id");

COMMENT ON TABLE "augur_operations"."worker_settings_facade" IS 'For future use when we move all working tables to the augur_operations schema. ';

COMMENT ON TABLE "augur_operations"."working_commits" IS 'For future use when we move all working tables to the augur_operations schema. ';



CREATE SEQUENCE IF NOT EXISTS ""augur_operations"."affiliations_corp_id_seq"" 
INCREMENT 1
MINVALUE  1
MAXVALUE 9223372036854775807
START 620000
CACHE 1;


SELECT setval('"augur_operations"."affiliations_corp_id_seq"', 1, false);


ALTER SEQUENCE "augur_operations"."affiliations_corp_id_seq" OWNER TO "augur";

SELECT setval('"augur_operations"."gh_worker_history_history_id_seq"', 6300000, true);

SELECT setval('"augur_operations"."worker_oauth_oauth_id_seq"', 6300000, true);

ALTER SEQUENCE "augur_operations"."worker_oauth_oauth_id_seq" OWNER TO "augur";

<<<<<<< HEAD
CREATE INDEX CONCURRENTLY IF NOT EXISTS "repos_id,statusops" ON "augur_operations"."repos_fetch_log" USING btree (
=======
CREATE INDEX IF NOT EXISTS "repos_id,statusops" ON "augur_operations"."repos_fetch_log" USING btree (
>>>>>>> 57251391
  "repos_id" "pg_catalog"."int4_ops" ASC NULLS LAST,
  "status" COLLATE "pg_catalog"."default" "pg_catalog"."text_ops" ASC NULLS LAST
);



update "augur_operations"."augur_settings" set value = 45 where setting = 'augur_data_version'; <|MERGE_RESOLUTION|>--- conflicted
+++ resolved
@@ -1,9 +1,5 @@
 
 CREATE SEQUENCE IF NOT EXISTS "augur_operations"."worker_oauth_oauth_id_seq" 
-<<<<<<< HEAD
-=======
-
->>>>>>> 57251391
 INCREMENT 1
 MINVALUE  1
 MAXVALUE 9223372036854775807
@@ -56,11 +52,7 @@
 
 ALTER SEQUENCE "augur_operations"."worker_oauth_oauth_id_seq" OWNER TO "augur";
 
-<<<<<<< HEAD
 CREATE INDEX CONCURRENTLY IF NOT EXISTS "repos_id,statusops" ON "augur_operations"."repos_fetch_log" USING btree (
-=======
-CREATE INDEX IF NOT EXISTS "repos_id,statusops" ON "augur_operations"."repos_fetch_log" USING btree (
->>>>>>> 57251391
   "repos_id" "pg_catalog"."int4_ops" ASC NULLS LAST,
   "status" COLLATE "pg_catalog"."default" "pg_catalog"."text_ops" ASC NULLS LAST
 );
