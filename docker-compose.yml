#SPDX-License-Identifier: MIT
version: '3'
services:
  augur-db:
    image: postgres:14
    restart: unless-stopped
    environment:
      - "POSTGRES_DB=augur"
      - "POSTGRES_USER=${AUGUR_DB_USER:-augur}"
      - "POSTGRES_PASSWORD=${AUGUR_DB_PASSWORD:-augur}"
      - "PGDATA=/var/lib/postgresql/data/pgdata"
    ports:
      - "127.0.0.1:${AUGUR_DB_PORT:-5432}:5432"
    volumes:
      - augurpostgres:/var/lib/postgresql/data

  redis:
    image: "redis:alpine"
    ports:
     - 6379:6379

  rabbitmq:
    image: augur-rabbitmq
    build:
      context: .
      dockerfile: ./docker/rabbitmq/Dockerfile
    # ports for amqp connections / management api
    ports:
      - 5671:5671
      - 5672:5672
      - 15671:15671
      - 15672:15672
    environment:
      - "RABBIT_MQ_DEFAULT_USER=${AUGUR_RABBITMQ_USERNAME:-augur}"
      - "RABBIT_MQ_DEFAULT_PASSWORD=${AUGUR_RABBITMQ_PASSWORD:-password123}"

  augur:
    image: augur-new:latest
    build:
      context: .
      dockerfile: ./docker/backend/${AUGUR_TARGET:-Dockerfile}
    volumes:
      - facade:/augur/facade
    restart: unless-stopped
    ports:
      - 5002:5000
    extra_hosts:
      - "host.docker.internal:host-gateway" #Be able to ping services on the local machine
    environment:
      - "AUGUR_DB=postgresql+psycopg2://${AUGUR_DB_USER:-augur}:${AUGUR_DB_PASSWORD:-augur}@augur-db:5432/augur"
      - "AUGUR_DB_SCHEMA_BUILD=1"
      - "AUGUR_FLAGS=$AUGUR_FLAGS"
      - "AUGUR_GITHUB_API_KEY=${AUGUR_GITHUB_API_KEY}"
      - "AUGUR_GITLAB_API_KEY=${AUGUR_GITLAB_API_KEY}"
      - "AUGUR_GITHUB_USERNAME=${AUGUR_GITHUB_USERNAME}"
      - "AUGUR_GITLAB_USERNAME=${AUGUR_GITLAB_USERNAME}"
<<<<<<< HEAD
      - "REDIS_CONN_STRING=redis://redis:6379"
=======
      - REDIS_CONN_STRING=redis://redis:6379
      - RABBITMQ_CONN_STRING=amqp://${AUGUR_RABBITMQ_USERNAME:-augur}:${AUGUR_RABBITMQ_PASSWORD:-password123}@rabbitmq:5672/augur_vhost
>>>>>>> c948c9b1
    depends_on:
      - augur-db
      - redis
      - rabbitmq
  
volumes:
  facade:
    driver: local
  augurpostgres:
    driver: local

<|MERGE_RESOLUTION|>--- conflicted
+++ resolved
@@ -54,12 +54,8 @@
       - "AUGUR_GITLAB_API_KEY=${AUGUR_GITLAB_API_KEY}"
       - "AUGUR_GITHUB_USERNAME=${AUGUR_GITHUB_USERNAME}"
       - "AUGUR_GITLAB_USERNAME=${AUGUR_GITLAB_USERNAME}"
-<<<<<<< HEAD
-      - "REDIS_CONN_STRING=redis://redis:6379"
-=======
       - REDIS_CONN_STRING=redis://redis:6379
       - RABBITMQ_CONN_STRING=amqp://${AUGUR_RABBITMQ_USERNAME:-augur}:${AUGUR_RABBITMQ_PASSWORD:-password123}@rabbitmq:5672/augur_vhost
->>>>>>> c948c9b1
     depends_on:
       - augur-db
       - redis
