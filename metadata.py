#SPDX-License-Identifier: MIT
__name__ = "augur"
__slug__ = "augur"
__url__ = "https://github.com/chaoss/augur"

__short_description__ = "Python 3 package for free/libre and open-source software community metrics, models & data collection"

<<<<<<< HEAD
__version__ = "0.43.8"
__release__ = "v0.43.8 (Eve 22)"
=======
__version__ = "0.44.1"
__release__ = "v0.44.1 (Brussel Sprouts)"
>>>>>>> 618aa6be

__license__ = "MIT"
__copyright__ = "University of Missouri, University of Nebraska-Omaha, CHAOSS, Brian Warner & Augurlabs 2023"<|MERGE_RESOLUTION|>--- conflicted
+++ resolved
@@ -5,13 +5,8 @@
 
 __short_description__ = "Python 3 package for free/libre and open-source software community metrics, models & data collection"
 
-<<<<<<< HEAD
-__version__ = "0.43.8"
-__release__ = "v0.43.8 (Eve 22)"
-=======
 __version__ = "0.44.1"
 __release__ = "v0.44.1 (Brussel Sprouts)"
->>>>>>> 618aa6be
 
 __license__ = "MIT"
 __copyright__ = "University of Missouri, University of Nebraska-Omaha, CHAOSS, Brian Warner & Augurlabs 2023"