name: Build Docker images
on:
  push:
    branches:
<<<<<<< HEAD
      - startup-wizard
  pull_request:
    branches:
      - startup-wizard
=======
      - main
      - dev
  pull_request:
    branches:
      - main
      - dev
>>>>>>> 3e1e9b2c
  release:
    types:
      - published

permissions: {}

jobs:
  build:
    permissions:
      contents: read #  to fetch code (actions/checkout)
      packages: write #  to push docker image

    name: Build image
    runs-on: ubuntu-latest
    steps:
      - name: Checkout startup-wizard
        uses: actions/checkout@v2
      - name: Run the build
        run: |
          set -ex
          # use that here since the variable are not present before start, so can't be in env
          export LOGIN=$GITHUB_REPOSITORY_OWNER

          echo $PASSWORD | docker login $REGISTRY -u $LOGIN --password-stdin

          for i in docker/* ; do
              CONTAINER=$(basename $i)
              echo "Building $CONTAINER"
              export IMAGE=$LOGIN/augur_$CONTAINER
              DOCKERFILE=${i}/Dockerfile

              docker build . -f $DOCKERFILE --tag $REGISTRY/$IMAGE:latest
              if [[ $GITHUB_EVENT_NAME == 'release' ]]; then
                TAG=$(basename $GITHUB_REF)
                docker tag $REGISTRY/$IMAGE:latest $REGISTRY/$IMAGE:$TAG
                docker push $REGISTRY/$IMAGE:latest
                docker push $REGISTRY/$IMAGE:$TAG
              elif [[ $GITHUB_EVENT_NAME == 'push' ]]; then
                docker tag $REGISTRY/$IMAGE:latest $REGISTRY/$IMAGE:devel-latest
                docker push $REGISTRY/$IMAGE:devel-latest
              fi
          done
        env:
          REGISTRY: ghcr.io
          PASSWORD: ${{ secrets.GITHUB_TOKEN }}<|MERGE_RESOLUTION|>--- conflicted
+++ resolved
@@ -2,19 +2,12 @@
 on:
   push:
     branches:
-<<<<<<< HEAD
-      - startup-wizard
-  pull_request:
-    branches:
-      - startup-wizard
-=======
       - main
       - dev
   pull_request:
     branches:
       - main
       - dev
->>>>>>> 3e1e9b2c
   release:
     types:
       - published
