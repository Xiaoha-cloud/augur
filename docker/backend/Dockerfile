--- conflicted
+++ resolved
@@ -13,13 +13,9 @@
         bash \
         curl \
         gcc \
-<<<<<<< HEAD
-        python3-dev \
-=======
         musl-dev \
         python3-dev \
         python3-distutils \
->>>>>>> 73028774
         wget \
         postgresql-client \
     && rm -rf /var/lib/apt/lists/*
