--- conflicted
+++ resolved
@@ -1,8 +1,4 @@
-<<<<<<< HEAD
 # Augur NEW Release v0.43.0
-=======
-# Augur NEW Release v0.42.7
->>>>>>> f8b3245b
 
 [![standard-readme compliant](https://img.shields.io/badge/standard--readme-OK-green.svg?style=flat-square)](https://github.com/RichardLitt/standard-readme)
 
@@ -14,16 +10,10 @@
 [![CII Best Practices](https://bestpractices.coreinfrastructure.org/projects/2788/badge)](https://bestpractices.coreinfrastructure.org/projects/2788)
 
 ## NEW RELEASE ALERT!
-<<<<<<< HEAD
-
 [If you want to jump right in, updated docker build/compose and bare metal installation instructions are available here](docs/new-install.md)
 
 Augur a dramatically improved new version to the main branch. It is also available here: https://github.com/chaoss/augur/releases/tag/v0.43.0
 - The `main` branch is a stable version of our new architecture, which features:
-=======
-Augur released a beta of its new version, which is built from the augur-new branch, here: https://github.com/chaoss/augur/releases/tag/v0.42.4
-- The augur-new branch is a stable version of our new architecture, which features:
->>>>>>> f8b3245b
   - Dramatic improvement in the speed of large scale (10,000+ repos). All data is obtained for 10k+ repos within a week
   - A new job management architecture that uses Celery and Redis to manage queues, and enables users to run a Flower job monitoring dashboard
   - Materialized views to increase the snappiness of API’s and Frontends on large scale data
