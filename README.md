<<<<<<< HEAD
# Augur NEW Release v0.53.2
=======
# Augur NEW Release v0.60.0
>>>>>>> 80e0abbb

[![first-timers-only](https://img.shields.io/badge/first--timers--only-friendly-blue.svg?style=flat-square)](https://www.firsttimersonly.com/) We follow the [First Timers Only](https://www.firsttimersonly.com/) philosophy of tagging issues for first timers only, and walking one newcomer through the resolution process weekly. [You can find these issues tagged with "first timers only" on our issues list.](https://github.com/chaoss/augur/labels/first-timers-only).

[![standard-readme compliant](https://img.shields.io/badge/standard--readme-OK-green.svg?style=flat-square)](https://github.com/RichardLitt/standard-readme) [![Build Docker images](https://github.com/chaoss/augur/actions/workflows/build_docker.yml/badge.svg)](https://github.com/chaoss/augur/actions/workflows/build_docker.yml) [![Hits-of-Code](https://hitsofcode.com/github/chaoss/augur?branch=main)](https://hitsofcode.com/github/chaoss/augur/view?branch=main) [![CII Best Practices](https://bestpractices.coreinfrastructure.org/projects/2788/badge)](https://bestpractices.coreinfrastructure.org/projects/2788)

## NEW RELEASE ALERT!
### [If you want to jump right in, updated docker build/compose and bare metal installation instructions are available here](docs/new-install.md)


<<<<<<< HEAD
Augur is now releasing a dramatically improved new version to the main branch. It is also available here: https://github.com/chaoss/augur/releases/tag/v0.53.2
=======
Augur is now releasing a dramatically improved new version to the main branch. It is also available here: https://github.com/chaoss/augur/releases/tag/v0.60.0
>>>>>>> 80e0abbb
- The `main` branch is a stable version of our new architecture, which features:
  - Dramatic improvement in the speed of large scale data collection (100,000+ repos). All data is obtained for 100k+ repos within 2 weeks.
  - A new job management architecture that uses Celery and Redis to manage queues, and enables users to run a Flower job monitoring dashboard
  - Materialized views to increase the snappiness of API’s and Frontends on large scale data
  - Changes to primary keys, which now employ a UUID strategy that ensures unique keys across all Augur instances
  - Support for https://github.com/oss-aspen/8knot dashboards (view a sample here: https://eightknot.osci.io/). (beautification coming soon!)
  - Data collection completeness assurance enabled by a structured, relational data set that is easily compared with platform API Endpoints
- The next release of the new version will include a hosted version of Augur where anyone can create an account and add repos “they care about”. If the hosted instance already has a requested organization or repository it will be added to a user’s view. If its a new repository or organization, the user will be notified that collection will take (time required for the scale of repositories added). 

## What is Augur?
Augur is a software suite for collecting and measuring structured data
about [free](https://www.fsf.org/about/) and [open-source](https://opensource.org/docs/osd) software (FOSS) communities.

We gather trace data for a group of repositories, normalize it into our data model, and provide a variety of metrics about said data. The structure of our data model enables us to synthesize data across various platforms to provide meaningful context for meaningful questions about the way these communities evolve.
Augur’s main focus is to measure the overall health and sustainability of open source projects, as these types of projects are system critical for nearly every software organization or company. We do this by gathering data about project repositories and normalizing that into our data model to provide useful metrics about your project’s health. For example, one of our metrics is Burstiness. Burstiness – how are short timeframes of intense activity, followed by a corresponding return to a typical pattern of activity, observed in a project?

This can paint a picture of a project’s focus and gain insight into the potential stability of a project and how its typical cycle of updates occurs. 

We are a [CHAOSS](https://chaoss.community) project, and many of our
metrics are implementations of the metrics defined by our awesome community. You can find a full list of them [here](https://chaoss.community/metrics/).

For more information on [how to get involved on the CHAOSS website](https://chaoss.community/participate/).

## Collecting Data

Augur supports Python3.6 through Python3.9 on all platforms. Python3.10 and above do not yet work because of machine learning worker dependencies. On OSX, you can create a Python 3.9 environment this way: `python3.9 -m venv path/to/venv`.

Augur's main focus is to measure the overall health and sustainability of open source projects.

Augur collects more data about open source software projects than any other available software. Augur's main focus is to measure the overall health and sustainability of open source projects.
One of Augur's core tenets is a desire to openly gather data that people can trust, and then provide useful and well-defined metrics that help give important context to the larger stories being told by that data. We do this in a variety of ways, one of which is doing all our own data collection in house. We currently collect data from a few main sources:

1. Raw Git commit logs (commits, contributors)
2. GitHub's API (issues, pull requests, contributors, releases, repository metadata)
3. The Linux Foundation's [Core Infrastructure Initiative](https://www.coreinfrastructure.org/) API (repository metadata)
4. [Succinct Code Counter](https://github.com/boyter/scc), a blazingly fast Sloc, Cloc, and Code tool that also performs COCOMO calculations

This data is collected by dedicated data collection workers controlled by Augur, each of which is responsible for querying some subset of these data sources. We are also hard at work building workers for new data sources. If you have an idea for a new one, [please tell us](https://github.com/chaoss/augur/issues/new?template=feature_request.md) - we'd love your input!


## Getting Started

If you're interested in collecting data with our tool, the Augur team has worked hard to develop a detailed guide to get started with our project which can be found [in our documentation](https://oss-augur.readthedocs.io/en/main/getting-started/toc.html).

If you're looking to contribute to Augur's code, you can find installation instructions, development guides, architecture references (coming soon), best practices and more in our [developer documentation](https://oss-augur.readthedocs.io/en/main/development-guide/toc.html). Please know that while it's still rather sparse right now,
but we are actively adding to it all the time. If you get stuck, please feel free to [ask for help](https://github.com/chaoss/augur/issues/new)!

## Contributing

To contribute to Augur, please follow the guidelines found in our [CONTRIBUTING.md](CONTRIBUTING.md) and our [Code of Conduct](CODE_OF_CONDUCT.md). Augur is a welcoming community that is open to all, regardless if you're working on your 1000th contribution to open source or your 1st. We strongly believe that much of what makes open source so great is the incredible communities it brings together, so we invite you to join us!

## License, Copyright, and Funding

Copyright © 2023 University of Nebraska at Omaha, University of Missouri, Brian Warner, and the CHAOSS Project.

Augur is free software: you can redistribute it and/or modify it under the terms of the MIT License as published by the Open Source Initiative. See the [LICENSE](LICENSE) file for more details.

This work has been funded through the Alfred P. Sloan Foundation, Mozilla, The Reynolds Journalism Institute, contributions from VMWare, Red Hat Software, Grace Hopper's Open Source Day, GitHub, Microsoft, Twitter, Adobe, the Gluster Project, Open Source Summit (NA/Europe), and the Linux Foundation Compliance Summit. Significant design contributors include Kate Stewart, Dawn Foster, Duane O'Brien, Remy Decausemaker, others omitted due to the  memory limitations of project maintainers, and 15 Google Summer of Code Students. 

Current maintainers
--------------------
- `Derek Howard <https://github.com/howderek>`_
- `Andrew Brain <https://github.com/ABrain7710>`_
- `Isaac Milarsky <https://github.com/IsaacMilarky>`_
- `John McGinnis <https://github.com/Ulincys>`_ 
- `Sean P. Goggins <https://github.com/sgoggins>`_ 



Former maintainers
--------------------
- `Carter Landis <https://github.com/ccarterlandis>`_
- `Gabe Heim <https://github.com/gabe-heim>`_
- `Matt Snell <https://github.com/Nebrethar>`_
- `Christian Cmehil-Warn <https://github.com/christiancme>`_
- `Jonah Zukosky <https://github.com/jonahz5222>`_
- `Carolyn Perniciaro <https://github.com/CMPerniciaro>`_
- `Elita Nelson <https://github.com/ElitaNelson>`_
- `Michael Woodruff <https://github.com/michaelwoodruffdev/>`_
- `Max Balk <https://github.com/maxbalk/>`_

Contributors
--------------------
- `Dawn Foster <https://github.com/geekygirldawn/>`_
- `Ivana Atanasova <https://github.com/ivanayov/>`_
- `Georg J.P. Link <https://github.com/GeorgLink/>`_

GSoC 2022 participants
-----------------------
- `Kaxada <https://github.com/kaxada>`_
- `Mabel F <https://github.com/mabelbot>`_
- `Priya Srivastava <https://github.com/Priya730>`_
- `Ramya Kappagantu <https://github.com/RamyaKappagantu>`_
- `Yash Prakash <https://gist.github.com/yash-yp>`_

GSoC 2021 participants
-----------------------
- `Dhruv Sachdev <https://github.com/Dhruv-Sachdev1313>`_
- `Rashmi K A <https://github.com/Rashmi-K-A>`_
- `Yash Prakash <https://github.com/yash2002109/>`_
- `Anuj Lamoria <https://github.com/anujlamoria/>`_
- `Yeming Gu <https://github.com/gymgym1212/>`_
- `Ritik Malik <https://gist.github.com/ritik-malik>`_

GSoC 2020 participants
-----------------------
- `Akshara P <https://github.com/aksh555/>`_
- `Tianyi Zhou <https://github.com/tianyichow/>`_
- `Pratik Mishra <https://github.com/pratikmishra356/>`_
- `Sarit Adhikari <https://github.com/sarit-adh/>`_
- `Saicharan Reddy <https://github.com/mrsaicharan1/>`_
- `Abhinav Bajpai <https://github.com/abhinavbajpai2012/>`_

GSoC 2019 participants
-----------------------
- `Bingwen Ma <https://github.com/bing0n3/>`_
- `Parth Sharma <https://github.com/parthsharma2/>`_

GSoC 2018 participants
-----------------------
- `Keanu Nichols <https://github.com/kmn5409/>`_
<|MERGE_RESOLUTION|>--- conflicted
+++ resolved
@@ -1,8 +1,4 @@
-<<<<<<< HEAD
-# Augur NEW Release v0.53.2
-=======
 # Augur NEW Release v0.60.0
->>>>>>> 80e0abbb
 
 [![first-timers-only](https://img.shields.io/badge/first--timers--only-friendly-blue.svg?style=flat-square)](https://www.firsttimersonly.com/) We follow the [First Timers Only](https://www.firsttimersonly.com/) philosophy of tagging issues for first timers only, and walking one newcomer through the resolution process weekly. [You can find these issues tagged with "first timers only" on our issues list.](https://github.com/chaoss/augur/labels/first-timers-only).
 
@@ -11,12 +7,7 @@
 ## NEW RELEASE ALERT!
 ### [If you want to jump right in, updated docker build/compose and bare metal installation instructions are available here](docs/new-install.md)
 
-
-<<<<<<< HEAD
-Augur is now releasing a dramatically improved new version to the main branch. It is also available here: https://github.com/chaoss/augur/releases/tag/v0.53.2
-=======
 Augur is now releasing a dramatically improved new version to the main branch. It is also available here: https://github.com/chaoss/augur/releases/tag/v0.60.0
->>>>>>> 80e0abbb
 - The `main` branch is a stable version of our new architecture, which features:
   - Dramatic improvement in the speed of large scale data collection (100,000+ repos). All data is obtained for 100k+ repos within 2 weeks.
   - A new job management architecture that uses Celery and Redis to manage queues, and enables users to run a Flower job monitoring dashboard
