--- conflicted
+++ resolved
@@ -112,65 +112,6 @@
 make install-dev
 ```
 
-<<<<<<< HEAD
-Detailed instructions can be found at [here](docs/development/developerstartup.md)
-
-#### OSX
-
-It is recommended that you use [Anaconda](https://anaconda.org/) to setup a virtual environment for development. Make sure you have configured your shell's `$PATH` variable to point to your Anaconda installation.
-
-Make sure you have NodeJS; if you have Homebrew, run `brew install nvm`.
-
-First, clone the repo and checkout the dev branch:
-
-```bash
-git clone https://github.com/OSSHealth/ghdata/ && cd ghdata && git checkout dev
-```
-
-Activate virtualenv:
-```bash
-source activate ghdata
-```
-
-Install the Python and Node developer dependencies:
-```bash
-make install-dev
-```
-
-Create your config file:
-```bash
-ghdata
-```
-
-Stop the backend (CTRL-C) and then edit `ghdata.cfg` to reflect your API keys and database credentials.
-
-The following should be config suitable for development:
-```
-[Server]
-      host = 0.0.0.0
-      port = 5000
-
-      [Database]
-      host = opendata.missouri.edu
-      port = 3306
-      user = msr
-      pass = ghtorrent
-      name = msr
-
-      [PublicWWW]
-      apikey = 0
-
-      [Development]
-      developer = 1
-```
-
-Install GHData:
-```bash
-pip install -e .
-```
-
-=======
->>>>>>> ade72c9b
 For futher instructions on how to add to GHData, here are guides to adding an endpoint to the full stack. 
 
 [Dev Guide Part 1](docs/dev-guide-pt1.md) 
@@ -179,11 +120,7 @@
 
 Frontend development guide coming soon!
 
-You're good to go.
-
-In one shell, you'll want to run the `ghdata` to run the backend on port 5000, and in another run `cd frontend/ && brunch watch -s` to view the frontend on port 3333.
-
-If you have GNU Screen installed. this can be done automatically using `make dev-start`.
+You're good to go. You can start a single instance of the API by running `ghdata`. Run `make dev-start` to start both the Brunch server and Gunicorn server for full-stack development.
 
 The screen sessions can be killed with `make dev-stop`
 
