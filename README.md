# Augur

[![standard-readme compliant](https://img.shields.io/badge/standard--readme-OK-green.svg?style=flat-square)](https://github.com/RichardLitt/standard-readme)


branch | status
   --- | ---
master | [![Build Status](https://travis-ci.com/chaoss/augur.svg?branch=master)](https://travis-ci.com/chaoss/augur)
   dev | [![Build Status](https://travis-ci.com/chaoss/augur.svg?branch=dev)](https://travis-ci.com/chaoss/augur)


[![CII Best Practices](https://bestpractices.coreinfrastructure.org/projects/2788/badge)](https://bestpractices.coreinfrastructure.org/projects/2788)

## What is Augur?

Augur is a software suite for collecting and measuring structured data
about [free](https://www.fsf.org/about/) and [open-source](https://opensource.org/docs/osd) software (FOSS) communities.

We gather trace data for a group of repositories, normalize
it into our data model, and provide a variety of metrics about said
data. The structure of our data model enables us to synthesize data
across various platforms to provide meaningful context for meaningful
questions about the way these communities evolve.

We are a [CHAOSS](https://chaoss.community) project, and many of our
metrics are implementations of the metrics defined by our awesome community. You
can find more information about [how to get involved on the CHAOSS website](https://chaoss.community/participate/).

## Collecting Data

One of Augur's core tenets is a desire to openly gather data that people can trust, and then provide useful and well-defined metrics that help give important context to the larger stories being told by that data. We do this in a variety of ways, one of which is doing all our own data collection in house. We currently collect data from a few main sources:

1. Raw Git commit logs (commits, contributors)
2. GitHub's API (issues, pull requests, contributors, releases, repository metadata)
3. The Linux Foundation's [Core Infrastructure Initiative](https://www.coreinfrastructure.org/) API (repository metadata)
4. [Succinct Code Counter](https://github.com/boyter/scc), a blazingly fast Sloc, Cloc, and Code tool that also performs COCOMO calculations

This data is collected by dedicated data collection workers controlled by Augur, each of which is responsible for querying some subset of these data sources. We are also hard at work building workers for new data sources. If you have an idea for a new one, [please tell us](https://github.com/chaoss/augur/issues/new?template=feature_request.md) - we'd love your input!


## Getting Started

If you're interested in collecting data with our tool, the Augur team has worked hard to develop a detailed guide to get started with our project which can be found [in our documentation](https://oss-augur.readthedocs.io/en/master/getting-started/toc.html).

If you're looking to contribute to Augur's code, you can find installation instructions, development guides, architecture references (coming soon), best practices and more in our [developer documentation](https://oss-augur.readthedocs.io/en/master/development-guide/toc.html). Please know that while it's still rather sparse right now,
but we are actively adding to it all the time. If you get stuck, please feel free to [ask for help](https://github.com/chaoss/augur/issues/new)!

## Contributing

<<<<<<< HEAD
To contribute to Augur, please follow the guidelines found in our [CONTRIBUTING.md](CONTRIBUTING.md) and our [Code of Conduct](CODE_OF_CONDUCT.md). Augur is a welcoming community that is open to all, regardless if you're working on your 1000th contribution to open source or your 1st. We strongly believe that much of what makes open source so great is the incredible communities it brings together, so we invite you to join us!
=======
To contribute to Augur, please follow the guidelines found in our [CONTRIBUTING.md](CONTRIBUTING.md) and our [Code of Conduct](CODE_OF_CONDUCT.md). Augur is a welcoming community that is open to all, regardless if you're working on your 1000th contribution to open source or your 1st. We strongly believe that much of what makes open source so great is the incredible communities it brings together, so we invite you to join ours!
>>>>>>> 770fd770

## License, Copyright, and Funding

Copyright © 2020 University of Nebraska at Omaha, University of Missouri and CHAOSS Project at the Linux Foundation

Augur is free software: you can redistribute it and/or modify it under the terms of the MIT License as published by the Open Source Initiative. See the [LICENSE](LICENSE) file for more details.

This work has been funded through the Alfred P. Sloan Foundation, Mozilla, The Reynolds Journalism Institute, and 9 Google Summer of Code Students.<|MERGE_RESOLUTION|>--- conflicted
+++ resolved
@@ -47,11 +47,7 @@
 
 ## Contributing
 
-<<<<<<< HEAD
 To contribute to Augur, please follow the guidelines found in our [CONTRIBUTING.md](CONTRIBUTING.md) and our [Code of Conduct](CODE_OF_CONDUCT.md). Augur is a welcoming community that is open to all, regardless if you're working on your 1000th contribution to open source or your 1st. We strongly believe that much of what makes open source so great is the incredible communities it brings together, so we invite you to join us!
-=======
-To contribute to Augur, please follow the guidelines found in our [CONTRIBUTING.md](CONTRIBUTING.md) and our [Code of Conduct](CODE_OF_CONDUCT.md). Augur is a welcoming community that is open to all, regardless if you're working on your 1000th contribution to open source or your 1st. We strongly believe that much of what makes open source so great is the incredible communities it brings together, so we invite you to join ours!
->>>>>>> 770fd770
 
 ## License, Copyright, and Funding
 
