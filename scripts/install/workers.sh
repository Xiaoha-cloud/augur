--- conflicted
+++ resolved
@@ -49,7 +49,6 @@
   export PATH=$PATH:$GOROOT/bin:$GOPATH/bin
 fi
 
-<<<<<<< HEAD
 if [ -d "$HOME/scorecard" ]; then
   echo " Scorecard already exists, skipping cloning ..."
   echo " Updating Scorecard ... "
@@ -70,35 +69,7 @@
   go build; 
   echo "Scorecard build done."
   cd $CURRENT_DIR
-=======
-SCORECARD_DIR="$HOME/scorecard"
 
-# read -r -p "What directory would you like to use for OSSF Scorecard? [$HOME/scorecard] " response
-# TODO: scorecard directory must be configurable
-
-if [ -d "$SCORECARD_DIR" ]; then
-  echo " Scorecard directory already exists, would you like to skip cloning and building?"
-  echo " Only do this if Scorecard has been cloned and built in this directory before."
-  read -r -p "If you choose NO (the default), Everything in $SCORECARD_DIR will be DELETED [y/N]: " response
-  case "$response" in
-    [yY][eE][sS]|[yY])
-      echo " Skipping scorecard build"
-      ;;
-    *)
-      echo " Cloning Scorecard ... "
-      rm -rf $SCORECARD_DIR 
-      echo "Cloning OSSF Scorecard to generate scorecard data ..."
-      git clone https://github.com/ossf/scorecard $SCORECARD_DIR
-      cd $SCORECARD_DIR
-      CURRENT_DIR=$PWD;
-      cd $CURRENT_DIR
-      cd $SCORECARD_DIR;
-      go build;
-      echo "scorecard build done"
-      cd $CURRENT_DIR
-      ;;
-  esac
->>>>>>> bccc9a4e
 else
   echo "Cloning OSSF Scorecard to generate scorecard data ..."
   git clone https://github.com/ossf/scorecard $SCORECARD_DIR
