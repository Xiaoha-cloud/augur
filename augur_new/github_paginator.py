from urllib.parse import urlencode, urlparse, parse_qs
import collections
import httpx
import time
import json
import asyncio
from .random_key_auth import RandomKeyAuth

<<<<<<< HEAD
from augur_new import oauth_key_manager
=======
# from oauth_key_manager import OauthKeyManager
>>>>>>> ac917ec2

from urllib.parse import parse_qs, urlparse, urlencode, urlunparse


class GithubPaginator(collections.abc.Sequence):
    def __init__(self, url: str, key_manager: RandomKeyAuth, from_datetime=None, to_datetime=None):

        remove_fields = ["per_page", "page"]
        url = clean_url(url, remove_fields)

        # we need to add query params directly to the url, instead of passing the param to the httpx.Client.request
        # this is because github will only append specified params to the links in the headers if they are a part of the url, and not the params with the request
        params = {"per_page": 100}
        url = add_query_params(url, params)

        self.url = url
        self.key_manager = key_manager

        # get the logger from the key manager
        # self.logger = key_manager.logger

        self.from_datetime = from_datetime
        self.to_datetime = to_datetime

    def __getitem__(self, index: int) -> dict:

        # get the page the item is on
        items_page = (index // 100) + 1

        # create url to query
        params = {"page": items_page}
        url = add_query_params(self.url, params)

        data, _ = self.retrieve_data(url)

        if data is None:
            return None

        # get the position of data on the page
        page_index = index % 100

        try:
            return data[page_index]
        except KeyError:
            return None

    def __len__(self) -> int:

        num_pages = self.get_last_page_number(self.url)

        print(f"Num pages: {num_pages}")

        params = {"page": num_pages}
        url = add_query_params(self.url, params)

        # get the amount of data on last page
        data, _ = self.retrieve_data(url)

        last_page_data_count = len(data)

        data_length = (100 * (num_pages - 1)) + last_page_data_count

        return data_length
        

    def __iter__(self):

        data_list, response = self.retrieve_data(self.url)

        if data_list is None:
            yield None
            return 

        for data in data_list:
            yield data

        while 'next' in response.links.keys():
            next_page = response.links['next']['url']

            # Here we don't need to pass in params with the page, or the default params because the url from the headers already has those values
            data_list, response = self.retrieve_data(next_page)

            if data_list is None:
                return

            for data in data_list:
                yield data

    def hit_api(self, url: str, method='GET') -> httpx.Response:

        print(f"Hitting endpoint with {method} request: {url}...\n")

        with httpx.Client() as client:

            try:
                response = client.request(
                    method=method, url=url, auth=self.key_manager)

            except TimeoutError:
                print("Request timed out. Sleeping 10 seconds and trying again...\n")
                time.sleep(10)
                return None
            except httpx.TimeoutException:
                print("httpx.ReadTimeout. Sleeping 10 seconds and trying again...\n")
                time.sleep(10)
                return None

        return response 

    def retrieve_data(self, url: str):

        num_attempts = 0
        while num_attempts < 10:

            response = self.hit_api(url)

            # increment attempts
            if response is None:
                continue
            # update rate limit here

            try:
                page_data = response.json()
            except:
                page_data = json.loads(json.dumps(response.text))

            if type(page_data) == list:
                return page_data, response

            elif type(page_data) == dict:
                result = process_dict_response(response, page_data)

                if result == "break":
                    break
                elif result == "decrease_attempts":
                    num_attempts -= 1

            elif type(page_data) == str:
                result, data_loaded = process_str_response(response, page_data)

                if data_loaded:
                    return result, response

            num_attempts += 1

        return None, None

    async def __aiter__(self):
        
        last_page_num = self.get_last_page_number(self.url)


        if last_page_num == 1:

            params = {"page": 1}
            url = add_query_params(self.url, params)

            data_list, _ = self.retrieve_data(url)

            for data in data_list:
                yield data

            return
        
        async with httpx.AsyncClient() as client:
            tasks = []
            for page_num in range(1, last_page_num + 1):

                params = {"page": page_num}
                url = add_query_params(self.url, params)

                tasks.append(asyncio.ensure_future(
                    self.async_retrieve_data(client, url)))
 
            index = 1
            while len(tasks) > 0:

                print(f"Batch {index}")
                data_list = await asyncio.gather(*tasks[:1])
            
                del tasks[:1]

                for data in data_list:
                    yield data

    async def async_hit_api(self, client, url, method='GET'):
        # print(f"Hitting endpoint with {method} request: {url}...\n")

        try:
            response = await client.request(method=method, url=url, auth=self.key_manager)

        except TimeoutError:
            print("Request timed out. Sleeping 10 seconds and trying again...\n")
            time.sleep(10)
            return None

        print(url)

        return response


    async def async_retrieve_data(self, client: httpx.Client, url: str):

        num_attempts = 0
        while num_attempts < 10:

            response = await self.async_hit_api(client, url)
            if response is None:
                continue
            # update rate limit here

            try:
                page_data = response.json()
            except:
                page_data = json.loads(json.dumps(response.text))

            if type(page_data) == list:
                return page_data, response

            elif type(page_data) == dict:
                result = process_dict_response(response, page_data)

                if result == "break":
                    break
                elif result == "decrease_attempts":
                    num_attempts -= 1

            elif type(page_data) == str:
                result, data_loaded = process_str_response(response, page_data)

                if data_loaded:
                    return result, response

            num_attempts += 1

        return None, None

    def get_last_page_number(self, url: str):

        num_attempts = 0
        while num_attempts < 10:
            r = self.hit_api(url, method="HEAD")

            if r:
                break

        else:
            return None

        if 'last' not in r.links.keys():
            return 1
        else:
            # get the last url from header
            last_page_url = r.links['last']['url']

            parsed_url = urlparse(last_page_url)
            num_pages = int(parse_qs(parsed_url.query)['page'][0])

            return num_pages


################################################################################

# Url Helper Method to remove query paramaters from the url
def clean_url(url, remove_fields: [str]):

    u = urlparse(url)
    query = parse_qs(u.query, keep_blank_values=True)

    for field in remove_fields:
        query.pop(field, None)

    u = u._replace(query=urlencode(query, True))
    clean_url = urlunparse(u)

    return clean_url


def add_query_params(url: str, additional_params: dict) -> str:
    url_components = urlparse(url)
    original_params = parse_qs(url_components.query)
    # Before Python 3.5 you could update original_params with
    # additional_params, but here all the variables are immutable.
    merged_params = {**original_params, **additional_params}
    updated_query = urlencode(merged_params, doseq=True)
    # _replace() is how you can create a new NamedTuple with a changed field
    return url_components._replace(query=updated_query).geturl()

################################################################################

# Methods to process api responses

def process_dict_response(response: httpx.Response, page_data: dict):
    
    print("Request returned a dict: {}\n".format(page_data))
    if page_data['message'] == "Not Found":
        print(
            "Github repo was not found or does not exist for endpoint: "
            f"{response.url}\n"
        )
        return "break"

    if "You have exceeded a secondary rate limit. Please wait a few minutes before you try again" in page_data['message']:
        print('\n\n\n\nSleeping for 100 seconds due to secondary rate limit issue.\n\n\n\n')
        time.sleep(100)

        return "decrease_attempts"

    if "You have triggered an abuse detection mechanism." in page_data['message']:
        #self.update_rate_limit(response, temporarily_disable=True,platform=platform)

        return "decrease_attempts"

    if page_data['message'] == "Bad credentials":
        print("\n\n\n\n\n\n\n POSSIBLY BAD TOKEN \n\n\n\n\n\n\n")
        #self.update_rate_limit(response, bad_credentials=True, platform=platform)
        return "bad_credentials"

def process_str_response(response: httpx.Response, page_data: str):
        print(f"Warning! page_data was string: {page_data}\n")
        if "<!DOCTYPE html>" in page_data:
            print("HTML was returned, trying again...\n")
            return "html_response", False
        elif len(page_data) == 0:
            print("Empty string, trying again...\n")
            return "empty_string", False
        else:
            try:
                page_data = json.loads(page_data)
                return page_data, True
            except:
                pass


################################################################################

# determines if all the rate limit is used up on a key, and it is depleted
def is_key_depleted(response):

    rate_limit_header_key = "X-RateLimit-Remaining"

    rate_limit = int(response.headers[rate_limit_header_key])

    return rate_limit == 0


################################################################################<|MERGE_RESOLUTION|>--- conflicted
+++ resolved
@@ -6,11 +6,7 @@
 import asyncio
 from .random_key_auth import RandomKeyAuth
 
-<<<<<<< HEAD
-from augur_new import oauth_key_manager
-=======
 # from oauth_key_manager import OauthKeyManager
->>>>>>> ac917ec2
 
 from urllib.parse import parse_qs, urlparse, urlencode, urlunparse
 
