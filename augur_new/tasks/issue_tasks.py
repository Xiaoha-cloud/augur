--- conflicted
+++ resolved
@@ -72,11 +72,7 @@
     repo_id = 1
     tool_source = "Issue Task"
     tool_version = "2.0"
-<<<<<<< HEAD
-    platform_id = 1
-=======
     platform_id = 25150
->>>>>>> 032489ad
     data_source = "Github API"
 
     issue_dicts = []
@@ -126,11 +122,7 @@
 
     # insert contributors from these issues
     logger.info(f"{task_name}: Inserting {len(contributors)} contributors")
-<<<<<<< HEAD
-    session.insert_data(contributors, Contributors, ["cntrb_login"])
-=======
     session.insert_data(contributors, Contributor, ["cntrb_login"])
->>>>>>> 032489ad
                         
 
     # insert the issues into the issues table. 
@@ -140,7 +132,6 @@
     issue_natural_keys = ["issue_url"]
     issue_return_columns = ["issue_url", "issue_id"]
     issue_return_data = session.insert_data(issue_dicts, Issue, issue_natural_keys, issue_return_columns)
-
 
 
     # loop through the issue_return_data so it can find the labels and 
@@ -177,10 +168,6 @@
     session.insert_data(issue_assignee_dicts, IssueAssignee, issue_assignee_natural_keys)
 
 
-<<<<<<< HEAD
-
-=======
->>>>>>> 032489ad
 def process_issue_contributors(issue, platform_id, tool_source, tool_version, data_source):
 
     contributors = []
@@ -237,7 +224,7 @@
     repo_id = 1
     tool_source = "Pr Task"
     tool_version = "2.0"
-    platform_id = 1
+    platform_id = 25150
     data_source = "Github API"
 
     pr_dicts = []
@@ -310,11 +297,7 @@
 
     # insert contributors from these issues
     logger.info(f"{task_name}: Inserting {len(contributors)} contributors")
-<<<<<<< HEAD
-    session.insert_data(contributors, Contributors, ["cntrb_login"])
-=======
     session.insert_data(contributors, Contributor, ["cntrb_login"])
->>>>>>> 032489ad
 
 
     # insert the prs into the pull_requests table. 
@@ -324,9 +307,6 @@
     pr_natural_keys = ["pr_url"]
     pr_return_columns = ["pull_request_id", "pr_url"]
     pr_return_data = session.insert_data(pr_dicts, PullRequest, pr_natural_keys, return_columns=pr_return_columns)
-
-    if pr_return_data is None:
-        return
 
     if pr_return_data is None:
         return
@@ -379,11 +359,7 @@
     # inserting pr assignees
     # we are using pr_assignee_src_id and pull_request_id to determine if the label is already in the database.
     pr_assignee_natural_keys = ['pr_assignee_src_id', 'pull_request_id']
-<<<<<<< HEAD
-    session.insert_data(pr_assignee_dicts, PullRequestAssignees, pr_assignee_natural_keys)
-=======
     session.insert_data(pr_assignee_dicts, PullRequestAssignee, pr_assignee_natural_keys)
->>>>>>> 032489ad
 
  
     # inserting pr assignees
@@ -413,7 +389,6 @@
 
 
     if pr["base"]["user"]:
-<<<<<<< HEAD
 
         # get contributor data and set pr metadat cntrb_id
         pr_meta_base_cntrb = extract_needed_contributor_data(pr["base"]["user"], platform_id, tool_source, tool_version, data_source)
@@ -438,32 +413,6 @@
 
         contributors.append(pr_asignee_cntrb)
 
-=======
-
-        # get contributor data and set pr metadat cntrb_id
-        pr_meta_base_cntrb = extract_needed_contributor_data(pr["base"]["user"], platform_id, tool_source, tool_version, data_source)
-        pr["base"]["cntrb_id"] = pr_meta_base_cntrb["cntrb_id"]
-
-        contributors.append(pr_meta_base_cntrb)
-
-    if pr["head"]["user"]:
-
-        pr_meta_head_cntrb = extract_needed_contributor_data(pr["head"]["user"], platform_id, tool_source, tool_version, data_source)
-        pr["head"]["cntrb_id"] = pr_meta_head_cntrb["cntrb_id"]
-
-        contributors.append(pr_meta_head_cntrb)
-
-    contributors += [pr_cntrb]
-
-    # set cntrb_id for assignees
-    for assignee in pr["assignees"]:
-
-        pr_asignee_cntrb = extract_needed_contributor_data(assignee, platform_id, tool_source, tool_version, data_source)
-        assignee["cntrb_id"] = pr_asignee_cntrb["cntrb_id"]
-
-        contributors.append(pr_asignee_cntrb)
-
->>>>>>> 032489ad
 
     # set cntrb_id for reviewers
     for reviewer in pr["requested_reviewers"]:
@@ -479,11 +428,8 @@
 # TODO: Why do I need self?
 @celery.task
 def collect_events(self, owner: str, repo: str):
-<<<<<<< HEAD
-=======
 
     logger = logging.getLogger(collect_events.__name__)
->>>>>>> 032489ad
 
     logger.info(f"Collecting pull request events for {owner}/{repo}")
     
@@ -516,11 +462,7 @@
 
     # get repo_id
     repo_id = 1
-<<<<<<< HEAD
-    platform_id = 1
-=======
     platform_id = 25150
->>>>>>> 032489ad
     tool_source = "Pr event task"
     tool_version = "2.0"
     data_source = "Github API"
@@ -539,11 +481,7 @@
 
             try:
                 start_time = time.time()
-<<<<<<< HEAD
-                related_pr = PullRequests.query.filter_by(pr_url=pr_url).one()
-=======
                 related_pr = session.query(PullRequest).filter(PullRequest.pr_url == pr_url).one()
->>>>>>> 032489ad
             except s.orm.exc.NoResultFound:
                 logger.info("Could not find related pr")
                 logger.info(f"We were searching for: {pr_url}")
@@ -561,11 +499,7 @@
 
             try:
                 start_time = time.time()
-<<<<<<< HEAD
-                related_issue = Issues.query.filter_by(issue_url=issue_url).one()
-=======
                 related_issue = session.query(Issue).filter(Issue.issue_url == issue_url).one()
->>>>>>> 032489ad
             except s.orm.exc.NoResultFound:
                 logger.info("Could not find related pr")
                 logger.info(f"We were searching for: {issue_url}")
@@ -587,22 +521,6 @@
         if type(contributor) == list:
             print(f"Event: {event}")
             print(f"Contributor: {contributor}")
-<<<<<<< HEAD
-
-    # remove contributors that were found in the data more than once
-    contributors = remove_duplicate_dicts(contributors)
-
-    session.insert_data(contributors, Contributors, ["cntrb_login"])
-
-    logger.info(f"{task_name}: Inserting {len(pr_event_dicts)} pr events and {len(issue_event_dicts)} issue events")
-
-    # TODO: Could replace this with "id" but it isn't stored on the table for some reason
-    pr_event_natural_keys = ["platform_id", "node_id"]
-    session.insert_data(pr_event_dicts, PullRequestEvents, pr_event_natural_keys)
-
-    issue_event_natural_keys = ["issue_id", "issue_event_src_id"]
-    session.insert_data(issue_event_dicts, IssueEvents, issue_event_natural_keys)
-=======
 
     # remove contributors that were found in the data more than once
     contributors = remove_duplicate_dicts(contributors)
@@ -618,20 +536,6 @@
     issue_event_natural_keys = ["issue_id", "issue_event_src_id"]
     session.insert_data(issue_event_dicts, IssueEvent, issue_event_natural_keys)
 
->>>>>>> 032489ad
-
-# TODO: Should we skip an event if there is no contributor to resolve it o
-def process_github_event_contributors(event, platform_id, tool_source, tool_version, data_source):
-
-    if event["actor"]:
-
-        event_cntrb = extract_needed_contributor_data(event["actor"], platform_id, tool_source, tool_version, data_source)
-        event["cntrb_id"] = event_cntrb["cntrb_id"]
-
-    else:
-        return event, None
-    
-    return event, event_cntrb
 
 # TODO: Should we skip an event if there is no contributor to resolve it o
 def process_github_event_contributors(event, platform_id, tool_source, tool_version, data_source):
@@ -682,7 +586,7 @@
     session = GithubTaskSession(logger)
 
     repo_id = 1
-    platform_id = 1
+    platform_id = 25150
     tool_source = "Pr comment task"
     tool_version = "2.0"
     data_source = "Github API"
@@ -760,11 +664,7 @@
 
     logger.info(f"Inserting {len(contributors)} contributors")
 
-<<<<<<< HEAD
-    session.insert_data(contributors, Contributors, ["cntrb_login"])
-=======
     session.insert_data(contributors, Contributor, ["cntrb_login"])
->>>>>>> 032489ad
 
     
     logger.info(f"Inserting {len(message_dicts)} messages")
@@ -775,7 +675,6 @@
     # pr_message_ref_dicts = []
     # issue_message_ref_dicts = []
     # for mapping_data in message_ref_mapping_data:
-<<<<<<< HEAD
 
     #     value = mapping_data["platform_msg_id"]
     #     key = "platform_msg_id"
@@ -803,35 +702,6 @@
     # issue_message_ref_natural_keys = ["issue_id", "issue_msg_ref_src_comment_id"]
     # session.insert_data(issue_message_ref_dicts, IssueMessageRef, issue_message_ref_natural_keys)
 
-=======
-
-    #     value = mapping_data["platform_msg_id"]
-    #     key = "platform_msg_id"
-
-    #     issue_or_pr_message = find_dict_in_list_of_dicts(message_return_data, key, value)
-
-    #     if issue_or_pr_message:
-
-    #         msg_id = issue_or_pr_message["msg_id"]
-    #     else:
-    #         print("Count not find issue or pull request message to map to")
-    #         continue
-
-    #     message_ref_data = mapping_data["msg_ref_data"]
-    #     message_ref_data["msg_id"] = msg_id 
-
-    #     if mapping_data["is_issue"] is True:
-    #         issue_message_ref_dicts.append(message_ref_data)
-    #     else:
-    #         pr_message_ref_dicts.append(message_ref_data)
-
-    # pr_message_ref_natural_keys = ["pull_request_id", "pr_message_ref_src_comment_id"]
-    # session.insert_data(pr_message_ref_dicts, PullRequestMessageRef, pr_message_ref_natural_keys)
-
-    # issue_message_ref_natural_keys = ["issue_id", "issue_msg_ref_src_comment_id"]
-    # session.insert_data(issue_message_ref_dicts, IssueMessageRef, issue_message_ref_natural_keys)
-
->>>>>>> 032489ad
     # logger.info(f"{task_name}: Inserted {len(message_dicts)} messages. {len(issue_message_ref_dicts)} from issues and {len(pr_message_ref_dicts)} from prs")
 
 
@@ -1014,22 +884,14 @@
 def process_contributors(self):
 
     logger = get_task_logger(process_contributors.name)
-<<<<<<< HEAD
-    session = GithubTaskSession(logger, config)
-=======
     session = GithubTaskSession(logger)
->>>>>>> 032489ad
 
     platform = 1
     tool_source = "Pr comment task"
     tool_version = "2.0"
     data_source = "Github API"
 
-<<<<<<< HEAD
-    contributors = Contributors.query.filter_by(data_source=data_source, cntrb_created_at=None, cntrb_last_used=None).all()
-=======
     contributors = session.query(Contributor).filter(Contributor.data_source == data_source, Contributor.cntrb_created_at == None, Contributor.cntrb_last_used == None).all()
->>>>>>> 032489ad
 
     contributors_len = len(contributors)
 
@@ -1065,11 +927,7 @@
         enriched_contributors.append(contributor_dict)
 
     logger.info(f"Enriching {len(enriched_contributors)} contributors")
-<<<<<<< HEAD
-    session.insert_data(enriched_contributors, Contributors, ["cntrb_login"])
-=======
     session.insert_data(enriched_contributors, Contributor, ["cntrb_login"])
->>>>>>> 032489ad
 
 
 
@@ -1103,11 +961,7 @@
     #     # insert the contributor into the table
 
     #     contributor_dicts.append(contributor_data)
-<<<<<<< HEAD
-    #     # session.insert_data(contributor_data, Contributors, ["cntrb_id"])
-=======
     #     # session.insert_data(contributor_data, Contributor, ["cntrb_id"])
->>>>>>> 032489ad
 
     #     # create list of dicts to update the table with the cntrb_ids
     #     update_row = {}
@@ -1142,11 +996,7 @@
 
     # print(f"Length of contributors: {len(unique_contrbs)}. Time to remove {contrib_len - len(unique_contrbs)}: {e} seconds")
 
-<<<<<<< HEAD
-    # session.insert_data(unique_contrbs, Contributors, ["cntrb_id"])    
-=======
     # session.insert_data(unique_contrbs, Contributor, ["cntrb_id"])    
->>>>>>> 032489ad
 
     # total_time = time.time() - start_time
 
