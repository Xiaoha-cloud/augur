--- conflicted
+++ resolved
@@ -186,11 +186,7 @@
 @celery.task
 def collect_pull_requests(owner: str, repo: str) -> None:
 
-<<<<<<< HEAD
     logger = logging.getLogger(pull_requests.__name__)
-=======
-    logger = get_task_logger(collect_pull_requests.name)
->>>>>>> 6d79dfae
 
     # define GithubTaskSession to handle insertions, and store oauth keys 
     session = GithubTaskSession(logger, config)
@@ -429,11 +425,7 @@
 @celery.task
 def collect_events(self, owner: str, repo: str):
 
-<<<<<<< HEAD
     logger = logging.getLogger(github_events.__name__)
-=======
-    logger = get_task_logger(collect_events.name)
->>>>>>> 6d79dfae
     logger.info(f"Collecting pull request events for {owner}/{repo}")
     
         # define GithubTaskSession to handle insertions, and store oauth keys 
@@ -557,11 +549,7 @@
 def collect_issue_and_pr_comments(self, owner: str, repo: str) -> None:
 
     # define logger for task
-<<<<<<< HEAD
     logger = logging.getLogger(github_comments.__name__)
-=======
-    logger = get_task_logger(collect_issue_and_pr_comments.name)
->>>>>>> 6d79dfae
     logger.info(f"Collecting github comments for {owner}/{repo}")
     
     # define database task session, that also holds autentication keys the GithubPaginator needs
