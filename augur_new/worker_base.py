--- conflicted
+++ resolved
@@ -9,13 +9,8 @@
 from sqlalchemy.event import listen
 from sqlalchemy.event import listens_for
 from config import AugurConfig
-<<<<<<< HEAD
 
 from random_key_auth import RandomKeyAuth
-=======
-from oauth_key_manager import OauthKeyManager
->>>>>>> edea4979
-
 
 #TODO: setup github headers in a method here.
 #Encapsulate data for celery task worker api
@@ -42,15 +37,12 @@
         #print(f"path = {str(ROOT_AUGUR_DIR) + "augur.config.json"}")
         
 
-<<<<<<< HEAD
+        self.engine = s.create_engine(DB_STR)
+        
         keys = self.get_list_of_oauth_keys()
 
         self.oauths = RandomKeyAuth(keys)
-=======
-        self.engine = s.create_engine(DB_STR)
 
-        self.__oauths = OauthKeyManager(self.config,self.engine,self.logger)
->>>>>>> edea4979
 
         super().__init__(self.engine)
 
@@ -109,21 +101,7 @@
                 index_elements=natural_keys, set_=dict(value))
             result = self.execute_sql(insert_stmt)
 
-<<<<<<< HEAD
 
-def get_list_of_oauth_keys(self, db_engine, config_key):
-
-    oauthSQL = s.sql.text(f"""
-            SELECT access_token FROM augur_operations.worker_oauth WHERE access_token <> '{config_key}' and platform = 'github'
-            """)
-
-    oauth_keys_list = [{'access_token': config_key}] + json.loads(
-        pd.read_sql(oauthSQL, db_engine, params={}).to_json(orient="records"))
-
-    return oauth_keys_list
-
-    
-=======
     #TODO: Bulk upsert
     
     def insert_bulk_data(self,data,table,natural_keys):
@@ -164,4 +142,15 @@
     cursor.execute("SET SESSION search_path=public,augur_data,augur_operations,spdx")
     cursor.close()
     dbapi_connection.autocommit = existing_autocommit
->>>>>>> edea4979
+
+
+def get_list_of_oauth_keys(self, db_engine, config_key):
+
+    oauthSQL = s.sql.text(f"""
+            SELECT access_token FROM augur_operations.worker_oauth WHERE access_token <> '{config_key}' and platform = 'github'
+            """)
+
+    oauth_keys_list = [{'access_token': config_key}] + json.loads(
+        pd.read_sql(oauthSQL, db_engine, params={}).to_json(orient="records"))
+
+    return oauth_keys_list
