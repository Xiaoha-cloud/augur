
import os
from sqlalchemy.dialects.postgresql import insert
import sqlalchemy as s
import pandas as pd
import json
import httpx

<<<<<<< HEAD
from augur_new import db_models 
=======
from .db_models import *
>>>>>>> ac917ec2
from sqlalchemy.event import listen
from sqlalchemy.event import listens_for
from .config import AugurConfig

from .random_key_auth import RandomKeyAuth
# from .engine import engine

# #Derek
# @s.event.listens_for(engine, "connect", insert=True)
# def set_search_path(dbapi_connection, connection_record):
#     existing_autocommit = dbapi_connection.autocommit
#     dbapi_connection.autocommit = True
#     cursor = dbapi_connection.cursor()
#     cursor.execute(
#         "SET SESSION search_path=public,augur_data,augur_operations,spdx")
#     cursor.close()
#     dbapi_connection.autocommit = existing_autocommit


#TODO: setup github headers in a method here.
#Encapsulate data for celery task worker api


#TODO: Test sql methods
class TaskSession(s.orm.Session):

    #ROOT_AUGUR_DIR = os.path.dirname(os.path.dirname(os.path.realpath(__file__)))

    def __init__(self, logger, config: dict = {} ,platform: str ='github'):
        self.logger = logger
        
        current_dir = os.getcwd()

        self.root_augur_dir = ''.join(current_dir.partition("augur/")[:2])
        self.__init_config(self.root_augur_dir)
        
        DB_STR = f'postgresql://{self.config["user_database"]}:{self.config["password_database"]}@{self.config["host_database"]}:{self.config["port_database"]}/{self.config["name_database"]}'

        self.config.update(config)
        self.platform = platform
        
        #print(f"path = {str(ROOT_AUGUR_DIR) + "augur.config.json"}")
        

        self.engine = s.create_engine(DB_STR)
        # self.engine = engine
        
        keys = get_list_of_oauth_keys(self.engine, config["Database"]["key"])

        self.oauths = RandomKeyAuth(keys)

        #Derek 
        @s.event.listens_for(self.engine, "connect", insert=True)
        def set_search_path(dbapi_connection, connection_record):
            existing_autocommit = dbapi_connection.autocommit
            dbapi_connection.autocommit = True
            cursor = dbapi_connection.cursor()
            cursor.execute("SET SESSION search_path=public,augur_data,augur_operations,spdx")
            cursor.close()
            dbapi_connection.autocommit = existing_autocommit

        self.__oauths = OauthKeyManager(self.config,self.engine,self.logger)

        super().__init__(self.engine)

    def __init_config(self, root_augur_dir: str):
        #Load config.
        self.augur_config = AugurConfig(self.root_augur_dir)
        self.config = {
            'host': self.augur_config.get_value('Server', 'host')
        }
        self.config.update(self.augur_config.get_section("Logging"))

        self.config.update({
            'capture_output': False,
            'host_database': self.augur_config.get_value('Database', 'host'),
            'port_database': self.augur_config.get_value('Database', 'port'),
            'user_database': self.augur_config.get_value('Database', 'user'),
            'name_database': self.augur_config.get_value('Database', 'name'),
            'password_database': self.augur_config.get_value('Database', 'password'),
            'key_database' : self.augur_config.get_value('Database', 'key')
        })
    
    def execute_sql(self, sql_text):
        connection = self.engine.connect()

        return connection.execute(sql_text)
   
    
    def insert_data(self, data, table, natural_keys: [str]) -> None:

        if len(data) == 0:
            return

        first_data = data[0]

        if type(first_data) == dict:
            self.insert_dict_data(data, table, natural_keys)
        else:
            self.insert_github_class_objects(data, table, natural_keys)

    def insert_dict_data(self, data: [dict], table, natural_keys: [str]) -> None:

        print(f"Length of data to insert: {len(data)}")

        self.logger.info(f"Length of data to insert: {len(data)}")
        self.logger.info(type(data))

        if type(data) != list:
            print("Data must be a list")
            return

        if type(data[0]) != dict:
            print("Data must be a list of dicts")
            self.logger.info("Must be list of dicts")
            return

        table_stmt = insert(table)

        for value in data:
            insert_stmt = table_stmt.values(value)
            insert_stmt = insert_stmt.on_conflict_do_update(
                index_elements=natural_keys, set_=dict(value))

            try:
                self.execute_sql(insert_stmt)
            except s.exc.DatabaseError as e:
                print(f"Error: {e}")
                continue

    def insert_github_class_objects(self, objects, table, natural_keys: str) -> None:

        if type(objects) != list:
            print("Data must be a list")
            return

        table_stmt = insert(table)

        for obj in objects:
            data = obj.get_dict()
            insert_stmt = table_stmt.values(data)
            insert_stmt = insert_stmt.on_conflict_do_update(
                index_elements=natural_keys, set_=dict(data))

            self.execute_sql(insert_stmt)

            natural_key_dict = {}
            for key in natural_keys:
                natural_key_dict[key] = data[key]

            rows = table.query.filter_by(**natural_key_dict).all()

            if len(rows) > 1:
                print(f"Error values in table not unique on {natural_keys}")

            obj.set_db_row(rows[0])



    #TODO: Bulk upsert
    
    def insert_bulk_data(self, data: [dict], table, natural_keys: [str]) -> None:
        self.logger.info(f"Length of data to insert: {len(data)}")
        self.logger.info(type(data))

        if type(data) != list:
            self.logger.info("Data must be a list")
            return

        if type(data[0]) != dict:
            self.logger.info("Must be list of dicts")
            return

        stmnt = insert(table).values(data)

        setDict = {}
        for key in data.keys:
            setDict[key] = getattr(stmnt.excluded,key)

        stmnt = stmnt.on_conflict_do_update(
            #This might need to change
            index_elements=natural_keys,
            
            #Columns to be updated
            set_ = setDict
        )

        self.execute(stmnt)


<<<<<<< HEAD

def get_list_of_oauth_keys(self, db_engine, config_key):
=======
def get_list_of_oauth_keys(db_engine: s.engine.base.Engine, config_key: str) ->[str]:
>>>>>>> ac917ec2

    oauthSQL = s.sql.text(f"""
            SELECT access_token FROM augur_operations.worker_oauth WHERE access_token <> '{config_key}' and platform = 'github'
            """)

    oauth_keys_list = [{'access_token': config_key}] + json.loads(
        pd.read_sql(oauthSQL, db_engine, params={}).to_json(orient="records"))

    key_list = [x["access_token"] for x in oauth_keys_list]

    with httpx.Client() as client:

        # loop throuh each key in the list and get the rate_limit and seconds_to_reset
        # then add them either the fresh keys or depleted keys based on the rate_limit
        for key in key_list:

            key_data = get_oauth_key_data(client, key)

            # this makes sure that keys with bad credentials are not used
            if key_data is None:
                key_list.remove(key)

    return key_list


def get_oauth_key_data(client: httpx.Client, oauth_key: str) -> None or True:

    # this endpoint allows us to check the rate limit, but it does not use one of our 5000 requests
    url = "https://api.github.com/rate_limit"

    headers = {'Authorization': f'token {oauth_key}'}

    response = client.request(
        method="GET", url=url, headers=headers, timeout=180)

    data = response.json()

    try:
        if data["message"] == "Bad credentials":
            return None
    except KeyError:
        pass

    return True<|MERGE_RESOLUTION|>--- conflicted
+++ resolved
@@ -6,11 +6,7 @@
 import json
 import httpx
 
-<<<<<<< HEAD
 from augur_new import db_models 
-=======
-from .db_models import *
->>>>>>> ac917ec2
 from sqlalchemy.event import listen
 from sqlalchemy.event import listens_for
 from .config import AugurConfig
@@ -201,12 +197,7 @@
         self.execute(stmnt)
 
 
-<<<<<<< HEAD
-
-def get_list_of_oauth_keys(self, db_engine, config_key):
-=======
 def get_list_of_oauth_keys(db_engine: s.engine.base.Engine, config_key: str) ->[str]:
->>>>>>> ac917ec2
 
     oauthSQL = s.sql.text(f"""
             SELECT access_token FROM augur_operations.worker_oauth WHERE access_token <> '{config_key}' and platform = 'github'
