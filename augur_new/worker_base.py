
import os
from sqlalchemy.dialects.postgresql import insert
import sqlalchemy as s
import pandas as pd
import json

from augur_new import db_models 
from sqlalchemy.event import listen
from sqlalchemy.event import listens_for
<<<<<<< HEAD
from augur.config import AugurConfig
from augur_new.oauth_key_manager import OauthKeyManager
=======
from config import AugurConfig
>>>>>>> 71e64a1a

from random_key_auth import RandomKeyAuth

#TODO: setup github headers in a method here.
#Encapsulate data for celery task worker api


#TODO: Test sql methods
class TaskSession(s.orm.Session):

    #ROOT_AUGUR_DIR = os.path.dirname(os.path.dirname(os.path.realpath(__file__)))

    def __init__(self,logger,config={},platform='github'):
        self.logger = logger
        
        current_dir = os.getcwd()

        self.root_augur_dir = ''.join(current_dir.partition("augur/")[:2])
        self.__init_config(self.root_augur_dir)
        
        DB_STR = f'postgresql://{self.config["user_database"]}:{self.config["password_database"]}@{self.config["host_database"]}:{self.config["port_database"]}/{self.config["name_database"]}'

        self.config.update(config)
        self.platform = platform
        
        #print(f"path = {str(ROOT_AUGUR_DIR) + "augur.config.json"}")
        

        self.engine = s.create_engine(DB_STR)
        
        keys = self.get_list_of_oauth_keys()

        self.oauths = RandomKeyAuth(keys)

<<<<<<< HEAD
        #Derek 
        @s.event.listens_for(self.engine, "connect", insert=True)
        def set_search_path(dbapi_connection, connection_record):
            existing_autocommit = dbapi_connection.autocommit
            dbapi_connection.autocommit = True
            cursor = dbapi_connection.cursor()
            cursor.execute("SET SESSION search_path=public,augur_data,augur_operations,spdx")
            cursor.close()
            dbapi_connection.autocommit = existing_autocommit

        self.__oauths = OauthKeyManager(self.config,self.engine,self.logger)
=======
>>>>>>> 71e64a1a

        super().__init__(self.engine)

    def __init_config(self, root_augur_dir):
        #Load config.
        self.augur_config = AugurConfig(self.root_augur_dir)
        self.config = {
            'host': self.augur_config.get_value('Server', 'host')
        }
        self.config.update(self.augur_config.get_section("Logging"))

        self.config.update({
            'capture_output': False,
            'host_database': self.augur_config.get_value('Database', 'host'),
            'port_database': self.augur_config.get_value('Database', 'port'),
            'user_database': self.augur_config.get_value('Database', 'user'),
            'name_database': self.augur_config.get_value('Database', 'name'),
            'password_database': self.augur_config.get_value('Database', 'password'),
            'key_database' : self.augur_config.get_value('Database', 'key')
        })

        print(self.config)

    
    @property
    def access_token(self):
        try:
            return self.__oauths.get_key()
        except:
            self.logger.error("No access token in queue!")
            return None

    
    def execute_sql(self, sql_text):
        connection = self.engine.connect()

        return connection.execute(sql_text)
    
    def insert_data(self, data, table, natural_keys):

        self.logger.info(f"Length of data to insert: {len(data)}")
        self.logger.info(type(data))

        if type(data) != list:
            self.logger.info("Data must be a list")
            return

        if type(data[0]) != dict:
            self.logger.info("Must be list of dicts")
            return

        table_stmt = insert(table)
        for value in data:
            insert_stmt = table_stmt.values(value)
            insert_stmt = insert_stmt.on_conflict_do_update(
                index_elements=natural_keys, set_=dict(value))
            result = self.execute_sql(insert_stmt)


    #TODO: Bulk upsert
    
    def insert_bulk_data(self,data,table,natural_keys):
        self.logger.info(f"Length of data to insert: {len(data)}")
        self.logger.info(type(data))

        if type(data) != list:
            self.logger.info("Data must be a list")
            return

        if type(data[0]) != dict:
            self.logger.info("Must be list of dicts")
            return

        stmnt = insert(table).values(data)

        setDict = {}
        for key in data.keys:
            setDict[key] = getattr(stmnt.excluded,key)

        stmnt = stmnt.on_conflict_do_update(
            #This might need to change
            index_elements=natural_keys,
            
            #Columns to be updated
            set_ = setDict
        )

        self.execute(stmnt)

<<<<<<< HEAD
=======

#Derek 
@event.listens_for(TaskSession, "connect", insert=True)
def set_search_path(dbapi_connection, connection_record):
    existing_autocommit = dbapi_connection.autocommit
    dbapi_connection.autocommit = True
    cursor = dbapi_connection.cursor()
    cursor.execute("SET SESSION search_path=public,augur_data,augur_operations,spdx")
    cursor.close()
    dbapi_connection.autocommit = existing_autocommit


def get_list_of_oauth_keys(self, db_engine, config_key):

    oauthSQL = s.sql.text(f"""
            SELECT access_token FROM augur_operations.worker_oauth WHERE access_token <> '{config_key}' and platform = 'github'
            """)

    oauth_keys_list = [{'access_token': config_key}] + json.loads(
        pd.read_sql(oauthSQL, db_engine, params={}).to_json(orient="records"))

    return oauth_keys_list
>>>>>>> 71e64a1a
<|MERGE_RESOLUTION|>--- conflicted
+++ resolved
@@ -8,12 +8,7 @@
 from augur_new import db_models 
 from sqlalchemy.event import listen
 from sqlalchemy.event import listens_for
-<<<<<<< HEAD
-from augur.config import AugurConfig
-from augur_new.oauth_key_manager import OauthKeyManager
-=======
 from config import AugurConfig
->>>>>>> 71e64a1a
 
 from random_key_auth import RandomKeyAuth
 
@@ -48,7 +43,6 @@
 
         self.oauths = RandomKeyAuth(keys)
 
-<<<<<<< HEAD
         #Derek 
         @s.event.listens_for(self.engine, "connect", insert=True)
         def set_search_path(dbapi_connection, connection_record):
@@ -60,8 +54,6 @@
             dbapi_connection.autocommit = existing_autocommit
 
         self.__oauths = OauthKeyManager(self.config,self.engine,self.logger)
-=======
->>>>>>> 71e64a1a
 
         super().__init__(self.engine)
 
@@ -151,18 +143,6 @@
 
         self.execute(stmnt)
 
-<<<<<<< HEAD
-=======
-
-#Derek 
-@event.listens_for(TaskSession, "connect", insert=True)
-def set_search_path(dbapi_connection, connection_record):
-    existing_autocommit = dbapi_connection.autocommit
-    dbapi_connection.autocommit = True
-    cursor = dbapi_connection.cursor()
-    cursor.execute("SET SESSION search_path=public,augur_data,augur_operations,spdx")
-    cursor.close()
-    dbapi_connection.autocommit = existing_autocommit
 
 
 def get_list_of_oauth_keys(self, db_engine, config_key):
@@ -175,4 +155,3 @@
         pd.read_sql(oauthSQL, db_engine, params={}).to_json(orient="records"))
 
     return oauth_keys_list
->>>>>>> 71e64a1a
