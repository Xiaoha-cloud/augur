#SPDX-License-Identifier: MIT
"""
Augur library commands for controlling the backend components
"""

import os
import time
import atexit
import subprocess
import multiprocessing as mp
import click
import gunicorn.app.base
from gunicorn.six import iteritems
from gunicorn.arbiter import Arbiter
from augur.housekeeper.housekeeper import Housekeeper

from augur.util import logger
from augur.server import Server

@click.command('run')
@click.option('--enable-housekeeper/--disable-housekeeper', default=True)
@click.pass_context
def cli(ctx, enable_housekeeper):

    def get_process_id(name):
        """Return process ids found by name or command
        """
        child = subprocess.Popen(['pgrep', '-f', name], stdout=subprocess.PIPE, shell=False)
        response = child.communicate()[0]
        return [int(pid) for pid in response.split()]

    app = ctx.obj

    mp.set_start_method('forkserver', force=True)
    app.schedule_updates()
    master = None

    manager = None
    broker = None
    housekeeper = None
    
    logger.info("Booting broker and its manager...")
    manager = mp.Manager()
    broker = manager.dict()
    
    controller = app.read_config('Workers')
    worker_pids = []
    worker_processes = []

    if enable_housekeeper:
        if not controller:
            return
        for worker in controller.keys():
            if not controller[worker]['switch']:
                continue
            logger.info("Your config has the option set to automatically boot {} instances of the {}".format(controller[worker]['workers'], worker))
            pids = get_process_id("/bin/sh -c cd workers/{} && {}_start".format(worker, worker))
            worker_pids += pids
            if len(pids) > 0:
                worker_pids.append(pids[0] + 1)
                pids.append(pids[0] + 1)
                logger.info("Found and preparing to kill previous {} worker pids: {}".format(worker,pids))
                for pid in pids:
                    try:
                        os.kill(pid, 9)
                    except:
                        logger.info("Worker process {} already killed".format(pid))

    @atexit.register
    def exit():
        try:
            for pid in worker_pids:
                os.kill(pid, 9)
        except:
            logger.info("Worker process {} already killed".format(pid))
        for process in worker_processes:
            logger.info("Shutting down worker process with pid: {} ...".format(process.pid))
            process.terminate()

        if master is not None:
            master.halt()
        logger.info("Shutting down app updates...")
        app.shutdown_updates()
        logger.info("Finalizing config...")
        app.finalize_config()
        logger.info("Shutting down housekeeper updates...")
        if housekeeper is not None:
            housekeeper.shutdown_updates()
    
        # if hasattr(manager, "shutdown"):
            # wait for the spawner and the worker threads to go down
            # 
        if manager is not None:
            manager.shutdown()
            # check if it is still alive and kill it if necessary
            # if manager._process.is_alive():
            manager._process.terminate()
        
        # Prevent multiprocessing's atexit from conflicting with gunicorn
        logger.info("Killing main augur process with PID: {}".format(os.getpid()))
        os.kill(os.getpid(), 9)
        os._exit(0)

    if enable_housekeeper:
        logger.info("Booting housekeeper...")
        jobs = app.read_config('Housekeeper', 'jobs', 'AUGUR_JOBS', [])
        try:
            housekeeper = Housekeeper(
                    jobs,
                    broker,
                    broker_host=app.read_config('Server', 'host', 'AUGUR_HOST', 'localhost'),
                    broker_port=app.read_config('Server', 'port', 'AUGUR_PORT', '5000'),
                    user=app.read_config('Database', 'user', 'AUGUR_DB_USER', 'augur'),
                    password=app.read_config('Database', 'password', 'AUGUR_DB_PASSWORD', 'password'),
                    host=app.read_config('Database', 'host', 'AUGUR_DB_HOST', '0.0.0.0'),
                    port=app.read_config('Database', 'port', 'AUGUR_DB_PORT', '5432'),
                    dbname=app.read_config('Database', 'database', 'AUGUR_DB_NAME', 'augur')
                )
        except KeyboardInterrupt as e:
            exit()

        logger.info("Housekeeper has finished booting.")

        if controller:
            for worker in controller.keys():
                if controller[worker]['switch']:
                    for i in range(controller[worker]['workers']):
                        logger.info("Booting {} #{}".format(worker, i + 1))
                        worker_process = mp.Process(target=worker_start, kwargs={'worker_name': worker, 'instance_number': i, 'worker_port': controller[worker]['port']}, daemon=True)
                        worker_process.start()
                        worker_processes.append(worker_process)

    host = app.read_config('Server', 'host', 'AUGUR_HOST', '0.0.0.0')
    port = app.read_config('Server', 'port', 'AUGUR_PORT', '5000')
    workers = int(app.read_config('Server', 'workers', 'AUGUR_WORKERS', mp.cpu_count()))
    options = {
        'bind': '%s:%s' % (host, port),
        'workers': workers,
        'accesslog': '-',
        'access_log_format': '%(h)s - %(t)s - %(r)s',
    }
    logger.info('Starting server...')
    master = Arbiter(AugurGunicornApp(options, manager=manager, broker=broker, housekeeper=housekeeper)).run()

<<<<<<< HEAD
def worker_start(worker_name=None, instance_number=0, worker_port=None):
    time.sleep(90 * instance_number)
    destination = subprocess.DEVNULL
    try:
        destination = open("workers/{}/worker_{}.log".format(worker_name, worker_port), "a+")
    except IOError as e:
        logger.error("Error opening log file for auto-started worker {}: {}".format(worker_name, e))
    process = subprocess.Popen("cd workers/{} && {}_start".format(worker_name,worker_name), shell=True, stdout=destination, stderr=subprocess.STDOUT)
    logger.info("{} booted.".format(worker_name))
=======
def worker_start(worker_name=None, instance_number=0):
    time.sleep(120 * instance_number)
    process = subprocess.Popen("cd workers/{} && {}_start".format(worker_name,worker_name), shell=True)
>>>>>>> de1cd809

class AugurGunicornApp(gunicorn.app.base.BaseApplication):
    """
    Loads configurations, initializes Gunicorn, loads server
    """

    def __init__(self, options=None, manager=None, broker=None, housekeeper=None):
        self.options = options or {}
        self.manager = manager
        self.broker = broker
        self.housekeeper = housekeeper
        super(AugurGunicornApp, self).__init__()
        # self.cfg.pre_request.set(pre_request)

    def load_config(self):
        """
        Sets the values for configurations
        """
        config = dict([(key, value) for key, value in iteritems(self.options)
                       if key in self.cfg.settings and value is not None])
        for key, value in iteritems(config):
            self.cfg.set(key.lower(), value)

    def load(self):
        """
        Returns the loaded server
        """
        server = Server(manager=self.manager, broker=self.broker, housekeeper=self.housekeeper)
        return server.app
<|MERGE_RESOLUTION|>--- conflicted
+++ resolved
@@ -142,9 +142,8 @@
     logger.info('Starting server...')
     master = Arbiter(AugurGunicornApp(options, manager=manager, broker=broker, housekeeper=housekeeper)).run()
 
-<<<<<<< HEAD
 def worker_start(worker_name=None, instance_number=0, worker_port=None):
-    time.sleep(90 * instance_number)
+    time.sleep(120 * instance_number)
     destination = subprocess.DEVNULL
     try:
         destination = open("workers/{}/worker_{}.log".format(worker_name, worker_port), "a+")
@@ -152,11 +151,6 @@
         logger.error("Error opening log file for auto-started worker {}: {}".format(worker_name, e))
     process = subprocess.Popen("cd workers/{} && {}_start".format(worker_name,worker_name), shell=True, stdout=destination, stderr=subprocess.STDOUT)
     logger.info("{} booted.".format(worker_name))
-=======
-def worker_start(worker_name=None, instance_number=0):
-    time.sleep(120 * instance_number)
-    process = subprocess.Popen("cd workers/{} && {}_start".format(worker_name,worker_name), shell=True)
->>>>>>> de1cd809
 
 class AugurGunicornApp(gunicorn.app.base.BaseApplication):
     """
