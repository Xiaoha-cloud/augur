--- conflicted
+++ resolved
@@ -164,19 +164,16 @@
                 "switch": 1,
                 "workers": 1
             },
-<<<<<<< HEAD
+            "release_worker": {
+                "port": 51100,
+                "switch": 1,
+                "workers": 1
+            },
             "gitlab_merge_request_worker": {
                 "port": 51200,
                 "switch": 1,
                 "workers": 1
-            }
-=======
-            "release_worker": {
-                "port": 51100,
-                "switch": 1,
-                "workers": 1
-            },
->>>>>>> c165b162
+            },
         },
         "Facade": {
             "check_updates": 1,
