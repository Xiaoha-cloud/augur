--- conflicted
+++ resolved
@@ -76,11 +76,7 @@
 		self.name = metadata['metric_name']
 		self.backend_status = 'implemented'
 		self.source = metadata['source']
-<<<<<<< HEAD
-		self.group = 'experimental'
-=======
 		self.group = "experimental"
->>>>>>> 940b1d05
 
 		if 'endpoint' in metadata:
 			self.endpoint = metadata['endpoint']
@@ -182,11 +178,10 @@
 			if group is not self.experimental_metrics: #experimental metrics don't need to be copied, since they don't have a definition
 				for grouped_metric in group:
 					if grouped_metric.tag in implemented_metric_tags:
-						metric_to_copy = next(metric for metric in self.implemented_metrics if metric.tag == grouped_metric.tag)
-						for key in metric_to_copy.__dict__.keys():
+						metric = next(metric for metric in self.implemented_metrics if metric.tag == grouped_metric.tag)
+						for key in metric.__dict__.keys():
 							if key != 'group': #don't copy the group over, since the metrics are already grouped
-								grouped_metric.__dict__[key] = metric_to_copy.__dict__[key]
-						self.implemented_metrics = [metric for metric in self.implemented_metrics if metric.ID != metric_to_copy.ID]
+								grouped_metric.__dict__[key] = metric.__dict__[key]
 
 	def createExperimentalMetrics(self):
 		tags = []
@@ -297,4 +292,4 @@
 			"sources": self.sources,
 			"metric_types": self.metric_types,
 			"tags": self.tags
-		}
+		}