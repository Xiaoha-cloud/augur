#SPDX-License-Identifier: MIT
"""
Augur library commands for controlling the backend components
"""
import resource
import os
import time
import subprocess
import click
import logging
import psutil
import signal
import sys
from redis.exceptions import ConnectionError as RedisConnectionError
from celery import chain, signature, group
import uuid
import traceback
from sqlalchemy import update


from augur import instance_id
from augur.tasks.start_tasks import augur_collection_monitor, CollectionState
from augur.tasks.init.redis_connection import redis_connection 
from augur.application.db.models import Repo, CollectionStatus
from augur.application.db.session import DatabaseSession
from augur.application.logs import AugurLogger
from augur.application.config import AugurConfig
from augur.application.cli import test_connection, test_db_connection 
import sqlalchemy as s


logger = AugurLogger("augur", reset_logfiles=True).get_logger()


def create_collection_status(logger):

    with DatabaseSession(logger) as session:
        query = s.sql.text("""
        SELECT repo_id FROM repo WHERE repo_id NOT IN (SELECT repo_id FROM augur_operations.collection_status)
        """)

        repos = session.execute_sql(query).fetchall()

        for repo in repos:
            CollectionStatus.insert(session,repo[0])


@click.group('server', short_help='Commands for controlling the backend API server & data collection workers')
def cli():
    pass

@cli.command("start")
@click.option("--disable-collection", is_flag=True, default=False, help="Turns off data collection workers")
@click.option("--development", is_flag=True, default=False, help="Enable development mode, implies --disable-collection")
@click.option('--port')
@test_connection
@test_db_connection
def start(disable_collection, development, port):
    """Start Augur's backend server."""

    try:
        if os.environ.get('AUGUR_DOCKER_DEPLOY') != "1":
            raise_open_file_limit(100000)
    except Exception as e: 
        logger.error(
                    ''.join(traceback.format_exception(None, e, e.__traceback__)))
        
        logger.error("Failed to raise open file limit!")
        raise e
    
    if development:
        os.environ["AUGUR_DEV"] = "1"
        logger.info("Starting in development mode")

    try:
        gunicorn_location = os.getcwd() + "/augur/api/gunicorn_conf.py"
    except FileNotFoundError:
        logger.error("\n\nPlease run augur commands in the root directory\n\n")

    db_session = DatabaseSession(logger)
    config = AugurConfig(logger, db_session)
    host = config.get_value("Server", "host")

    if not port:
        port = config.get_value("Server", "port")
        
    db_session.invalidate()

    gunicorn_command = f"gunicorn -c {gunicorn_location} -b {host}:{port} augur.api.server:app"
    server = subprocess.Popen(gunicorn_command.split(" "))

    time.sleep(3)
    logger.info('Gunicorn webserver started...')
    logger.info(f'Augur is running at: http://127.0.0.1:{port}')

    worker_process = None
    if not disable_collection:

        if os.path.exists("celerybeat-schedule.db"):
            logger.info("Deleting old task schedule")
            os.remove("celerybeat-schedule.db")

<<<<<<< HEAD
        worker_1 = f"celery -A augur.tasks.init.celery_app.celery_app worker -l info --concurrency=1 -n scheduling:{uuid.uuid4().hex}@%h -Q scheduling"
        cpu_worker = f"celery -A augur.tasks.init.celery_app.celery_app worker -l info --concurrency=20 -n {uuid.uuid4().hex}@%h"
        worker_1_process = subprocess.Popen(worker_1.split(" "))
=======
        worker = f"celery -A augur.tasks.init.celery_app.celery_app worker -l info --concurrency=20 -n {uuid.uuid4().hex}@%h"
>>>>>>> 06e75c1a

        worker_process = subprocess.Popen(worker.split(" "))
        time.sleep(5)

        create_collection_status(logger)

        with DatabaseSession(logger) as session:
            collection_status_list = session.query(CollectionStatus).filter(CollectionStatus.status == CollectionState.COLLECTING.value)

            for status in collection_status_list:
                repo = status.repo
                repo.repo_name = None
                repo.repo_path = None
                repo.repo_status = "New"
            
            collection_status_list.update({CollectionStatus.status: "Pending"})
            session.commit()
          
        augur_collection_monitor.si().apply_async()

        celery_command = "celery -A augur.tasks.init.celery_app.celery_app beat -l debug"
        celery_beat_process = subprocess.Popen(celery_command.split(" "))    

    else:
        logger.info("Collection disabled")   
    
    try:
        worker_1_process.wait()
    except KeyboardInterrupt:
        
        if server:
            logger.info("Shutting down server")
            server.terminate()

        if worker_process:
            logger.info("Shutting down celery process")
            worker_process.terminate()

        try:
            clear_redis_caches()
            connection_string = ""
            with DatabaseSession(logger) as session:
                config = AugurConfig(logger, session)
                connection_string = config.get_section("RabbitMQ")['connection_string']

            clear_rabbitmq_messages(connection_string)
            
        except RedisConnectionError:
            pass


@cli.command('stop')
def stop():
    """
    Sends SIGTERM to all Augur server & worker processes
    """
    logger = logging.getLogger("augur.cli")
    _broadcast_signal_to_processes(given_logger=logger)

    clear_redis_caches()
    connection_string = ""
    with DatabaseSession(logger) as session:
        config = AugurConfig(logger, session)
        connection_string = config.get_section("RabbitMQ")['connection_string']

    clear_rabbitmq_messages(connection_string)

@cli.command('kill')
def kill():
    """
    Sends SIGKILL to all Augur server & worker processes
    """
    logger = logging.getLogger("augur.cli")
    _broadcast_signal_to_processes(broadcast_signal=signal.SIGKILL, given_logger=logger)

    clear_redis_caches()

    connection_string = ""
    with DatabaseSession(logger) as session:
        config = AugurConfig(logger, session)
        connection_string = config.get_section("RabbitMQ")['connection_string']

    clear_rabbitmq_messages(connection_string)


def clear_redis_caches():
    """Clears the redis databases that celery and redis use."""

    logger.info("Flushing all redis databases this instance was using")
    celery_purge_command = "celery -A augur.tasks.init.celery_app.celery_app purge -f"
    subprocess.call(celery_purge_command.split(" "))
    redis_connection.flushdb()

def clear_rabbitmq_messages(connection_string):
    virtual_host_string = connection_string.split("/")[-1]

    logger.info("Clearing all messages from celery queue in rabbitmq")
    rabbitmq_purge_command = f"sudo rabbitmqctl purge_queue celery -p {virtual_host_string}"
    subprocess.call(rabbitmq_purge_command.split(" "))


@cli.command('export-env')
def export_env(config):
    """
    Exports your GitHub key and database credentials
    """

    export_file = open(os.getenv('AUGUR_EXPORT_FILE', 'augur_export_env.sh'), 'w+')
    export_file.write('#!/bin/bash')
    export_file.write('\n')
    env_file = open(os.getenv('AUGUR_ENV_FILE', 'docker_env.txt'), 'w+')

    for env_var in config.get_env_config().items():
        if "LOG" not in env_var[0]:
            logger.info(f"Exporting {env_var[0]}")
            export_file.write('export ' + env_var[0] + '="' + str(env_var[1]) + '"\n')
            env_file.write(env_var[0] + '=' + str(env_var[1]) + '\n')

    export_file.close()
    env_file.close()

@cli.command('repo-reset')
@test_connection
@test_db_connection
def repo_reset(augur_app):
    """
    Refresh repo collection to force data collection
    """
    augur_app.database.execute("UPDATE augur_data.repo SET repo_path = NULL, repo_name = NULL, repo_status = 'New'; TRUNCATE augur_data.commits CASCADE; ")

    logger.info("Repos successfully reset")

@cli.command('processes')
def processes():
    """
    Outputs the name/PID of all Augur server & worker processes"""
    augur_processes = get_augur_processes()
    for process in augur_processes:
        logger.info(f"Found process {process.pid}")

def get_augur_processes():
    augur_processes = []
    for process in psutil.process_iter(['cmdline', 'name', 'environ']):
        if process.info['cmdline'] is not None and process.info['environ'] is not None:
            try:
                if os.getenv('VIRTUAL_ENV') in process.info['environ']['VIRTUAL_ENV'] and 'python' in ''.join(process.info['cmdline'][:]).lower():
                    if process.pid != os.getpid():
                        augur_processes.append(process)
            except KeyError:
                pass
    return augur_processes

def _broadcast_signal_to_processes(broadcast_signal=signal.SIGTERM, given_logger=None):
    if given_logger is None:
        _logger = logger
    else:
        _logger = given_logger
    augur_processes = get_augur_processes()
    if augur_processes:
        for process in augur_processes:
            if process.pid != os.getpid():
                logger.info(f"Stopping process {process.pid}")
                try:
                    process.send_signal(broadcast_signal)
                except psutil.NoSuchProcess:
                    pass


def raise_open_file_limit(num_files):
    """
    sets number of open files soft limit 
    """
    current_soft, current_hard = resource.getrlimit(resource.RLIMIT_NOFILE)

    # if soft is already greater than the requested amount then don't change it
    if current_soft > num_files:
        return

    # if the requested amount is greater than the hard limit then set the hard limit to the num_files value
    if current_hard <= num_files:
        current_hard = num_files

    resource.setrlimit(resource.RLIMIT_NOFILE, (num_files, current_hard))

    return


def print_repos(repos):

    for index, repo in enumerate(repos):

        repo_git = repo.repo_git
        print(f"\t{index}: {repo_git}")

def remove_repos(repos):

    print("Note: To remove multiple repos at once use the python slice syntax")
    print("For example '0:3' removes repo 0, 1, and 2")

    while True:
        if len(repos) == 1:
            print("Only one repo left returning..")
            return

        print_repos(repos)
        user_input = input("To exit enter: -1. Enter index of repo or slice to remove multiple: ")

        if user_input == "-1":
            break

        if ":" in user_input:
            user_slice = slice(*map(lambda x: int(x.strip()) if x.strip() else None, user_input.split(':')))
            try:
                del repos[user_slice]
            except IndexError:
                print("Invalid input. Please input a number or slice")
                continue

        else: 
            try:
                user_input = int(user_input)
            except ValueError:
                print("Invalid input. Please input a number or slice")
                continue

            try:
                del repos[user_input]
            except IndexError:
                print("Invalid input. Please input a number or slice")
                continue


def order_repos(repos):

    print("\n\nPlease enter a comma indicating the order the repos should be collected")
    print("If you would like to order some of them but randomize the rest just enter the order you would like and the rest will be randomized")
    print("For example with 5 repos '3,4' would collect repo 3, then 4, and then repos 1, 2, and 5 would be randomly ordered")
    print_repos(repos)

    while True:
        user_input = input("Order input: ")        

        # creates a list of indexes in the order that the user wanted
        ordered_index_strings = user_input.split(",")

        try:
            # convert list of strings to integers
            ordered_index_ints = [int(i) for i in ordered_index_strings]
        except ValueError:
            print("Invalid input. Please input a comma separated list indicating the order")
            continue

        invalid_entry = False
        for index in ordered_index_ints:
            try:
                repos[index]
            except IndexError:
                print(f"Invalid entry: {index}. Make sure your input is a comma separated list")
                invalid_entry = True

        if invalid_entry:
            continue

        break

    # adds all the other indexes the user did not specify an order for
    for index in range(0, len(repos)):

        if index in ordered_index_ints:
            continue

        ordered_index_ints.append(index)

    # converts list of indexes into list of repo git urls
    repo_git_urls = [repos[index] for index in ordered_index_ints]

    return repo_git_urls

# def initialize_components(augur_app, disable_housekeeper):
#     master = None
#     manager = None
#     broker = None
#     housekeeper = None
#     worker_processes = []
#     mp.set_start_method('forkserver', force=True)

#     if not disable_housekeeper:

#         manager = mp.Manager()
#         broker = manager.dict()
#         housekeeper = Housekeeper(broker=broker, augur_app=augur_app)

#         controller = augur_app.config.get_section('Workers')
#         for worker in controller.keys():
#             if controller[worker]['switch']:
#                 for i in range(controller[worker]['workers']):
#                     logger.info("Booting {} #{}".format(worker, i + 1))
#                     worker_process = mp.Process(target=worker_start, name=f"{worker}_{i}", kwargs={'worker_name': worker, 'instance_number': i, 'worker_port': controller[worker]['port']}, daemon=True)
#                     worker_processes.append(worker_process)
#                     worker_process.start()

#     augur_app.manager = manager
#     augur_app.broker = broker
#     augur_app.housekeeper = housekeeper

#     atexit._clear()
#     atexit.register(exit, augur_app, worker_processes, master)
#     return AugurGunicornApp(augur_app.gunicorn_options, augur_app=augur_app)

# def worker_start(worker_name=None, instance_number=0, worker_port=None):
#     try:
#         time.sleep(30 * instance_number)
#         destination = subprocess.DEVNULL
#         process = subprocess.Popen("cd workers/{} && {}_start".format(worker_name,worker_name), shell=True, stdout=destination, stderr=subprocess.STDOUT)
#         logger.info("{} #{} booted.".format(worker_name,instance_number+1))
#     except KeyboardInterrupt as e:
#         pass<|MERGE_RESOLUTION|>--- conflicted
+++ resolved
@@ -93,22 +93,21 @@
     logger.info('Gunicorn webserver started...')
     logger.info(f'Augur is running at: http://127.0.0.1:{port}')
 
-    worker_process = None
+    scheduling_worker_process = None
+    worker_1_process = None
+    celery_beat_process = None
     if not disable_collection:
 
         if os.path.exists("celerybeat-schedule.db"):
             logger.info("Deleting old task schedule")
             os.remove("celerybeat-schedule.db")
 
-<<<<<<< HEAD
-        worker_1 = f"celery -A augur.tasks.init.celery_app.celery_app worker -l info --concurrency=1 -n scheduling:{uuid.uuid4().hex}@%h -Q scheduling"
-        cpu_worker = f"celery -A augur.tasks.init.celery_app.celery_app worker -l info --concurrency=20 -n {uuid.uuid4().hex}@%h"
+        scheduling_worker = f"celery -A augur.tasks.init.celery_app.celery_app worker -l info --concurrency=1 -n scheduling:{uuid.uuid4().hex}@%h -Q scheduling"
+        worker_1 = f"celery -A augur.tasks.init.celery_app.celery_app worker -l info --concurrency=20 -n {uuid.uuid4().hex}@%h"
+        
+        scheduling_worker_process = subprocess.Popen(scheduling_worker.split(" "))
         worker_1_process = subprocess.Popen(worker_1.split(" "))
-=======
-        worker = f"celery -A augur.tasks.init.celery_app.celery_app worker -l info --concurrency=20 -n {uuid.uuid4().hex}@%h"
->>>>>>> 06e75c1a
-
-        worker_process = subprocess.Popen(worker.split(" "))
+
         time.sleep(5)
 
         create_collection_status(logger)
@@ -141,9 +140,17 @@
             logger.info("Shutting down server")
             server.terminate()
 
-        if worker_process:
+        if worker_1_process:
             logger.info("Shutting down celery process")
-            worker_process.terminate()
+            worker_1_process.terminate()
+
+        if scheduling_worker_process:
+            logger.info("Shutting down celery process")
+            scheduling_worker_process.terminate()
+
+        if celery_beat_process:
+            logger.info("Shutting down celery beat process")
+            celery_beat_process.terminate()
 
         try:
             clear_redis_caches()
