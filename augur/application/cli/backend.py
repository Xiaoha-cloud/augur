--- conflicted
+++ resolved
@@ -84,19 +84,15 @@
     logger.info('Gunicorn webserver started...')
     logger.info(f'Augur is running at: {"http" if development else "https"}://{host}:{port}')
 
-    processes = start_celery_worker_processes(disable_collection)
+    processes = start_celery_worker_processes(float(worker_vmem_cap), disable_collection)
     time.sleep(5)
     if os.path.exists("celerybeat-schedule.db"):
             logger.info("Deleting old task schedule")
             os.remove("celerybeat-schedule.db")
 
-<<<<<<< HEAD
     celery_beat_process = None
     celery_command = "celery -A augur.tasks.init.celery_app.celery_app beat -l debug"
     celery_beat_process = subprocess.Popen(celery_command.split(" "))    
-=======
-        processes = start_celery_worker_processes(float(worker_vmem_cap))
->>>>>>> 45bad972
 
     if not disable_collection:
 
@@ -140,11 +136,7 @@
             except RedisConnectionError:
                 pass
 
-<<<<<<< HEAD
-def start_celery_worker_processes(disable_collection=False):
-=======
-def start_celery_worker_processes(vmem_cap_ratio):
->>>>>>> 45bad972
+def start_celery_worker_processes(vmem_cap_ratio, disable_collection=False):
 
     #Calculate process scaling based on how much memory is available on the system in bytes.
     #Each celery process takes ~500MB or 500 * 1024^2 bytes
