import os
import socket
import json
import sys
from sqlalchemy import create_engine, event

<<<<<<< HEAD
from sqlalchemy.exc import OperationalError 

def test_database_connection(engine):

    # chaoss.tv


    try:
        engine.connect()
    except OperationalError as e:

        # determine the location to print in error string
        if augur_db_environment_var:
            location = f"the AUGUR_DB environment variable\nAUGUR_DB={os.getenv('AUGUR_DB')}"
        else:
            with open("db.config.json", 'r') as f:
                db_config = json.load(f)
                location = f"db.config.json\nYour db.config.json is:{db_config}"
        
        incorrect_values = "host name is" 
        #  determine which value in the database string is causing the error
        if "could not translate host name" in str(e):
            incorrect_values = "host name is" 

        elif "Connection refused" in str(e):
            incorrect_values = "port is"

        elif "password authentication failed for user" in str(e):
            incorrect_values = "username or password are"
            
        elif "database" in str(e) and "does not exist" in str(e):
            incorrect_values = "database name is" 

        else:
            print(f"Database connection error: {e}")

        if incorrect_values:
            print(f"\n\nError: connecting to database, the {incorrect_values} incorrectly specified in {location}\n")
            
        sys.exit()

IPaddress=socket.gethostbyname(socket.gethostname())
if IPaddress=="127.0.0.1":
=======
def is_connected():
    try:
        #try to ping google's dns server
        socket.create_connection(("8.8.8.8",53))
        return True
    except OSError:
        pass

    return False


if not is_connected():
>>>>>>> 4c0da3a1
    print("You are not connect to the internet. Please connect to the internet to run Augur")
    sys.exit()

augur_db_environment_var = os.getenv("AUGUR_DB")

db_json_file_location = os.getcwd() + "/db.config.json"
db_json_exists = os.path.exists(db_json_file_location)


if not augur_db_environment_var and not db_json_exists:
    raise Exception("AUGUR_DB environment variable is not set, please set with command below\n\t  export AUGUR_DB=postgresql+psycopg2://<user>:<password>@<host>:<port>/<db_name>")

if augur_db_environment_var:
    engine = create_engine(augur_db_environment_var)

else:
    with open("db.config.json", 'r') as f:
        db_config = json.load(f)

        db_conn_string = f"postgresql+psycopg2://{db_config['user']}:{db_config['password']}@{db_config['host']}:{db_config['port']}/{db_config['database_name']}"
        engine = create_engine(db_conn_string)


test_database_connection(engine)


@event.listens_for(engine, "connect", insert=True)
def set_search_path(dbapi_connection, connection_record):
    existing_autocommit = dbapi_connection.autocommit
    dbapi_connection.autocommit = True
    cursor = dbapi_connection.cursor()
    cursor.execute("SET SESSION search_path=public,augur_data,augur_operations,spdx")
    cursor.close()
    dbapi_connection.autocommit = existing_autocommit



<|MERGE_RESOLUTION|>--- conflicted
+++ resolved
@@ -3,14 +3,9 @@
 import json
 import sys
 from sqlalchemy import create_engine, event
-
-<<<<<<< HEAD
 from sqlalchemy.exc import OperationalError 
 
 def test_database_connection(engine):
-
-    # chaoss.tv
-
 
     try:
         engine.connect()
@@ -46,9 +41,6 @@
             
         sys.exit()
 
-IPaddress=socket.gethostbyname(socket.gethostname())
-if IPaddress=="127.0.0.1":
-=======
 def is_connected():
     try:
         #try to ping google's dns server
@@ -60,8 +52,8 @@
     return False
 
 
+# start of engine.py program
 if not is_connected():
->>>>>>> 4c0da3a1
     print("You are not connect to the internet. Please connect to the internet to run Augur")
     sys.exit()
 
