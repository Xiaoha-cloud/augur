import pandas as pd
import sqlalchemy as s
import numpy as np
import re
from augur import logger

class GHTorrent(object):
    """Uses GHTorrent and other GitHub data sources and returns dataframes with interesting GitHub indicators"""

    def __init__(self, user, password, host, port, dbname):
        """
        Connect to GHTorrent

        :param dbstr: The [database string](http://docs.sqlalchemy.org/en/latest/core/engines.html) to connect to the GHTorrent database
        """
        self.DB_STR = 'mysql+pymysql://{}:{}@{}:{}/{}'.format(
            user, password, host, port, dbname
        )
        logger.debug('GHTorrent: Connecting to {}:{}/{} as {}'.format(host, port, dbname, user))
        self.db = s.create_engine(self.DB_STR, poolclass=s.pool.NullPool)
        try:
            self.userid('howderek')
        except Exception as e:
            logger.error("Could not connect to GHTorrent database. Error: " + str(e))

    def __single_table_count_by_date(self, table, repo_col='project_id', user_col='author_id', group_by="week"):
        """
        Generates query string to count occurances of rows per date for a given table.
        External input must never be sent to this function, it is for internal use only.

        :param table: The table in GHTorrent to generate the string for
        :param repo_col: The column in that table with the project ids
        :param user_col: The column in that table with the user ids
        :param group_by: Default week; Options raw, day, week, month, year; Selects period of time to be grouped by
        :return: Query string
        """
        if group_by == "raw":
            return """
                SELECT date(created_at) AS "date", {2} AS "user_id"
                FROM {0}
                WHERE {1} = :repoid
                """.format(table, repo_col, user_col)

        if group_by == "day":
            return """
                SELECT date(created_at) AS "date", COUNT(*) AS "{0}"
                FROM {0}
                WHERE {1} = :repoid
                GROUP BY DATE(created_at)""".format(table, repo_col)

        if group_by == "week":
            return """
                SELECT date(created_at) AS "date", COUNT(*) AS "{0}"
                FROM {0}
                WHERE {1} = :repoid
                GROUP BY YEARWEEK(created_at)""".format(table, repo_col)

        if group_by == "month":
            return """
                SELECT date(created_at) AS "date", COUNT(*) AS "{0}"
                FROM {0}
                WHERE {1} = :repoid
                GROUP BY MONTH(created_at), YEAR(created_at)""".format(table, repo_col)

        if group_by == "year":
            return """
                SELECT date(created_at) AS "date", COUNT(*) AS "{0}"
                FROM {0}
                WHERE {1} = :repoid
                GROUP BY YEAR(created_at)""".format(table, repo_col)

    def __sub_table_count_by_date(self, parent_table, sub_table, parent_id, sub_id, project_id):
        """
        Generates query string to count occurances of rows per date for a given query sub-table.
        A query sub-table is a table that describes in more detail a specfic asset of another query table-
        for example, the table "pull_request_comments" is a sub table of "pull_request", where the query is pull requests.
        External input must never be sent to this function, it is for internal use only.

        :param parent_table: The table in GHTorrent that holds the related project_id and parent_id
        :param sub_table: The table in GHTorrent to generate the string for
        :param parent_id: The column in parent_table with the query id
        :param sub_id: The column in sub_id with the query id
        :param project_id: the column in parent_table that holds the repoid
        :return: Query string
        """
        return """
            SELECT date({1}.created_at) AS "date", COUNT(*) AS counter
            FROM {1}, {0}
            WHERE {1}.{3} = {0}.{2}
            AND {0}.{4} = :repoid
            GROUP BY YEARWEEK({1}.created_at)""".format(parent_table, sub_table, parent_id, sub_id, project_id)

    def repoid(self, owner_or_repoid, repo=None):
        """
        Returns a repository's ID as it appears in the GHTorrent projects table
        github.com/[owner]/[project]

        :param owner: The username of a project's owner
        :param repo: The name of the repository
        :return: The repository's ID as it appears in the GHTorrent projects table
        """
        repoid = 0
        if repo is None:
            repoid = owner_or_repoid
        else:
            reposql = s.sql.text('SELECT projects.id FROM projects INNER JOIN users ON projects.owner_id = users.id WHERE projects.name = :repo AND users.login = :repoowner')
            result = self.db.execute(reposql, repo=repo, repoowner=owner_or_repoid)
            for row in result:
                repoid = row[0]
        return repoid

    def userid(self, username):
        """
        Returns the userid given a username

        :param username: GitHub username to be matched against the login table in GHTorrent
        :return: The id from the users table in GHTorrent
        """
        reposql = s.sql.text('SELECT users.id FROM users WHERE users.login = :username')
        userid = 0
        result = self.db.execute(reposql, username=username)
        for row in result:
            userid = row[0]
        return userid

    #####################################
    ###    DIVERSITY AND INCLUSION    ###
    #####################################


    #####################################
    ### GROWTH, MATURITY, AND DECLINE ###
    #####################################

    def closed_issues(self, owner, repo=None):
        """
        Subgroup: Issue Resolution
        Endpoint: issues/closed
        chaoss-metric: closed-issues
        """
        repoid = self.repoid(owner, repo)
        issuesClosedSQL = s.sql.text("""
        SELECT date(issue_events.created_at) as "date", COUNT(*) as issues_closed
            FROM issue_events, issues
            WHERE issue_events.issue_id = issues.id
            AND issue_events.action = "closed"
            AND issues.repo_id = :repoid
            GROUP BY YEARWEEK(issue_events.created_at)
        """)
        return pd.read_sql(issuesClosedSQL, self.db, params={"repoid": str(repoid)})

    def closed_issue_resolution_duration(self, owner, repo=None):
        """
        Subgroup: Issue Resolution
        Endpoint: issues_with_close
        chaoss-metric: closed-issue-resolution-duration

        How long on average each week it takes to close an issue

        :param owner: The name of the project owner or the id of the project in the projects table of the project in the projects table. Use repoid() to get this.
        :param repo: The name of the repo. Unneeded if repository id was passed as owner.
        :return: DataFrame with issues/day
        """
        repoid = self.repoid(owner, repo)
        issuesWithCloseSQL = s.sql.text("""
            SELECT issues.id as "id",
                   issues.created_at as "date",
                   DATEDIFF(closed.created_at, issues.created_at)  AS "days_to_close"
            FROM issues

           JOIN
                (SELECT * FROM issue_events
                 WHERE issue_events.action = "closed") closed
            ON issues.id = closed.issue_id

            WHERE issues.repo_id = :repoid""")
        return pd.read_sql(issuesWithCloseSQL, self.db, params={"repoid": str(repoid)})

    def code_commits(self, owner, repo=None, group_by="week"):        
        """
        Subgroup: Code Development
        Endpoint: commits
        chaoss-metric: code-commits

        Timeseries of all the commits on a repo

        :param owner: The name of the project owner or the id of the project in the projects table of the project in the projects table. Use repoid() to get this.
        :param repo: The name of the repo. Unneeded if repository id was passed as owner.
        :return: DataFrame with commits/day
        """
        repoid = self.repoid(owner, repo)
        commitsSQL = s.sql.text(self.__single_table_count_by_date('commits', group_by=group_by))
        return pd.read_sql(commitsSQL, self.db, params={"repoid": str(repoid)})


    def first_response_to_issue_duration(self, owner, repo):
        """
        Subgroup: Issue Resolution
        Endpoint: issues/response_time
        chaoss-metric: first-response-to-issue-duration

        Time to comment by issue

        :param owner: The name of the project owner
        :param repo: The name of the repo
        :return: DataFrame with each row being am issue
        """
        repoid = self.repoid(owner, repo)
        issueCommentsSQL = s.sql.text("""
            SELECT *, TIMESTAMPDIFF(MINUTE, opened, first_commented) AS minutes_to_comment FROM (

                SELECT issues.id AS id, issues.created_at AS opened, MIN(issue_comments.created_at) AS first_commented, 0 AS pull_request
                FROM issues
                LEFT JOIN issue_comments
                ON issues.id = issue_comments.issue_id
                WHERE issues.pull_request = 0 AND issues.repo_id = :repoid
                GROUP BY id

                UNION ALL

                SELECT issues.id AS id, issues.created_at AS opened, MIN(pull_request_comments.created_at) AS first_commented, 1 AS pull_request
                FROM issues
                LEFT JOIN pull_request_comments
                ON issues.pull_request_id = pull_request_comments.pull_request_id
                WHERE issues.pull_request = 1 AND issues.repo_id = :repoid
                GROUP BY id
             ) a
            """)
        rs = pd.read_sql(issueCommentsSQL, self.db, params={"repoid": str(repoid)})
        return rs

    def forks(self, owner, repo=None, group_by="week"):
        """
        Subgroup: Code Development
        chaoss-metric: forks

        Timeseries of when a repo's forks were created

        :param owner: The name of the project owner or the id of the project in the projects table of the project in the projects table. Use repoid() to get this.
        :param repo: The name of the repo. Unneeded if repository id was passed as owner.
        :return: DataFrame with forks/day
        """
        repoid = self.repoid(owner, repo)
        forksSQL = s.sql.text(self.__single_table_count_by_date('projects', 'forked_from', 'owner_id', group_by=group_by))
        return pd.read_sql(forksSQL, self.db, params={"repoid": str(repoid)}).drop(0)

    def maintainer_response_to_merge_request_duration(self, owner, repo=None):
        """
<<<<<<< HEAD
        Subgroup: Code Development
        Endpoint: time_to_first_maintainer_response_to_merge_request
        chaoss-metric: maintainer-response-to-merge-request-duration

        *1). Get a list of all the comments on merge requests, and the user ids of the people who made those comments
        2). Get a list of all maintainers for the repository
        3). For merge request, append the ID of the first comment that was made by a maintainer to an array, if it exists (also append the issue id to a different array) ***use a data frame?***
        *4). For every one of those comment IDs, append the timestamp difference to a array
        5). Calculate mean time per week
=======
        Duration of time between a merge request being created and a maintainer commenting on that request
>>>>>>> de8335a0

        :param owner: The name of the project owner
        :param repo: The name of the repo
        :return: DataFrame with each row being a week
        """
        repoid = self.repoid(owner, repo)
        maintainerResponseToMRSQL = s.sql.text("""
            SELECT DATE(issues.created_at) AS date, TIMESTAMPDIFF(DAY, issues.created_at, pull_request_comments.created_at) as days, pull_request_comments.created_at AS pull_request_comment_created_at, issues.id AS issue_id, pull_request_comments.user_id AS user_id, pull_request_comments.comment_id as pull_request_comment_id
            FROM issues
            JOIN pull_request_comments
            ON issues.pull_request_id = pull_request_comments.pull_request_id
            JOIN
                (SELECT DISTINCT actor_id
                FROM pull_request_history
                JOIN pull_requests
                ON pull_request_history.pull_request_id = pull_requests.pullreq_id
                WHERE action = "merged"
                AND base_repo_id = :repoid
                ORDER BY actor_id) a
            ON a.actor_id = user_id
            WHERE issues.pull_request = 1
            AND issues.repo_id = :repoid
            GROUP BY YEARWEEK(date)
            """)
        df = pd.read_sql(maintainerResponseToMRSQL, self.db, params={"repoid": str(repoid)})
        return df.iloc[:, 0:2]

    def code_review_iteration(self, owner, repo=None):
        """
        Number of iterations (being closed and reopened) that a merge request (code review) goes through until it is finally merged

        :param owner: The name of the project owner
        :param repo: The name of the repo
        :return: DataFrame with each row being a merge request's date of creation
        """
        repoid = self.repoid(owner, repo)

        codeReviewIterationSQL = s.sql.text("""
        SELECT
            DATE(issues.created_at) AS "created_at",
            DATE(pull_request_history.created_at) AS "merged_at",
            issues.issue_id AS "issue_id",
            pull_request_history.pull_request_id AS "pull_request_id",
            pull_request_history.action AS "action",
            COUNT(CASE WHEN action = "closed" THEN 1 ELSE NULL END) AS "count"
        FROM issues, pull_request_history
        WHERE find_in_set(pull_request_history.action, "closed,merged")>0
        AND pull_request_history.pull_request_id IN(
            SELECT pull_request_id
            FROM pull_request_history
            WHERE pull_request_history.action = "closed")   #go by reopened or closed??? (min: completed 1 iteration and has started another OR min: completed 1 iteration)
        AND pull_request_history.pull_request_id = issues.issue_id
        AND issues.pull_request = 1
        AND issues.repo_id = :repoid
        GROUP BY (issues.created_at) #YEARWEEK to get (iterations (all PRs in repo) / week) instead of (iterations / PR)?
        """)

        df = pd.read_sql(codeReviewIterationSQL, self.db, params={"repoid": str(repoid)})
        return pd.DataFrame({'date': df['created_at'], 'iterations': df['count']})

    def contribution_acceptance(self, owner, repo=None):
        """
        Rolling ratio between merged pull requests : unmerged pull requests

        :param owner: The name of the project owner
        :param repo: The name of the repo
        :return: DataFrame with each row being a week
        """
        repoid = self.repoid(owner, repo)
        codeReviewIterationSQL = s.sql.text("""
        SELECT by_PR.created_at as date,
            count(CASE WHEN by_PR.action = 'merged' then 1 else null end) / count(CASE WHEN by_PR.action = 'closed' then 1 else null end) as 'ratio'
        FROM
            (SELECT
                DATE(issues.created_at) AS "created_at",
                issues.issue_id AS "issue_id",
                pull_request_history.pull_request_id AS "pull_request_id",
                pull_request_history.action AS "action"
            FROM issues, pull_request_history
            WHERE find_in_set(pull_request_history.action, "closed,merged")>0
            AND pull_request_history.pull_request_id = issues.issue_id
            AND issues.pull_request = 1
            AND issues.repo_id = :repoid
            GROUP BY (issues.created_at)) by_PR
        GROUP BY YEARWEEK(by_PR.created_at)
        """)

        df = pd.read_sql(codeReviewIterationSQL, self.db, params={"repoid": str(repoid)})

        return df

    def new_contributing_github_organizations(self, owner, repo=None):
        """
        Number of new contributing organizations on a certain date

        :param owner: The name of the project owner
        :param repo: The name of the repo
        :return: DataFrame with each row being a week
        """
        repoid = self.repoid(owner, repo)

        contributingOrgSQL = s.sql.text("""
        SELECT
            fields.date AS "date",
            fields.id AS "contributing_org",
            count(DISTINCT fields.user) AS count
        FROM (
                (SELECT organization_members.org_id AS id, commits.created_at AS date, commits.author_id AS user FROM organization_members, projects, commits
                    WHERE projects.id = :repoid
                    AND commits.project_id = :repoid
                    AND projects.owner_id <> organization_members.org_id
                    AND commits.author_id = organization_members.user_id GROUP BY commits.committer_id)
                UNION ALL
                (SELECT organization_members.org_id AS id, issues.created_at AS date, issues.reporter_id AS user FROM organization_members, projects, issues
                    WHERE projects.id = :repoid
                    AND issues.repo_id = :repoid
                    AND pull_request = 0
                    AND projects.owner_id <> organization_members.org_id
                    AND reporter_id = organization_members.user_id GROUP BY issues.reporter_id)
                UNION ALL
                (SELECT organization_members.org_id AS id, commit_comments.created_at AS date, commit_comments.user_id as user FROM organization_members, projects, commit_comments JOIN commits ON commits.id = commit_comments.commit_id
                    WHERE projects.id = :repoid
                    AND commits.project_id = :repoid
                    AND projects.owner_id <> organization_members.org_id
                    AND commit_comments.user_id = organization_members.user_id GROUP BY commit_comments.user_id)
                 UNION ALL
                 (SELECT organization_members.org_id AS id, issue_comments.created_at AS date, issue_comments.user_id AS user FROM organization_members, projects, issue_comments JOIN issues ON issues.id = issue_comments.issue_id
                    WHERE projects.id = :repoid
                    AND issues.repo_id = :repoid
                    AND projects.owner_id <> organization_members.org_id
                    AND issue_comments.user_id = organization_members.user_id GROUP BY id)
                 UNION ALL
                 (SELECT organization_members.org_id AS id, issues.created_at AS date, issues.reporter_id AS user FROM organization_members, projects, issues
                    WHERE projects.id = :repoid
                    AND issues.repo_id = :repoid
                    AND pull_request = 1
                    AND projects.owner_id <> organization_members.org_id
                    AND reporter_id = organization_members.user_id GROUP BY issues.reporter_id)
                 UNION ALL
                 (SELECT organization_members.org_id AS id, pull_request_comments.created_at AS date, pull_request_comments.user_id AS user FROM organization_members, projects, pull_request_comments JOIN pull_requests ON pull_requests.base_commit_id = pull_request_comments.commit_id
                    WHERE pull_requests.base_repo_id = :repoid
                    AND projects.id = :repoid
                    AND projects.owner_id <> organization_members.org_id
                    AND pull_request_comments.user_id = organization_members.user_id GROUP BY pull_request_comments.user_id)) fields

        Group BY contributing_org
        HAVING count > 1
        ORDER BY YEARWEEK(date)
        """)
        df = pd.read_sql(contributingOrgSQL, self.db, params={"repoid": str(repoid)})
        numOrgs = []
        count = 0
        for index, row in df.iterrows():
            count += 1
            numOrgs = np.append(numOrgs, count)
        return pd.DataFrame({'date': df["date"], 'organizations': numOrgs})

    def contributing_github_organizations(self, owner, repo=None):
        """
        All the contributing organizations to a project and the counts of each organization's contributions

        :param owner: The name of the project owner
        :param repo: The name of the repo
        :return: DataFrame with each row being an outside contributing organization
        """
        repoid = self.repoid(owner, repo)
        contributingOrgSQL = s.sql.text("""
            SELECT id AS contributing_org, SUM(commits) AS commits, SUM(issues) AS issues,
                               SUM(commit_comments) AS commit_comments, SUM(issue_comments) AS issue_comments,
                               SUM(pull_requests) AS pull_requests, SUM(pull_request_comments) AS pull_request_comments,
                  SUM(contribution_fields.commits + contribution_fields.issues + contribution_fields.commit_comments + contribution_fields.issue_comments + contribution_fields.pull_requests + contribution_fields.pull_request_comments) AS total, COUNT(DISTINCT contribution_fields.user) AS count
            FROM
            (
                (SELECT organization_members.org_id AS id, commits.author_id AS user, COUNT(*) AS commits, 0 AS issues, 0 AS commit_comments, 0 AS issue_comments, 0 AS pull_requests, 0 AS pull_request_comments FROM organization_members, projects, commits
                    WHERE projects.id = :repoid
                    AND commits.project_id = :repoid
                    AND projects.owner_id <> organization_members.org_id
                    AND commits.author_id = organization_members.user_id GROUP BY commits.committer_id)
                UNION ALL
                (SELECT organization_members.org_id AS id, reporter_id AS user, 0 AS commits, COUNT(*) AS issues, 0 AS commit_comments, 0 AS issue_comments, 0, 0 FROM organization_members, projects, issues
                    WHERE projects.id = :repoid
                    AND issues.repo_id = :repoid
                    AND pull_request = 0
                    AND projects.owner_id <> organization_members.org_id
                    AND reporter_id = organization_members.user_id GROUP BY issues.reporter_id)
                UNION ALL
                (SELECT organization_members.org_id AS id, commit_comments.user_id AS user, 0 AS commits, 0 AS commit_comments, COUNT(*) AS commit_comments, 0 AS issue_comments, 0 , 0 FROM organization_members, projects, commit_comments JOIN commits ON commits.id = commit_comments.commit_id
                    WHERE projects.id = :repoid
                    AND commits.project_id = :repoid
                    AND projects.owner_id <> organization_members.org_id
                    AND commit_comments.user_id = organization_members.user_id GROUP BY commit_comments.user_id)
                 UNION ALL
                 (SELECT organization_members.org_id AS id, issue_comments.user_id AS user, 0 AS commits, 0 AS commit_comments, 0 AS commit_comments, COUNT(*) AS issue_comments, 0 , 0 FROM organization_members, projects, issue_comments JOIN issues ON issues.id = issue_comments.issue_id
                    WHERE projects.id = :repoid
                    AND issues.repo_id = :repoid
                    AND projects.owner_id <> organization_members.org_id
                    AND issue_comments.user_id = organization_members.user_id GROUP BY id)
                 UNION ALL
                 (SELECT organization_members.org_id AS id, reporter_id AS user, 0, 0, 0, 0, COUNT(*) AS pull_requests, 0 FROM organization_members, projects, issues
                    WHERE projects.id = :repoid
                    AND issues.repo_id = :repoid
                    AND pull_request = 1
                    AND projects.owner_id <> organization_members.org_id
                    AND reporter_id = organization_members.user_id GROUP BY issues.reporter_id)
                 UNION ALL
                 (SELECT organization_members.org_id AS id, pull_request_comments.user_id AS user, 0, 0, 0, 0, 0, COUNT(*) AS pull_request_comments FROM organization_members, projects, pull_request_comments JOIN pull_requests ON pull_requests.base_commit_id = pull_request_comments.commit_id
                    WHERE pull_requests.base_repo_id = :repoid
                    AND projects.id = :repoid
                    AND projects.owner_id <> organization_members.org_id
                    AND pull_request_comments.user_id = organization_members.user_id GROUP BY pull_request_comments.user_id)
            ) contribution_fields
            group by id
            having count > 1
            ORDER BY total DESC
        """)
        return pd.read_sql(contributingOrgSQL, self.db, params={"repoid": str(repoid)})

    def open_issues(self, owner, repo=None, group_by="week"):
        """
        Subgroup: Individual Diversity
        Endpoint: issues
        chaoss-metric: open-issues

        Timeseries of issues opened per day

        :param owner: The name of the project owner or the id of the project in the projects table of the project in the projects table. Use repoid() to get this.
        :param repo: The name of the repo. Unneeded if repository id was passed as owner.
        :return: DataFrame with issues/day
        """
        repoid = self.repoid(owner, repo)
        issuesSQL = s.sql.text(self.__single_table_count_by_date('issues', 'repo_id', 'reporter_id', group_by=group_by))
        return pd.read_sql(issuesSQL, self.db, params={"repoid": str(repoid)})

    def pull_request_comments(self, owner, repo=None):
        """
        Subgroup: Code Development
        chaoss-metric: pull-request-comments

        Timeseries of pull request comments

        :param owner: The name of the project owner or the id of the project in the projects table of the project in the projects table. Use repoid() to get this.
        :param repo: The name of the repo. Unneeded if repository id was passed as owner.
        :return: DataFrame with new by week
        """
        repoid = self.repoid(owner, repo)
        pullRequestCommentsSQL = s.sql.text(self.__sub_table_count_by_date("pull_requests", "pull_request_comments", "pullreq_id", "pull_request_id", "base_repo_id"))
        return pd.read_sql(pullRequestCommentsSQL, self.db, params={"repoid": str(repoid)})

    def pull_requests_open(self, owner, repo=None):
        """
        Subgroup: Code Development
        Endpoint: pulls
        chaoss-metric: pull-requests-open

        Timeseries of pull requests creation, also gives their associated activity

        :param owner: The name of the project owner or the id of the project in the projects table of the project in the projects table. Use repoid() to get this.
        :param repo: The name of the repo. Unneeded if repository id was passed as owner.
        :return: DataFrame with pull requests by day
        """
        repoid = self.repoid(owner, repo)
        pullsSQL = s.sql.text("""
            SELECT date(pull_request_history.created_at) AS "date",
            COUNT(pull_requests.id) AS "pull_requests"
            FROM pull_request_history
            INNER JOIN pull_requests
            ON pull_request_history.pull_request_id = pull_requests.id
            WHERE pull_requests.head_repo_id = :repoid
            AND pull_request_history.action = "merged"
            GROUP BY WEEK(pull_request_history.created_at)
        """)
        return pd.read_sql(pullsSQL, self.db, params={"repoid": str(repoid)})

    #####################################
    ###            RISK               ###
    #####################################


    #####################################
    ###            VALUE              ###
    #####################################


    #####################################
    ###           ACTIVITY            ###
    #####################################

    def watchers(self, owner, repo=None, group_by="week"):
        """
        Timeseries of when people starred a repo

        :param owner: The name of the project owner or the id of the project in the projects table of the project in the projects table. Use repoid() to get this.
        :param repo: The name of the repo. Unneeded if repository id was passed as owner.
        :return: DataFrame with stargazers/day
        """
        repoid = self.repoid(owner, repo)
        stargazersSQL = s.sql.text(self.__single_table_count_by_date('watchers', 'repo_id', 'user_id', group_by=group_by))
        df = pd.read_sql(stargazersSQL, self.db, params={"repoid": str(repoid)})
        df.drop(df.index[:1], inplace=True)
        return df

    def issue_comments(self, owner, repo=None):
        """
        Timeseries of issue comments

        :param owner: The name of the project owner or the id of the project in the projects table of the project in the projects table. Use repoid() to get this.
        :param repo: The name of the repo. Unneeded if repository id was passed as owner.
        :return: DataFrame with new by week
        """
        repoid = self.repoid(owner, repo)
        issueCommentsSQL = s.sql.text(self.__sub_table_count_by_date("issues", "issue_comments", "issue_id", "issue_id", "repo_id"))
        return pd.read_sql(issueCommentsSQL, self.db, params={"repoid": str(repoid)})

    #####################################
    ###         EXPERIMENTAL          ###
    #####################################

    # COMMIT RELATED

    def commits100(self, owner, repo=None, group_by="week"):
        """
        Timeseries of all the commits on a repo

        :param owner: The name of the project owner or the id of the project in the projects table of the project in the projects table. Use repoid() to get this.
        :param repo: The name of the repo. Unneeded if repository id was passed as owner.
        :return: DataFrame with commits/day
        """
        repoid = self.repoid(owner, repo)
        commitsSQL = s.sql.text(self.__single_table_count_by_date('commits', group_by=group_by))
        temp = pd.read_sql(commitsSQL, self.db, params={"repoid": str(repoid)})
        tem = temp['commits'] > 100
        return temp[tem].reset_index(drop=True)

    def commit_comments(self, owner, repo=None, group_by="week"):
        """
        augur-metric: commit-comments

        Timeseries of commit comments

        :param owner: The name of the project owner or the id of the project in the projects table of the project in the projects table. Use repoid() to get this.
        :param repo: The name of the repo. Unneeded if repository id was passed as owner.
        :return: DataFrame with new by week
        """
        repoid = self.repoid(owner, repo)
        commitCommentsSQL = s.sql.text(self.__sub_table_count_by_date("commits", "commit_comments", "id", "commit_id", "project_id"))
        return pd.read_sql(commitCommentsSQL, self.db, params={"repoid": str(repoid)})

    def committer_locations(self, owner, repo=None):
        """
        Return committers and their locations

        @todo: Group by country code instead of users, needs the new schema

        :param owner: The name of the project owner or the id of the project in the projects table of the project in the projects table.
        :param repo: The name of the repo.
        :return: DataFrame with users and locations sorted by commtis
        """
        repoid = self.repoid(owner, repo)
        rawContributionsSQL = s.sql.text("""
            SELECT users.login, users.location, COUNT(*) AS "commits"
            FROM commits
            JOIN project_commits
            ON commits.id = project_commits.commit_id
            JOIN users
            ON users.id = commits.author_id
            WHERE project_commits.project_id = :repoid
            GROUP BY users.id
            ORDER BY commits DESC
        """)
        return pd.read_sql(rawContributionsSQL, self.db, params={"repoid": str(repoid)})

    def total_committers(self, owner, repo=None):
        """
        augur-metric: total-committers

        Number of total committers as of each week

        :param owner: The name of the project owner
        :param repo: The name of the repo
        :return: DataFrame with each row being a week
        """
        repoid = self.repoid(owner, repo)
        totalCommittersSQL = s.sql.text("""
        SELECT total_committers.created_at AS "date", COUNT(total_committers.author_id) total_total_committers
        FROM (
            SELECT author_id, MIN(DATE(created_at)) created_at
            FROM commits
            WHERE project_id = :repoid
            GROUP BY author_id
            ORDER BY created_at ASC) AS total_committers
        GROUP BY YEARWEEK(total_committers.created_at)
        """)
        df = pd.read_sql(totalCommittersSQL, self.db, params={"repoid": str(repoid)})
        df['total_total_committers'] = df['total_total_committers'].cumsum()
        return df

    # ISSUE RELATED

    def issue_activity(self, owner, repo=None):
        """
        augur-metric: issue-activity
        """
        repoid = self.repoid(owner, repo)
        issueActivity = s.sql.text("""
            SELECT Date(issues.created_at) as 'date', COUNT(issues.id) as 'issues_opened', SUM(CASE WHEN issue_events.action = 'closed' THEN 1 ELSE 0 END) as 'issues_closed', SUM(CASE WHEN issue_events.action = 'reopened' THEN 1 ELSE 0 END) as 'issues_reopened'
                FROM issues
                JOIN issue_events ON issues.id = issue_events.issue_id
                WHERE issues.repo_id = :repoid
                GROUP BY YEARWEEK(issues.created_at)
            """)
        df = pd.read_sql(issueActivity, self.db, params={"repoid": str(repoid)})
        df = df.assign(issues_open = 0)
        globalIssuesOpened = 0
        df["issues_open"] = df["issues_opened"] - df["issues_closed"] + df["issues_reopened"]
        dates = []
        issueActivityCount = []
        issuesAction = []
        for index, row in df.iterrows():
            for x in range(0, 4):
                dates = np.append(dates, row["date"])
            issueActivityCount = np.append(issueActivityCount, row["issues_closed"])
            issuesAction = np.append(issuesAction, "closed")
            issueActivityCount = np.append(issueActivityCount, row["issues_opened"])
            issuesAction = np.append(issuesAction, "opened")
            issueActivityCount = np.append(issueActivityCount, row["issues_reopened"])
            issuesAction = np.append(issuesAction, "reopened")
            issueActivityCount = np.append(issueActivityCount, row["issues_open"])
            issuesAction = np.append(issuesAction, "open")

        df1 = pd.DataFrame(data=dates, columns=["date"])
        df2 = pd.DataFrame(data=issueActivityCount, columns=["count"])
        df3 = pd.DataFrame(data=issuesAction, columns=["action"])
        df4 = df1.join(df2).join(df3)
        return df4


    # PULL REQUEST RELATED
    def pull_request_acceptance_rate(self, owner, repo=None):
        """
        augur-metric: pull-request-acceptance-rate

        Timeseries of pull request acceptance rate (Number of pull requests merged on a date over Number of pull requests opened on a date)

        :param owner: The name of the project owner or the id of the project in the projects table of the project in the projects table.
        :param repo: The name of the repo. Unneeded if repository id was passed as owner.
        :return: DataFrame with the pull acceptance rate and the dates
        """
        repoid = self.repoid(owner, repo)
        pullAcceptanceSQL = s.sql.text("""
        SELECT DATE(date_created) AS "date", CAST(num_approved AS DECIMAL)/CAST(num_open AS DECIMAL) AS "rate"
        FROM
            (SELECT COUNT(DISTINCT pull_request_id) AS num_approved, DATE(pull_request_history.created_at) AS accepted_on
            FROM pull_request_history
            JOIN pull_requests ON pull_request_history.pull_request_id = pull_requests.id
            WHERE action = 'merged' AND pull_requests.base_repo_id = :repoid
            GROUP BY accepted_on) accepted
        JOIN
            (SELECT count(distinct pull_request_id) AS num_open, DATE(pull_request_history.created_at) AS date_created
            FROM pull_request_history
            JOIN pull_requests ON pull_request_history.pull_request_id = pull_requests.id
            WHERE action = 'opened'
            AND pull_requests.base_repo_id = :repoid
            GROUP BY date_created) opened
        ON opened.date_created = accepted.accepted_on
        """)
        return pd.read_sql(pullAcceptanceSQL, self.db, params={"repoid": str(repoid)})


    # COMMUNITY / CONRIBUTIONS

    def community_age(self, owner, repo=None):
        """
        Information helpful to determining a community's age

        :param owner: The name of the project owner or the id of the project in the projects table of the project in the projects table.
        :param repo: The name of the repo. Unneeded if repository id was passed as owner.
        :return: DataFrame with the first event of each type (commits, fork, ...)
        """
        repoid = self.repoid(owner, repo)
        communityAgeSQL = s.sql.text("""
        SELECT DATE(proj.created_at) AS "project",
               DATE(commits.created_at) AS "commit",
               DATE(frk.created_at) AS "fork",
               DATE(iss.created_at) AS "issue",
               DATE(pr.created_at) AS "pull_request"

        FROM commits

        LEFT JOIN (SELECT forked_from_id AS "repo_id", created_at AS "created_at" FROM forks WHERE forks.forked_from_id = :repoid ORDER BY created_at DESC LIMIT 1) AS frk
        ON frk.repo_id = commits.project_id

        LEFT JOIN (SELECT repo_id AS "repo_id", created_at AS "created_at" FROM issues WHERE issues.repo_id = :repoid ORDER BY created_at DESC LIMIT 1) AS iss
        ON iss.repo_id = commits.project_id

        LEFT JOIN (SELECT pull_request_history.created_at AS "created_at", pull_requests.base_repo_id AS "repo_id" FROM pull_request_history JOIN pull_requests ON pull_requests.id = pull_request_history.pull_request_id WHERE pull_requests.base_repo_id = :repoid AND pull_request_history.action = 'merged' ORDER BY pull_request_history.created_at DESC LIMIT 1) AS pr
        ON pr.repo_id = commits.project_id

        LEFT JOIN (SELECT projects.id AS "repo_id", created_at AS "created_at" FROM projects WHERE projects.id = :repoid) AS proj
        ON proj.repo_id = commits.project_id

        WHERE commits.project_id = :repoid
        ORDER BY commits.created_at DESC
        LIMIT 1
        """)

        return pd.read_sql(communityAgeSQL, self.db, params={"repoid": str(repoid)})

    def community_engagement(self, owner, repo):
        """
        Lots of information about issues and pull requests

        TODO: More documentation

        :param owner: The name of the project owner
        :param repo: The name of the repo
        :return: DataFrame with each row being a week
        """
        repoid = self.repoid(owner, repo)
        issuesFullSQL = s.sql.text("""
        SELECT DATE(date) as "date",
               SUM(issues_opened) AS "issues_opened",
               SUM(issues_closed) AS "issues_closed",
               SUM(pull_requests_opened) AS "pull_requests_opened",
               SUM(pull_requests_merged) AS "pull_requests_merged",
               SUM(pull_requests_closed) AS "pull_requests_closed"

        FROM (

            SELECT issue_events.created_at as "date",
                   issue_events.action = "closed" AND issues.pull_request = 0  AS issues_closed,
                   0 AS pull_requests_closed,
                   0 AS pull_requests_merged,
                   issue_events.action = "reopened" AND issues.pull_request = 0 AS issues_opened,
                   0 AS pull_requests_opened
            FROM issues
            LEFT JOIN issue_events
            ON issue_events.issue_id = issues.id
            LEFT JOIN pull_request_history
            ON pull_request_history.pull_request_id = issues.pull_request_id
            WHERE issues.repo_id = :repoid

            UNION ALL

            SELECT pull_request_history.created_at as "date",
                   0 AS issues_closed,
                   pull_request_history.action = "closed" AND issues.pull_request = 1  AS pull_requests_closed,
                   pull_request_history.action = "merged" AND issues.pull_request = 1   AS pull_requests_merged,
                   0 AS issues_opened,
                   pull_request_history.action = "reopened" AND issues.pull_request = 1 AS pull_requests_opened
            FROM issues
            LEFT JOIN pull_request_history
            ON pull_request_history.pull_request_id = issues.pull_request_id
            WHERE issues.repo_id = :repoid

            UNION ALL

            SELECT issues.created_at as "date",
                   0 AS issues_closed,
                   0 AS pull_requests_closed,
                   0 AS pull_requests_merged,
                   issues.pull_request = 0 AS issues_opened,
                   issues.pull_request AS pull_requests_opened

            FROM issues
            WHERE issues.repo_id = :repoid

        ) summary

        GROUP BY YEARWEEK(date)
        """)
        counts = pd.read_sql(issuesFullSQL, self.db, params={"repoid": str(repoid)})
        # counts.drop(0, inplace=True)
        counts['issues_opened_total'] = counts.issues_opened.cumsum()
        counts['issues_closed_total'] = counts.issues_closed.cumsum()
        counts['issues_closed_rate_this_window'] = counts.issues_closed / counts.issues_opened
        counts['issues_closed_rate_total'] = counts.issues_closed_total / counts.issues_opened_total
        counts['issues_delta'] = counts.issues_opened - counts.issues_closed
        counts['issues_open'] = counts['issues_delta'].cumsum()
        counts['pull_requests_opened_total'] = counts.pull_requests_opened.cumsum()
        counts['pull_requests_closed_total'] = counts.pull_requests_closed.cumsum()
        counts['pull_requests_closed_rate_this_window'] = counts.pull_requests_closed / counts.pull_requests_opened
        counts['pull_requests_closed_rate_total'] = counts.pull_requests_closed_total / counts.pull_requests_opened_total
        counts['pull_requests_delta'] = counts.pull_requests_opened - counts.pull_requests_closed
        counts['pull_requests_open'] = counts['pull_requests_delta'].cumsum()
        return counts
<<<<<<< HEAD
        
    def contributors(self, owner, repo=None):        
=======

    def contributors(self, owner, repo=None):
>>>>>>> de8335a0
        """
        augur-metric: contributors

        All the contributors to a project and the counts of their contributions

        :param owner: The name of the project owner or the id of the project in the projects table of the project in the projects table. Use repoid() to get this.
        :param repo: The name of the repo. Unneeded if repository id was passed as owner.
        :return: DataFrame with users id, users login, and their contributions by type
        """
        repoid = self.repoid(owner, repo)
        contributorsSQL = s.sql.text("""
            SELECT id AS user, SUM(commits) AS commits, SUM(issues) AS issues,
                               SUM(commit_comments) AS commit_comments, SUM(issue_comments) AS issue_comments,
                               SUM(pull_requests) AS pull_requests, SUM(pull_request_comments) AS pull_request_comments,
                  SUM(a.commits + a.issues + a.commit_comments + a.issue_comments + a.pull_requests + a.pull_request_comments) AS total
            FROM
            (
               (SELECT committer_id AS id, COUNT(*) AS commits, 0 AS issues, 0 AS commit_comments, 0 AS issue_comments, 0 AS pull_requests, 0 AS pull_request_comments FROM commits INNER JOIN project_commits ON project_commits.commit_id = commits.id WHERE project_commits.project_id = :repoid GROUP BY commits.committer_id)
               UNION ALL
               (SELECT reporter_id AS id, 0 AS commits, COUNT(*) AS issues, 0 AS commit_comments, 0 AS issue_comments, 0, 0 FROM issues WHERE issues.repo_id = :repoid GROUP BY issues.reporter_id)
               UNION ALL
               (SELECT commit_comments.user_id AS id, 0 AS commits, 0 AS commit_comments, COUNT(*) AS commit_comments, 0 AS issue_comments, 0 , 0 FROM commit_comments JOIN project_commits ON project_commits.commit_id = commit_comments.commit_id WHERE project_commits.project_id = :repoid GROUP BY commit_comments.user_id)
               UNION ALL
               (SELECT issue_comments.user_id AS id, 0 AS commits, 0 AS commit_comments, 0 AS issue_comments, COUNT(*) AS issue_comments, 0, 0 FROM issue_comments JOIN issues ON issue_comments.issue_id = issues.id WHERE issues.repo_id = :repoid GROUP BY issue_comments.user_id)
               UNION ALL
               (SELECT actor_id AS id, 0, 0, 0, 0, COUNT(*) AS pull_requests, 0 FROM pull_request_history JOIN pull_requests ON pull_requests.id = pull_request_history.id WHERE pull_request_history.action = 'opened' AND pull_requests.`base_repo_id` = :repoid GROUP BY actor_id)
               UNION ALL
               (SELECT user_id AS id, 0, 0, 0, 0, 0, COUNT(*) AS pull_request_comments FROM pull_request_comments JOIN pull_requests ON pull_requests.base_commit_id = pull_request_comments.commit_id WHERE pull_requests.base_repo_id = :repoid GROUP BY user_id)
            ) a
            WHERE id IS NOT NULL
            GROUP BY id
            ORDER BY total DESC;
        """)
        return pd.read_sql(contributorsSQL, self.db, params={"repoid": str(repoid)})

    def contributions(self, owner, repo=None, userid=None):
        """
        augur metric: contributions
        Timeseries of all the contributions to a project, optionally limited to a specific user

        :param owner: The name of the project owner or the id of the project in the projects table of the project in the projects table
        :param repo: The name of the repo. Unneeded if repository id was passed as owner.
        :param userid: The id of user if you want to limit the contributions to a specific user.
        :return: DataFrame with all of the contributions seperated by day.
        """
        repoid = self.repoid(owner, repo)
        rawContributionsSQL = """
            SELECT  DATE(coms.created_at) as "date",
                    coms.count            as "commits",
                    pulls.count           as "pull_requests",
                    iss.count             as "issues",
                    comcoms.count         as "commit_comments",
                    pullscoms.count       as "pull_request_comments",
                    isscoms.count         as "issue_comments",
                    coms.count + pulls.count + iss.count + comcoms.count + pullscoms.count + isscoms.count as "total"

            FROM (SELECT created_at AS created_at, COUNT(*) AS count FROM commits INNER JOIN project_commits ON project_commits.commit_id = commits.id WHERE project_commits.project_id = :repoid[[ AND commits.author_id = :userid]] GROUP BY DATE(created_at)) coms

            LEFT JOIN (SELECT pull_request_history.created_at AS created_at, COUNT(*) AS count FROM pull_request_history JOIN pull_requests ON pull_requests.id = pull_request_history.pull_request_id WHERE pull_requests.base_repo_id = :repoid AND pull_request_history.action = 'merged'[[ AND pull_request_history.actor_id = :userid]] GROUP BY DATE(created_at)) AS pulls
            ON DATE(pulls.created_at) = DATE(coms.created_at)

            LEFT JOIN (SELECT issues.created_at AS created_at, COUNT(*) AS count FROM issues WHERE issues.repo_id = :repoid[[ AND issues.reporter_id = :userid]] GROUP BY DATE(created_at)) AS iss
            ON DATE(iss.created_at) = DATE(coms.created_at)

            LEFT JOIN (SELECT commit_comments.created_at AS created_at, COUNT(*) AS count FROM commit_comments JOIN project_commits ON project_commits.commit_id = commit_comments.commit_id WHERE project_commits.project_id = :repoid[[ AND commit_comments.user_id = :userid]] GROUP BY DATE(commit_comments.created_at)) AS comcoms
            ON DATE(comcoms.created_at) = DATE(coms.created_at)

            LEFT JOIN (SELECT pull_request_comments.created_at AS created_at, COUNT(*) AS count FROM pull_request_comments JOIN pull_requests ON pull_request_comments.pull_request_id = pull_requests.id WHERE pull_requests.base_repo_id = :repoid[[ AND pull_request_comments.user_id = :userid]] GROUP BY DATE(pull_request_comments.created_at)) AS pullscoms
            ON DATE(pullscoms.created_at) = DATE(coms.created_at)

            LEFT JOIN (SELECT issue_comments.created_at AS created_at, COUNT(*) AS count FROM issue_comments JOIN issues ON issue_comments.issue_id = issues.id WHERE issues.repo_id = :repoid[[ AND issue_comments.user_id = :userid]] GROUP BY DATE(issue_comments.created_at)) AS isscoms
            ON DATE(isscoms.created_at) = DATE(coms.created_at)

            GROUP BY YEARWEEK(coms.created_at)
            ORDER BY DATE(coms.created_at)
        """

        if (userid is not None and len(userid) > 0):
            rawContributionsSQL = rawContributionsSQL.replace('[[', '')
            rawContributionsSQL = rawContributionsSQL.replace(']]', '')
            parameterized = s.sql.text(rawContributionsSQL)
            return pd.read_sql(parameterized, self.db, params={"repoid": str(repoid), "userid": str(userid)})
        else:
            rawContributionsSQL = re.sub(r'\[\[.+?\]\]', '', rawContributionsSQL)
            parameterized = s.sql.text(rawContributionsSQL)
            return pd.read_sql(parameterized, self.db, params={"repoid": str(repoid)})

    def classify_contributors(self, owner, repo=None):
        """
        Classify everyone who has interacted with a repo into
          - user
          - tester
          - rejected_contributor
          - contributor
          - major_contributor
          - maintainer

        :param owner: The name of the project owner or the id of the project in the projects table of the project in the projects table.
        :param repo: The name of the repo. Unneeded if repository id was passed as owner.
        :return: DataFrame with the login and role of contributors
        """
        repoid = self.repoid(owner, repo)
        contributors = self.contributors(repoid, repo=None)
        sums = contributors.sum()

        def classify(row):
            role = 'user'
            ratio = row / sums
            if (ratio['issue_comments'] > 0.05):
                role = 'tester'
            if (row['pull_requests'] >= 1 and row['commits'] == 0):
                role = 'rejected_contributor'
            if (row['pull_requests'] >= 1 and row['commits'] >= 1):
                role = 'contributor'
            if (ratio['pull_requests'] > 0.10 or ratio['commits'] > 0.01):
                role = 'major_contributor'
            if (ratio['commits'] > 0.02 or ratio['pull_request_comments'] > 0.15):
                role = 'maintainer'

            return pd.Series({'user': row['user'], 'role': role})

        roles = contributors.apply(classify, axis=1)
        return roles

    def project_age(self, owner, repo=None):
        repoid = self.repoid(owner, repo)
        projectAgeSQL = s.sql.text("""
            SELECT date(created_at) AS "date", COUNT(*) AS "{0}"
                FROM projects
                WHERE id = :repoid
                GROUP BY YEARWEEK(created_at)
                """)
        return pd.read_sql(projectAgeSQL, self.db, params={"repoid": str(repoid)})


    # DEPENDENCY RELATED


    # OTHER

    def fakes(self, owner, repo=None):
        """
        augur-metric: fakes
        """
        repoid = self.repoid(owner, repo)
        contributorsSQL = s.sql.text("""
            SELECT date(created_at) AS "date", COUNT(*) AS fakes
            FROM users
            WHERE fake = true
            GROUP BY YEARWEEK(date)
        """)
        return pd.read_sql(contributorsSQL, self.db, params={"repoid": str(repoid)})

    def ghtorrent_range(self):
        ghtorrentRangeSQL = s.sql.text("""
        SELECT MIN(date(created_at)) AS "min_date", MAX(date(created_at)) AS "max_date"
        FROM commits
        """)
        return pd.read_sql(ghtorrentRangeSQL, self.db)<|MERGE_RESOLUTION|>--- conflicted
+++ resolved
@@ -44,6 +44,7 @@
         if group_by == "day":
             return """
                 SELECT date(created_at) AS "date", COUNT(*) AS "{0}"
+                FROM {0} 
                 FROM {0}
                 WHERE {1} = :repoid
                 GROUP BY DATE(created_at)""".format(table, repo_col)
@@ -192,6 +193,129 @@
         commitsSQL = s.sql.text(self.__single_table_count_by_date('commits', group_by=group_by))
         return pd.read_sql(commitsSQL, self.db, params={"repoid": str(repoid)})
 
+    def code_review_iteration(self, owner, repo=None):
+        """
+        Number of iterations (being closed and reopened) that a merge request (code review) goes through until it is finally merged
+
+        :param owner: The name of the project owner
+        :param repo: The name of the repo
+        :return: DataFrame with each row being a merge request's date of creation
+        """
+        repoid = self.repoid(owner, repo)
+
+        codeReviewIterationSQL = s.sql.text("""
+        SELECT
+            DATE(issues.created_at) AS "created_at",
+            DATE(pull_request_history.created_at) AS "merged_at",
+            issues.issue_id AS "issue_id",
+            pull_request_history.pull_request_id AS "pull_request_id",
+            pull_request_history.action AS "action",
+            COUNT(CASE WHEN action = "closed" THEN 1 ELSE NULL END) AS "count"
+        FROM issues, pull_request_history
+        WHERE find_in_set(pull_request_history.action, "closed,merged")>0
+        AND pull_request_history.pull_request_id IN(
+            SELECT pull_request_id
+            FROM pull_request_history
+            WHERE pull_request_history.action = "closed")   #go by reopened or closed??? (min: completed 1 iteration and has started another OR min: completed 1 iteration)
+        AND pull_request_history.pull_request_id = issues.issue_id
+        AND issues.pull_request = 1
+        AND issues.repo_id = :repoid
+        GROUP BY (issues.created_at) #YEARWEEK to get (iterations (all PRs in repo) / week) instead of (iterations / PR)?
+        """)
+
+        df = pd.read_sql(codeReviewIterationSQL, self.db, params={"repoid": str(repoid)})
+        return pd.DataFrame({'date': df['created_at'], 'iterations': df['count']})
+
+    def contribution_acceptance(self, owner, repo=None):
+        """
+        Rolling ratio between merged pull requests : unmerged pull requests
+
+        :param owner: The name of the project owner
+        :param repo: The name of the repo
+        :return: DataFrame with each row being a week
+        """
+        repoid = self.repoid(owner, repo)
+        codeReviewIterationSQL = s.sql.text("""
+        SELECT by_PR.created_at as date,
+            count(CASE WHEN by_PR.action = 'merged' then 1 else null end) / count(CASE WHEN by_PR.action = 'closed' then 1 else null end) as 'ratio'
+        FROM
+            (SELECT
+                DATE(issues.created_at) AS "created_at",
+                issues.issue_id AS "issue_id",
+                pull_request_history.pull_request_id AS "pull_request_id",
+                pull_request_history.action AS "action"
+            FROM issues, pull_request_history
+            WHERE find_in_set(pull_request_history.action, "closed,merged")>0
+            AND pull_request_history.pull_request_id = issues.issue_id
+            AND issues.pull_request = 1
+            AND issues.repo_id = :repoid
+            GROUP BY (issues.created_at)) by_PR
+        GROUP BY YEARWEEK(by_PR.created_at)
+        """)
+
+        df = pd.read_sql(codeReviewIterationSQL, self.db, params={"repoid": str(repoid)})
+
+        return df
+
+    def contributing_github_organizations(self, owner, repo=None):
+        """
+        All the contributing organizations to a project and the counts of each organization's contributions
+
+        :param owner: The name of the project owner
+        :param repo: The name of the repo
+        :return: DataFrame with each row being an outside contributing organization
+        """
+        repoid = self.repoid(owner, repo)
+        contributingOrgSQL = s.sql.text("""
+            SELECT id AS contributing_org, SUM(commits) AS commits, SUM(issues) AS issues,
+                               SUM(commit_comments) AS commit_comments, SUM(issue_comments) AS issue_comments,
+                               SUM(pull_requests) AS pull_requests, SUM(pull_request_comments) AS pull_request_comments,
+                  SUM(contribution_fields.commits + contribution_fields.issues + contribution_fields.commit_comments + contribution_fields.issue_comments + contribution_fields.pull_requests + contribution_fields.pull_request_comments) AS total, COUNT(DISTINCT contribution_fields.user) AS count
+            FROM
+            (
+                (SELECT organization_members.org_id AS id, commits.author_id AS user, COUNT(*) AS commits, 0 AS issues, 0 AS commit_comments, 0 AS issue_comments, 0 AS pull_requests, 0 AS pull_request_comments FROM organization_members, projects, commits
+                    WHERE projects.id = :repoid
+                    AND commits.project_id = :repoid
+                    AND projects.owner_id <> organization_members.org_id
+                    AND commits.author_id = organization_members.user_id GROUP BY commits.committer_id)
+                UNION ALL
+                (SELECT organization_members.org_id AS id, reporter_id AS user, 0 AS commits, COUNT(*) AS issues, 0 AS commit_comments, 0 AS issue_comments, 0, 0 FROM organization_members, projects, issues
+                    WHERE projects.id = :repoid
+                    AND issues.repo_id = :repoid
+                    AND pull_request = 0
+                    AND projects.owner_id <> organization_members.org_id
+                    AND reporter_id = organization_members.user_id GROUP BY issues.reporter_id)
+                UNION ALL
+                (SELECT organization_members.org_id AS id, commit_comments.user_id AS user, 0 AS commits, 0 AS commit_comments, COUNT(*) AS commit_comments, 0 AS issue_comments, 0 , 0 FROM organization_members, projects, commit_comments JOIN commits ON commits.id = commit_comments.commit_id
+                    WHERE projects.id = :repoid
+                    AND commits.project_id = :repoid
+                    AND projects.owner_id <> organization_members.org_id
+                    AND commit_comments.user_id = organization_members.user_id GROUP BY commit_comments.user_id)
+                 UNION ALL
+                 (SELECT organization_members.org_id AS id, issue_comments.user_id AS user, 0 AS commits, 0 AS commit_comments, 0 AS commit_comments, COUNT(*) AS issue_comments, 0 , 0 FROM organization_members, projects, issue_comments JOIN issues ON issues.id = issue_comments.issue_id
+                    WHERE projects.id = :repoid
+                    AND issues.repo_id = :repoid
+                    AND projects.owner_id <> organization_members.org_id
+                    AND issue_comments.user_id = organization_members.user_id GROUP BY id)
+                 UNION ALL
+                 (SELECT organization_members.org_id AS id, reporter_id AS user, 0, 0, 0, 0, COUNT(*) AS pull_requests, 0 FROM organization_members, projects, issues
+                    WHERE projects.id = :repoid
+                    AND issues.repo_id = :repoid
+                    AND pull_request = 1
+                    AND projects.owner_id <> organization_members.org_id
+                    AND reporter_id = organization_members.user_id GROUP BY issues.reporter_id)
+                 UNION ALL
+                 (SELECT organization_members.org_id AS id, pull_request_comments.user_id AS user, 0, 0, 0, 0, 0, COUNT(*) AS pull_request_comments FROM organization_members, projects, pull_request_comments JOIN pull_requests ON pull_requests.base_commit_id = pull_request_comments.commit_id
+                    WHERE pull_requests.base_repo_id = :repoid
+                    AND projects.id = :repoid
+                    AND projects.owner_id <> organization_members.org_id
+                    AND pull_request_comments.user_id = organization_members.user_id GROUP BY pull_request_comments.user_id)
+            ) contribution_fields
+            group by id
+            having count > 1
+            ORDER BY total DESC
+        """)
+        return pd.read_sql(contributingOrgSQL, self.db, params={"repoid": str(repoid)})
 
     def first_response_to_issue_duration(self, owner, repo):
         """
@@ -233,9 +357,7 @@
         """
         Subgroup: Code Development
         chaoss-metric: forks
-
         Timeseries of when a repo's forks were created
-
         :param owner: The name of the project owner or the id of the project in the projects table of the project in the projects table. Use repoid() to get this.
         :param repo: The name of the repo. Unneeded if repository id was passed as owner.
         :return: DataFrame with forks/day
@@ -244,21 +366,35 @@
         forksSQL = s.sql.text(self.__single_table_count_by_date('projects', 'forked_from', 'owner_id', group_by=group_by))
         return pd.read_sql(forksSQL, self.db, params={"repoid": str(repoid)}).drop(0)
 
+    def issues_with_close(self, owner, repo=None):
+        """
+        Subgroup: Issue Resolution
+        chaoss-metric: closed-issue-resolution-duration
+
+        How long on average each week it takes to close an issue
+
+        :param owner: The name of the project owner or the id of the project in the projects table of the project in the projects table. Use repoid() to get this.
+        :param repo: The name of the repo. Unneeded if repository id was passed as owner.
+        :return: DataFrame with issues/day
+        """
+        repoid = self.repoid(owner, repo)
+        issuesWithCloseSQL = s.sql.text("""
+            SELECT issues.id as "id",
+                   issues.created_at as "date",
+                   DATEDIFF(closed.created_at, issues.created_at)  AS "days_to_close"
+            FROM issues
+
+           JOIN
+                (SELECT * FROM issue_events
+                 WHERE issue_events.action = "closed") closed
+            ON issues.id = closed.issue_id
+
+            WHERE issues.repo_id = :repoid""")
+        return pd.read_sql(issuesWithCloseSQL, self.db, params={"repoid": str(repoid)})
+
     def maintainer_response_to_merge_request_duration(self, owner, repo=None):
         """
-<<<<<<< HEAD
-        Subgroup: Code Development
-        Endpoint: time_to_first_maintainer_response_to_merge_request
-        chaoss-metric: maintainer-response-to-merge-request-duration
-
-        *1). Get a list of all the comments on merge requests, and the user ids of the people who made those comments
-        2). Get a list of all maintainers for the repository
-        3). For merge request, append the ID of the first comment that was made by a maintainer to an array, if it exists (also append the issue id to a different array) ***use a data frame?***
-        *4). For every one of those comment IDs, append the timestamp difference to a array
-        5). Calculate mean time per week
-=======
         Duration of time between a merge request being created and a maintainer commenting on that request
->>>>>>> de8335a0
 
         :param owner: The name of the project owner
         :param repo: The name of the repo
@@ -286,70 +422,6 @@
         df = pd.read_sql(maintainerResponseToMRSQL, self.db, params={"repoid": str(repoid)})
         return df.iloc[:, 0:2]
 
-    def code_review_iteration(self, owner, repo=None):
-        """
-        Number of iterations (being closed and reopened) that a merge request (code review) goes through until it is finally merged
-
-        :param owner: The name of the project owner
-        :param repo: The name of the repo
-        :return: DataFrame with each row being a merge request's date of creation
-        """
-        repoid = self.repoid(owner, repo)
-
-        codeReviewIterationSQL = s.sql.text("""
-        SELECT
-            DATE(issues.created_at) AS "created_at",
-            DATE(pull_request_history.created_at) AS "merged_at",
-            issues.issue_id AS "issue_id",
-            pull_request_history.pull_request_id AS "pull_request_id",
-            pull_request_history.action AS "action",
-            COUNT(CASE WHEN action = "closed" THEN 1 ELSE NULL END) AS "count"
-        FROM issues, pull_request_history
-        WHERE find_in_set(pull_request_history.action, "closed,merged")>0
-        AND pull_request_history.pull_request_id IN(
-            SELECT pull_request_id
-            FROM pull_request_history
-            WHERE pull_request_history.action = "closed")   #go by reopened or closed??? (min: completed 1 iteration and has started another OR min: completed 1 iteration)
-        AND pull_request_history.pull_request_id = issues.issue_id
-        AND issues.pull_request = 1
-        AND issues.repo_id = :repoid
-        GROUP BY (issues.created_at) #YEARWEEK to get (iterations (all PRs in repo) / week) instead of (iterations / PR)?
-        """)
-
-        df = pd.read_sql(codeReviewIterationSQL, self.db, params={"repoid": str(repoid)})
-        return pd.DataFrame({'date': df['created_at'], 'iterations': df['count']})
-
-    def contribution_acceptance(self, owner, repo=None):
-        """
-        Rolling ratio between merged pull requests : unmerged pull requests
-
-        :param owner: The name of the project owner
-        :param repo: The name of the repo
-        :return: DataFrame with each row being a week
-        """
-        repoid = self.repoid(owner, repo)
-        codeReviewIterationSQL = s.sql.text("""
-        SELECT by_PR.created_at as date,
-            count(CASE WHEN by_PR.action = 'merged' then 1 else null end) / count(CASE WHEN by_PR.action = 'closed' then 1 else null end) as 'ratio'
-        FROM
-            (SELECT
-                DATE(issues.created_at) AS "created_at",
-                issues.issue_id AS "issue_id",
-                pull_request_history.pull_request_id AS "pull_request_id",
-                pull_request_history.action AS "action"
-            FROM issues, pull_request_history
-            WHERE find_in_set(pull_request_history.action, "closed,merged")>0
-            AND pull_request_history.pull_request_id = issues.issue_id
-            AND issues.pull_request = 1
-            AND issues.repo_id = :repoid
-            GROUP BY (issues.created_at)) by_PR
-        GROUP BY YEARWEEK(by_PR.created_at)
-        """)
-
-        df = pd.read_sql(codeReviewIterationSQL, self.db, params={"repoid": str(repoid)})
-
-        return df
-
     def new_contributing_github_organizations(self, owner, repo=None):
         """
         Number of new contributing organizations on a certain date
@@ -416,66 +488,6 @@
             numOrgs = np.append(numOrgs, count)
         return pd.DataFrame({'date': df["date"], 'organizations': numOrgs})
 
-    def contributing_github_organizations(self, owner, repo=None):
-        """
-        All the contributing organizations to a project and the counts of each organization's contributions
-
-        :param owner: The name of the project owner
-        :param repo: The name of the repo
-        :return: DataFrame with each row being an outside contributing organization
-        """
-        repoid = self.repoid(owner, repo)
-        contributingOrgSQL = s.sql.text("""
-            SELECT id AS contributing_org, SUM(commits) AS commits, SUM(issues) AS issues,
-                               SUM(commit_comments) AS commit_comments, SUM(issue_comments) AS issue_comments,
-                               SUM(pull_requests) AS pull_requests, SUM(pull_request_comments) AS pull_request_comments,
-                  SUM(contribution_fields.commits + contribution_fields.issues + contribution_fields.commit_comments + contribution_fields.issue_comments + contribution_fields.pull_requests + contribution_fields.pull_request_comments) AS total, COUNT(DISTINCT contribution_fields.user) AS count
-            FROM
-            (
-                (SELECT organization_members.org_id AS id, commits.author_id AS user, COUNT(*) AS commits, 0 AS issues, 0 AS commit_comments, 0 AS issue_comments, 0 AS pull_requests, 0 AS pull_request_comments FROM organization_members, projects, commits
-                    WHERE projects.id = :repoid
-                    AND commits.project_id = :repoid
-                    AND projects.owner_id <> organization_members.org_id
-                    AND commits.author_id = organization_members.user_id GROUP BY commits.committer_id)
-                UNION ALL
-                (SELECT organization_members.org_id AS id, reporter_id AS user, 0 AS commits, COUNT(*) AS issues, 0 AS commit_comments, 0 AS issue_comments, 0, 0 FROM organization_members, projects, issues
-                    WHERE projects.id = :repoid
-                    AND issues.repo_id = :repoid
-                    AND pull_request = 0
-                    AND projects.owner_id <> organization_members.org_id
-                    AND reporter_id = organization_members.user_id GROUP BY issues.reporter_id)
-                UNION ALL
-                (SELECT organization_members.org_id AS id, commit_comments.user_id AS user, 0 AS commits, 0 AS commit_comments, COUNT(*) AS commit_comments, 0 AS issue_comments, 0 , 0 FROM organization_members, projects, commit_comments JOIN commits ON commits.id = commit_comments.commit_id
-                    WHERE projects.id = :repoid
-                    AND commits.project_id = :repoid
-                    AND projects.owner_id <> organization_members.org_id
-                    AND commit_comments.user_id = organization_members.user_id GROUP BY commit_comments.user_id)
-                 UNION ALL
-                 (SELECT organization_members.org_id AS id, issue_comments.user_id AS user, 0 AS commits, 0 AS commit_comments, 0 AS commit_comments, COUNT(*) AS issue_comments, 0 , 0 FROM organization_members, projects, issue_comments JOIN issues ON issues.id = issue_comments.issue_id
-                    WHERE projects.id = :repoid
-                    AND issues.repo_id = :repoid
-                    AND projects.owner_id <> organization_members.org_id
-                    AND issue_comments.user_id = organization_members.user_id GROUP BY id)
-                 UNION ALL
-                 (SELECT organization_members.org_id AS id, reporter_id AS user, 0, 0, 0, 0, COUNT(*) AS pull_requests, 0 FROM organization_members, projects, issues
-                    WHERE projects.id = :repoid
-                    AND issues.repo_id = :repoid
-                    AND pull_request = 1
-                    AND projects.owner_id <> organization_members.org_id
-                    AND reporter_id = organization_members.user_id GROUP BY issues.reporter_id)
-                 UNION ALL
-                 (SELECT organization_members.org_id AS id, pull_request_comments.user_id AS user, 0, 0, 0, 0, 0, COUNT(*) AS pull_request_comments FROM organization_members, projects, pull_request_comments JOIN pull_requests ON pull_requests.base_commit_id = pull_request_comments.commit_id
-                    WHERE pull_requests.base_repo_id = :repoid
-                    AND projects.id = :repoid
-                    AND projects.owner_id <> organization_members.org_id
-                    AND pull_request_comments.user_id = organization_members.user_id GROUP BY pull_request_comments.user_id)
-            ) contribution_fields
-            group by id
-            having count > 1
-            ORDER BY total DESC
-        """)
-        return pd.read_sql(contributingOrgSQL, self.db, params={"repoid": str(repoid)})
-
     def open_issues(self, owner, repo=None, group_by="week"):
         """
         Subgroup: Individual Diversity
@@ -577,7 +589,6 @@
     #####################################
 
     # COMMIT RELATED
-
     def commits100(self, owner, repo=None, group_by="week"):
         """
         Timeseries of all the commits on a repo
@@ -656,7 +667,6 @@
         return df
 
     # ISSUE RELATED
-
     def issue_activity(self, owner, repo=None):
         """
         augur-metric: issue-activity
@@ -694,7 +704,6 @@
         df4 = df1.join(df2).join(df3)
         return df4
 
-
     # PULL REQUEST RELATED
     def pull_request_acceptance_rate(self, owner, repo=None):
         """
@@ -726,9 +735,7 @@
         """)
         return pd.read_sql(pullAcceptanceSQL, self.db, params={"repoid": str(repoid)})
 
-
     # COMMUNITY / CONRIBUTIONS
-
     def community_age(self, owner, repo=None):
         """
         Information helpful to determining a community's age
@@ -844,13 +851,8 @@
         counts['pull_requests_delta'] = counts.pull_requests_opened - counts.pull_requests_closed
         counts['pull_requests_open'] = counts['pull_requests_delta'].cumsum()
         return counts
-<<<<<<< HEAD
-        
-    def contributors(self, owner, repo=None):        
-=======
 
     def contributors(self, owner, repo=None):
->>>>>>> de8335a0
         """
         augur-metric: contributors
 
@@ -985,12 +987,9 @@
                 """)
         return pd.read_sql(projectAgeSQL, self.db, params={"repoid": str(repoid)})
 
-
     # DEPENDENCY RELATED
 
-
     # OTHER
-
     def fakes(self, owner, repo=None):
         """
         augur-metric: fakes
