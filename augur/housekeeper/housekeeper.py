"""
Keeps data up to date
"""
import logging, os, time, requests
from multiprocessing import Process
from sqlalchemy.ext.automap import automap_base
import sqlalchemy as s
import pandas as pd
from sqlalchemy import MetaData
logging.basicConfig(filename='housekeeper.log')

class Housekeeper:

    def __init__(self, jobs, broker, broker_host, broker_port, user, password, host, port, dbname):

        self.broker_host = broker_host
        self.broker_port = broker_port
        self.broker = broker
        DB_STR = 'postgresql://{}:{}@{}:{}/{}'.format(
            user, password, host, port, dbname
        )

        dbschema='augur_data'
        self.db = s.create_engine(DB_STR, poolclass=s.pool.NullPool,
            connect_args={'options': '-csearch_path={}'.format(dbschema)})

        helper_schema = 'augur_operations'
        self.helper_db = s.create_engine(DB_STR, poolclass = s.pool.NullPool,
            connect_args={'options': '-csearch_path={}'.format(helper_schema)})

        helper_metadata = MetaData()
        helper_metadata.reflect(self.helper_db, only=['worker_job'])
        HelperBase = automap_base(metadata=helper_metadata)
        HelperBase.prepare()

        self.job_table = HelperBase.classes.worker_job.__table__

        repoUrlSQL = s.sql.text("""
            SELECT repo_git FROM repo
        """)

        rs = pd.read_sql(repoUrlSQL, self.db, params={})

        all_repos = rs['repo_git'].values.tolist()

        # List of tasks that need periodic updates
        self.__updatable = self.prep_jobs(jobs)

        self.__processes = []
        self.__updater()

    @staticmethod
    def updater_process(broker_host, broker_port, broker, job):
        """
        Controls a given plugin's update process
        :param name: name of object to be updated 
        :param delay: time needed to update
        :param shared: shared object that is to also be updated
        """
        repo_group_id = job['repo_group_id'] if 'repo_group_id' in job else None
        if repo_group_id:
            logging.info('Housekeeper spawned {} model updater process for subsection {} with PID {}'.format(job['model'], repo_group_id, os.getpid()))
        else:
            logging.info('Housekeeper spawned {} model updater process for repo {} with PID {}'.format(job['model'], job['repos'][0]['repo_id'], os.getpid()))

        try:
            compatible_worker_found = False
            # Waiting for compatible worker
            while True:
                if not compatible_worker_found:
                    # logging.info("On model updater process: {}\n".format(job['model']))
                    for worker in list(broker._getvalue().keys()):
<<<<<<< HEAD
                        logging.info("Checking keys for worker {}. : {}".format(worker, broker[worker].keys()))
=======
                        # logging.info("Checking keys for worker {}. : {}\n".format(worker, broker[worker].keys()))
>>>>>>> a68f39b4
                        if job['model'] in broker[worker]['models'] and job['given'] in broker[worker]['given']:
                            compatible_worker_found = True
                if compatible_worker_found:
                    logging.info("Housekeeper recognized that the broker has a worker that " + 
                        "can handle the {} model... beginning to distribute maintained tasks".format(job['model']))
                    while True:
                        logging.info('Housekeeper updating {} model with given {}...'.format(
                            job['model'], job['given'][0]))
                        
                        if job['given'][0] == 'git_url' or job['given'][0] == 'github_url':
                            for repo in job['repos']:
                                if job['given'][0] == 'github_url' and 'github.com' not in repo['repo_git']:
                                    continue
                                given_key = 'git_url' if job['given'][0] == 'git_url' else 'github_url'
                                task = {
                                    "job_type": job['job_type'] if 'job_type' in job else 'MAINTAIN', 
                                    "models": [job['model']], 
                                    "display_name": "{} model for url: {}".format(job['model'], repo['repo_git']),
                                    "given": {}
                                }
                                task['given'][given_key] = repo['repo_git']
                                if "focused_task" in repo:
                                    task["focused_task"] = repo['focused_task']
                                try:
                                    requests.post('http://{}:{}/api/unstable/task'.format(
                                        broker_host,broker_port), json=task, timeout=10)
                                except Exception as e:
                                    logging.info("Error encountered: {}".format(e))

                                time.sleep(15)
                        elif job['given'][0] == 'repo_group':
                            task = {
                                    "job_type": job['job_type'] if 'job_type' in job else 'MAINTAIN', 
                                    "models": [job['model']], 
                                    "display_name": "{} model for repo group id: {}".format(job['model'], repo_group_id),
                                    "given": {
                                        "repo_group": job['repos']
                                    }
                                }
                            try:
                                requests.post('http://{}:{}/api/unstable/task'.format(
                                    broker_host,broker_port), json=task, timeout=10)
                            except Exception as e:
                                logging.info("Error encountered: {}".format(e))

                        logging.info("Housekeeper finished sending {} tasks to the broker for it to distribute to your worker(s)".format(len(job['repos'])))
                        time.sleep(job['delay'])
                    break
                time.sleep(3)
                
        except KeyboardInterrupt:
            os.kill(os.getpid(), 9)
            os._exit(0)
        except:
            raise

    def __updater(self, jobs=None):
        """
        Starts update processes
        """
        logging.info("Starting update processes...")
        if jobs is None:
            jobs = self.__updatable
        for job in jobs:
            up = Process(target=self.updater_process, args=(self.broker_host, self.broker_port, self.broker, job), daemon=True)
            up.start()
            self.__processes.append(up)

    def update_all(self):
        """
        Updates all plugins
        """
        for updatable in self.__updatable:
            updatable['update']()

    def schedule_updates(self):
        """
        Schedules updates
        """
        # don't use this, 
        logging.debug('Scheduling updates...')
        self.__updater()

    def join_updates(self):
        """
        Join to the update processes
        """
        for process in self.__processes:
            process.join()

    def shutdown_updates(self):
        """
        Ends all running update processes
        """
        for process in self.__processes:
            process.terminate()

    def prep_jobs(self, jobs):

        for job in jobs:
            if 'repo_group_id' in job or 'repo_ids' in job:
                # If RG id is 0 then it just means to query all repos
                where_and = 'AND' if job['model'] in ['issues', 'pull_requests'] else 'WHERE'
                where_condition = '{} repo_group_id = {}'.format(where_and, job['repo_group_id']) if 'repo_group_id' in job and job['repo_group_id'] != 0 else ''
                repoUrlSQL = s.sql.text("""
                        SELECT *
                        FROM repo
                        WHERE repo_id IN ({})
                    """.format( # Generator expression
                        ",".join(str(x) for x in job['repo_ids']))) if 'repo_ids' in job else s.sql.text(
                    """
                        SELECT a.repo_id, a.repo_git, b.pull_request_count, d.repo_id AS pr_repo_id,  count(*) AS pr_collected_count, 
                        (b.pull_request_count-count(*)) AS prs_missing, 
                        abs(cast((count(*))AS DOUBLE PRECISION)/NULLIF(cast(b.pull_request_count AS DOUBLE PRECISION), 0)) AS ratio_abs,
                        (cast((count(*))AS DOUBLE PRECISION)/NULLIF(cast(b.pull_request_count AS DOUBLE PRECISION), 0)) AS ratio_prs
                        FROM repo a, pull_requests d, repo_info b, (
                             SELECT repo_id, max(data_collection_date) AS last_collected FROM repo_info 
                                GROUP BY repo_id 
                                ORDER BY repo_id) e 
                        WHERE a.repo_id = b.repo_id AND
                        a.repo_id = d.repo_id AND 
                        b.repo_id = d.repo_id AND
                        b.data_collection_date = e.last_collected 
                        {0}
                        GROUP BY a.repo_id, d.repo_id, b.pull_request_count
                    UNION
                        SELECT repo_id,repo_git, 0 AS pull_request_count, repo_id AS pr_repo_id, 0 AS pr_collected_count, 
                            0 AS prs_missing, 
                            0 AS ratio_abs,
                            0 AS ratio_prs 
                        FROM repo 
                        WHERE repo_id NOT IN (
                            SELECT a.repo_id FROM repo a, pull_requests d, repo_info b, (
                             SELECT repo_id, max(data_collection_date) AS last_collected FROM repo_info 
                                GROUP BY repo_id 
                                ORDER BY repo_id) e 
                                WHERE a.repo_id = b.repo_id AND
                                a.repo_id = d.repo_id AND 
                                b.repo_id = d.repo_id AND
                                b.data_collection_date = e.last_collected 
                                {0}
                            GROUP BY a.repo_id, d.repo_id, b.pull_request_count
                        )
                        ORDER BY ratio_abs
                    """.format(where_condition)) if job['model'] == 'pull_requests' else s.sql.text("""
                        SELECT a.repo_id, a.repo_git, b.issues_count, d.repo_id AS pr_repo_id,  count(*) AS issues_collected_count, 
                        (b.issues_count-count(*)) AS issues_missing, 
                        abs(cast((count(*))AS DOUBLE PRECISION)/NULLIF(cast(b.issues_count AS DOUBLE PRECISION), 0)) AS ratio_abs,
                        (cast((count(*))AS DOUBLE PRECISION)/NULLIF(cast(b.issues_count AS DOUBLE PRECISION), 0)) AS ratio_issues
                        FROM repo a, issues d, repo_info b, 
                        (
                            SELECT repo_id, max(data_collection_date) AS last_collected FROM repo_info 
                                GROUP BY repo_id 
                                ORDER BY repo_id) e 
                            WHERE a.repo_id = b.repo_id AND
                            a.repo_id = d.repo_id AND 
                            b.repo_id = d.repo_id AND
                               b.data_collection_date = e.last_collected
                            AND d.pull_request_id IS NULL 
                            {0}
                            GROUP BY a.repo_id, d.repo_id, b.issues_count
                    UNION
                        SELECT repo_id,repo_git, 0 AS issues_count, repo_id AS pr_repo_id, 0 AS issues_collected_count, 
                            0 AS issues_missing, 
                            0 AS ratio_abs,
                            0 AS ratio_issues 
                        FROM repo 
                        WHERE repo_id NOT IN (
                        SELECT a.repo_id FROM repo a, issues d, repo_info b, 
                        (
                            SELECT repo_id, max(data_collection_date) AS last_collected FROM repo_info 
                                GROUP BY repo_id 
                                ORDER BY repo_id) e 
                            WHERE a.repo_id = b.repo_id AND
                            a.repo_id = d.repo_id AND 
                            b.repo_id = d.repo_id AND
                            b.data_collection_date = e.last_collected
                            AND d.pull_request_id IS NULL 
                            {0}
                            GROUP BY a.repo_id, d.repo_id, b.issues_count
                        )
                        ORDER BY ratio_abs
                    """.format(where_condition)) if job['model'] == 'issues' else s.sql.text("""
                        SELECT repo_git, repo_id FROM repo {} ORDER BY repo_id ASC
                    """.format(where_condition))
                reorganized_repos = pd.read_sql(repoUrlSQL, self.db, params={})
                if len(reorganized_repos) == 0:
                    logging.info("Trying to send tasks for repo group, but the repo group does not contain any repos")
                    job['repos'] = []
                    continue

                if 'starting_repo_id' in job:
                    last_id = job['starting_repo_id']
                else:
                    repoIdSQL = s.sql.text("""
                            SELECT since_id_str FROM worker_job
                            WHERE job_model = '{}'
                        """.format(job['model']))

                    job_df = pd.read_sql(repoIdSQL, self.helper_db, params={})

                    # If there is no job tuple found, insert one
                    if len(job_df) == 0:
                        job_tuple = {
                            'job_model': job['model'],
                            'oauth_id': 0
                        }
                        result = self.helper_db.execute(self.job_table.insert().values(job_tuple))
                        logging.info("No job tuple for {} model was found, so one was inserted into the job table: {}".format(job['model'], job_tuple))

                    # If a last id is not recorded, start from beginning of repos 
                    #   (first id is not necessarily 0)
                    try:
                        last_id = int(job_df.iloc[0]['since_id_str'])
                    except:
                        last_id = 0

                jobHistorySQL = s.sql.text("""
                        SELECT max(history_id) AS history_id, status FROM worker_history
                        GROUP BY status
                        LIMIT 1
                    """)

                history_df = pd.read_sql(jobHistorySQL, self.helper_db, params={})

                finishing_task = False
                if len(history_df.index) != 0:
                    if history_df.iloc[0]['status'] == 'Stopped':
                        self.history_id = int(history_df.iloc[0]['history_id'])
                        finishing_task = True

                # Rearrange repos so the one after the last one that 
                #   was completed will be ran first (if prioritized ordering is not available/enabled)
                if job['model'] not in ['issues', 'pull_requests']:
                    before_repos = reorganized_repos.loc[reorganized_repos['repo_id'].astype(int) < last_id]
                    after_repos = reorganized_repos.loc[reorganized_repos['repo_id'].astype(int) >= last_id]

                    reorganized_repos = after_repos.append(before_repos)

                if 'all_focused' in job:
                    reorganized_repos['focused_task'] = job['all_focused']

                reorganized_repos = reorganized_repos.to_dict('records')
            
                if finishing_task:
                    reorganized_repos[0]['focused_task'] = 1
                
                job['repos'] = reorganized_repos

            elif 'repo_id' in job:
                job['repo_group_id'] = None
                repoUrlSQL = s.sql.text("""
                    SELECT repo_git, repo_id FROM repo WHERE repo_id = {}
                """.format(job['repo_id']))

                rs = pd.read_sql(repoUrlSQL, self.db, params={})

                if 'all_focused' in job:
                    rs['focused_task'] = job['all_focused']

                rs = rs.to_dict('records')

                job['repos'] = rs

        return jobs
<|MERGE_RESOLUTION|>--- conflicted
+++ resolved
@@ -70,11 +70,7 @@
                 if not compatible_worker_found:
                     # logging.info("On model updater process: {}\n".format(job['model']))
                     for worker in list(broker._getvalue().keys()):
-<<<<<<< HEAD
                         logging.info("Checking keys for worker {}. : {}".format(worker, broker[worker].keys()))
-=======
-                        # logging.info("Checking keys for worker {}. : {}\n".format(worker, broker[worker].keys()))
->>>>>>> a68f39b4
                         if job['model'] in broker[worker]['models'] and job['given'] in broker[worker]['given']:
                             compatible_worker_found = True
                 if compatible_worker_found:
