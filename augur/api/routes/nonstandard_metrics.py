#SPDX-License-Identifier: MIT
import base64
import sqlalchemy as s
import pandas as pd
import json
from flask import Response

from augur.api.metrics.repo_meta import license_files
from augur.api.metrics.insight import top_insights

# from augur.api.server import transform
from augur.api.server import server

AUGUR_API_VERSION = 'api/unstable'

def create_routes(server):

<<<<<<< HEAD
   @server.app.route(f"/{AUGUR_API_VERSION}/<license_id>/<spdx_binary>/<repo_group_id>/<repo_id>/license-files")
=======
    @server.app.route(f"/{AUGUR_API_VERSION}/<license_id>/<spdx_binary>/<repo_group_id>/<repo_id>/license-files")
>>>>>>> b8b2eb08
    def get_license_files(license_id, spdx_binary, repo_group_id, repo_id):
        arguments = [license_id, spdx_binary, repo_group_id, repo_id]
        license_files = server.transform(license_files, args=arguments)
        return Response(response=license_files,
                        status=200,
                        mimetype="application/json")

<<<<<<< HEAD
   @server.app.route(f"/{AUGUR_API_VERSION}/repo-groups/<repo_group_id>/top-insights")
=======
    @server.app.route(f"/{AUGUR_API_VERSION}/repo-groups/<repo_group_id>/top-insights")
>>>>>>> b8b2eb08
    def top_insights(repo_group_id):
        data = server.transform(top_insights, args=[repo_group_id])
        return Response(response=data,
                        status=200,
                        mimetype="application/json")<|MERGE_RESOLUTION|>--- conflicted
+++ resolved
@@ -15,11 +15,7 @@
 
 def create_routes(server):
 
-<<<<<<< HEAD
-   @server.app.route(f"/{AUGUR_API_VERSION}/<license_id>/<spdx_binary>/<repo_group_id>/<repo_id>/license-files")
-=======
     @server.app.route(f"/{AUGUR_API_VERSION}/<license_id>/<spdx_binary>/<repo_group_id>/<repo_id>/license-files")
->>>>>>> b8b2eb08
     def get_license_files(license_id, spdx_binary, repo_group_id, repo_id):
         arguments = [license_id, spdx_binary, repo_group_id, repo_id]
         license_files = server.transform(license_files, args=arguments)
@@ -27,11 +23,7 @@
                         status=200,
                         mimetype="application/json")
 
-<<<<<<< HEAD
-   @server.app.route(f"/{AUGUR_API_VERSION}/repo-groups/<repo_group_id>/top-insights")
-=======
     @server.app.route(f"/{AUGUR_API_VERSION}/repo-groups/<repo_group_id>/top-insights")
->>>>>>> b8b2eb08
     def top_insights(repo_group_id):
         data = server.transform(top_insights, args=[repo_group_id])
         return Response(response=data,
