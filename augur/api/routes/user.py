#SPDX-License-Identifier: MIT
"""
Creates routes for user login functionality
"""

import logging
import requests
import json
from flask import request, Response, jsonify
from werkzeug.security import generate_password_hash, check_password_hash
from sqlalchemy.sql import text
from sqlalchemy.orm import sessionmaker

from augur.application.db.models import User

logger = logging.getLogger(__name__)
from augur.application.db.engine import engine
Session = sessionmaker(bind=engine)

AUGUR_API_VERSION = 'api/unstable'

def generate_upgrade_request():
    # https://developer.mozilla.org/en-US/docs/Web/HTTP/Status/426
    response = jsonify({"status": "SSL Required"})
    response.headers["Upgrade"] = "TLS"
    response.headers["Connection"] = "Upgrade"

    return response, 426

def create_routes(server):

    @server.app.errorhandler(405)
    def unsupported_method(error):
        return jsonify({"status": "Unsupported method"}), 405

<<<<<<< HEAD
    @server.app.route(f"/{AUGUR_API_VERSION}/user/validate", methods=['POST', 'GET'])
=======
   @server.app.route(f"/{AUGUR_API_VERSION}/user/validate", methods=['POST'])
>>>>>>> 34e385b7
    def validate_user():
        if not request.is_secure:
            return generate_upgrade_request()
        session = Session()
        username = request.args.get("username")
        password = request.args.get("password")
        if username is None or password is None:
            # https://developer.mozilla.org/en-US/docs/Web/HTTP/Status/400
            return jsonify({"status": "Missing argument"}), 400
<<<<<<< HEAD
        user = session.query(User).filter(User.login_name == username).first()
        checkPassword = check_password_hash(user.login_hashword, password)
        if user is None:
            return jsonify({"status": "Invalid username"})
        if checkPassword == False:
            return jsonify({"status": "Invalid password"})
        return jsonify({"status": "Validated"})

    @server.app.route(f"/{AUGUR_API_VERSION}/user/create", methods=['POST', 'GET'])
=======

        # TODO database stuff. See pseudocode below

        """
        - SELECT * FROM users WHERE id = user

        - if not result:
            return jsonify({"status": "Invalid user ID"})

        - Hash user's password

        - if not pass_hash == password:
            return jsonify({"status": "invalid password"})

        - return jsonify({"status": "Validated"})
        """

   @server.app.route(f"/{AUGUR_API_VERSION}/user/create", methods=['POST'])
>>>>>>> 34e385b7
    def create_user():
        if not request.is_secure:
            return generate_upgrade_request()

        session = Session()
        username = request.args.get("username")
        password = request.args.get("password")
        email = request.args.get("email")
        first_name = request.args.get("first_name")
        last_name = request.args.get("last_name")

        if username is None or password is None or email is None:
            # https://developer.mozilla.org/en-US/docs/Web/HTTP/Status/400
            return jsonify({"status": "Missing argument"}), 400
        user = session.query(User).filter(User.login_name == username).first()
        if user is not None:
            return jsonify({"status": "User already exists"})
        emailCheck = session.query(User).filter(User.email == email).first()
        if emailCheck is not None:
            return jsonify({"status": "Email already exists"})
        try:
            user = User(login_name = username, login_hashword = generate_password_hash(password), email = email, first_name = first_name, last_name = last_name, tool_source="User API", tool_version=None, data_source="API")
            session.add(user)
            session.commit()
            return jsonify({"status": "User created"})
        except AssertionError as exception_message: 
            return jsonify(msg='Error: {}. '.format(exception_message)), 400
    
    @server.app.route(f"/{AUGUR_API_VERSION}/user/remove", methods=['GET', 'PUT','DELETE'])
    def delete_user():
        if not request.is_secure:
            return generate_upgrade_request()
        session = Session()
        username = request.args.get("username")
        if username is None:
            return jsonify({"status": "Missing argument"}), 400
        user = session.query(User).filter(User.login_name == username).first()
        if user is None:
            return jsonify({"status": "User does not exist"})
        else:
            session.delete(user)
            session.commit()
            return jsonify({"status": "User deleted"}), 200
    
    @server.app.route(f"/{AUGUR_API_VERSION}/user/update", methods=['GET', 'POST'])
    def update_user():
        session = Session()
        username = request.args.get("username")
        password = request.args.get("password")
        email = request.args.get("email")
        new_login_name = request.args.get("new_username")
        new_password = request.args.get("new_password")
        if username is None:
            return jsonify({"status": "Missing argument"}), 400
        user = session.query(User).filter(User.login_name == username).first()
        checkPassword = check_password_hash(user.login_hashword, password)
        if user is None:
            return jsonify({"status": "User does not exist"})
        if checkPassword == False:
            return jsonify({"status": "Invalid password"}) 
        if user:
            if(email is not None and checkPassword is True):
                user.email = email
                session.commit()
                return jsonify({"status": "Email Updated"})
            if(new_password is not None and checkPassword is True):
                user.login_hashword = generate_password_hash(new_password)
                session.commit()
                return jsonify({"status": "Password Updated"})
            if(new_login_name is not None and checkPassword is True):
                user.login_name = new_login_name
                session.commit()
                return jsonify({"status": "Username Updated"})<|MERGE_RESOLUTION|>--- conflicted
+++ resolved
@@ -33,11 +33,7 @@
     def unsupported_method(error):
         return jsonify({"status": "Unsupported method"}), 405
 
-<<<<<<< HEAD
-    @server.app.route(f"/{AUGUR_API_VERSION}/user/validate", methods=['POST', 'GET'])
-=======
-   @server.app.route(f"/{AUGUR_API_VERSION}/user/validate", methods=['POST'])
->>>>>>> 34e385b7
+    @server.app.route(f"/{AUGUR_API_VERSION}/user/validate", methods=['POST'])
     def validate_user():
         if not request.is_secure:
             return generate_upgrade_request()
@@ -47,7 +43,6 @@
         if username is None or password is None:
             # https://developer.mozilla.org/en-US/docs/Web/HTTP/Status/400
             return jsonify({"status": "Missing argument"}), 400
-<<<<<<< HEAD
         user = session.query(User).filter(User.login_name == username).first()
         checkPassword = check_password_hash(user.login_hashword, password)
         if user is None:
@@ -57,26 +52,6 @@
         return jsonify({"status": "Validated"})
 
     @server.app.route(f"/{AUGUR_API_VERSION}/user/create", methods=['POST', 'GET'])
-=======
-
-        # TODO database stuff. See pseudocode below
-
-        """
-        - SELECT * FROM users WHERE id = user
-
-        - if not result:
-            return jsonify({"status": "Invalid user ID"})
-
-        - Hash user's password
-
-        - if not pass_hash == password:
-            return jsonify({"status": "invalid password"})
-
-        - return jsonify({"status": "Validated"})
-        """
-
-   @server.app.route(f"/{AUGUR_API_VERSION}/user/create", methods=['POST'])
->>>>>>> 34e385b7
     def create_user():
         if not request.is_secure:
             return generate_upgrade_request()
