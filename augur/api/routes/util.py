#SPDX-License-Identifier: MIT
import base64
import sqlalchemy as s
import pandas as pd
import json
from flask import Response
import logging

from augur.application.db.session import DatabaseSession
from augur.application.logs import AugurLogger

logger = AugurLogger("augur").get_logger()

AUGUR_API_VERSION = 'api/unstable'

def create_routes(server):

<<<<<<< HEAD
   @server.app.route('/{}/repo-groups'.format(AUGUR_API_VERSION))
=======
    @server.app.route('/{}/repo-groups'.format(AUGUR_API_VERSION))
>>>>>>> b8b2eb08
    def get_all_repo_groups(): #TODO: make this name automatic - wrapper?
        repoGroupsSQL = s.sql.text("""
            SELECT *
            FROM repo_groups
            ORDER BY rg_name
        """)
        results = pd.read_sql(repoGroupsSQL,  server.engine)
        data = results.to_json(orient="records", date_format='iso', date_unit='ms')
        return Response(response=data,
                        status=200,
                        mimetype="application/json")

<<<<<<< HEAD
   @server.app.route('/{}/repos'.format(AUGUR_API_VERSION))
=======
    @server.app.route('/{}/repos'.format(AUGUR_API_VERSION))
>>>>>>> b8b2eb08
    def get_all_repos():

        get_all_repos_sql = s.sql.text("""
            SELECT
                repo.repo_id,
                repo.repo_name,
                repo.description,
                repo.repo_git AS url,
                repo.repo_status,
                a.commits_all_time,
                b.issues_all_time ,
                rg_name,
                repo.repo_group_id
            FROM
                repo
                left outer join
                (select * from api_get_all_repos_commits ) a on
                repo.repo_id = a.repo_id
                left outer join
                (select * from api_get_all_repos_issues) b
                on
                repo.repo_id = b.repo_id
                JOIN repo_groups ON repo_groups.repo_group_id = repo.repo_group_id
            order by repo_name
        """)
        results = pd.read_sql(get_all_repos_sql,  server.engine)
        results['url'] = results['url'].apply(lambda datum: datum.split('//')[1])

        b64_urls = []
        for i in results.index:
            b64_urls.append(base64.b64encode((results.at[i, 'url']).encode()))
        results['base64_url'] = b64_urls

        data = results.to_json(orient="records", date_format='iso', date_unit='ms')
        return Response(response=data,
                        status=200,
                        mimetype="application/json")

<<<<<<< HEAD
   @server.app.route('/{}/repo-groups/<repo_group_id>/repos'.format(AUGUR_API_VERSION))
=======
    @server.app.route('/{}/repo-groups/<repo_group_id>/repos'.format(AUGUR_API_VERSION))
>>>>>>> b8b2eb08
    def get_repos_in_repo_group(repo_group_id):
        repos_in_repo_groups_SQL = s.sql.text("""
            SELECT
                repo.repo_id,
                repo.repo_name,
                repo.description,
                repo.repo_git AS url,
                repo.repo_status,
                a.commits_all_time,
                b.issues_all_time
            FROM
                repo
                left outer join
                (select repo_id, COUNT ( distinct commits.cmt_commit_hash ) AS commits_all_time from commits group by repo_id ) a on
                repo.repo_id = a.repo_id
                left outer join
                (select repo_id, count ( issues.issue_id) as issues_all_time from issues where issues.pull_request IS NULL group by repo_id) b
                on
                repo.repo_id = b.repo_id
                JOIN repo_groups ON repo_groups.repo_group_id = repo.repo_group_id
            WHERE
                repo_groups.repo_group_id = :repo_group_id
            ORDER BY repo.repo_git
        """)

        results = pd.read_sql(repos_in_repo_groups_SQL, server.engine, params={'repo_group_id': repo_group_id})
        data = results.to_json(orient="records", date_format='iso', date_unit='ms')
        return Response(response=data,
                        status=200,
                        mimetype="application/json")

<<<<<<< HEAD
   @server.app.route('/{}/owner/<owner>/repo/<repo>'.format(AUGUR_API_VERSION))
=======
    @server.app.route('/{}/owner/<owner>/repo/<repo>'.format(AUGUR_API_VERSION))
>>>>>>> b8b2eb08
    def get_repo_by_git_name(owner, repo):

        get_repo_by_git_name_sql = s.sql.text("""
            SELECT repo.repo_id, repo.repo_group_id, rg_name
            FROM repo JOIN repo_groups ON repo_groups.repo_group_id = repo.repo_group_id
            WHERE repo_name = :repo AND repo_path LIKE :owner
            GROUP BY repo_id, rg_name
        """)

        results = pd.read_sql(get_repo_by_git_name_sql, server.engine, params={'owner': '%{}_'.format(owner), 'repo': repo,})
        data = results.to_json(orient="records", date_format='iso', date_unit='ms')
        return Response(response=data,
                        status=200,
                        mimetype="application/json")

<<<<<<< HEAD
   @server.app.route('/{}/rg-name/<rg_name>/repo-name/<repo_name>'.format(AUGUR_API_VERSION))
=======
    @server.app.route('/{}/rg-name/<rg_name>/repo-name/<repo_name>'.format(AUGUR_API_VERSION))
>>>>>>> b8b2eb08
    def get_repo_by_name(rg_name, repo_name):

        get_repo_by_name_sql = s.sql.text("""
            SELECT repo_id, repo.repo_group_id, repo_git as url
            FROM repo, repo_groups
            WHERE repo.repo_group_id = repo_groups.repo_group_id
            AND LOWER(rg_name) = LOWER(:rg_name)
            AND LOWER(repo_name) = LOWER(:repo_name)
        """)
        results = pd.read_sql(get_repo_by_name_sql, server.engine, params={'rg_name': rg_name, 'repo_name': repo_name})
        results['url'] = results['url'].apply(lambda datum: datum.split('//')[1])
        data = results.to_json(orient="records", date_format='iso', date_unit='ms')
        return Response(response=data,
                        status=200,
                        mimetype="application/json")

<<<<<<< HEAD
   @server.app.route('/{}/rg-name/<rg_name>'.format(AUGUR_API_VERSION))
=======
    @server.app.route('/{}/rg-name/<rg_name>'.format(AUGUR_API_VERSION))
>>>>>>> b8b2eb08
    def get_group_by_name(rg_name):
        groupSQL = s.sql.text("""
            SELECT repo_group_id, rg_name
            FROM repo_groups
            WHERE lower(rg_name) = lower(:rg_name)
        """)
        results = pd.read_sql(groupSQL, server.engine, params={'rg_name': rg_name})
        data = results.to_json(orient="records", date_format='iso', date_unit='ms')
        return Response(response=data,
                        status=200,
                        mimetype="application/json")

<<<<<<< HEAD
   @server.app.route('/{}/dosocs/repos'.format(AUGUR_API_VERSION))
=======
    @server.app.route('/{}/dosocs/repos'.format(AUGUR_API_VERSION))
>>>>>>> b8b2eb08
    def get_repos_for_dosocs():
        get_repos_for_dosocs_SQL = s.sql.text("""
            SELECT b.repo_id, CONCAT(a.value || b.repo_group_id || chr(47) || b.repo_path || b.repo_name) AS path
            FROM settings a, repo b
            WHERE a.setting='repo_directory'
        """)

        results = pd.read_sql(get_repos_for_dosocs_SQL,  server.engine)
        data = results.to_json(orient="records", date_format='iso', date_unit='ms')
        return Response(response=data,
                        status=200,
                        mimetype='application/json')

<<<<<<< HEAD
   @server.app.route('/{}/repo-groups/<repo_group_id>/get-issues'.format(AUGUR_API_VERSION))
   @server.app.route('/{}/repos/<repo_id>/get-issues'.format(AUGUR_API_VERSION))
=======
    @server.app.route('/{}/repo-groups/<repo_group_id>/get-issues'.format(AUGUR_API_VERSION))
    @server.app.route('/{}/repos/<repo_id>/get-issues'.format(AUGUR_API_VERSION))
>>>>>>> b8b2eb08
    def get_issues(repo_group_id, repo_id=None):
        if not repo_id:
            get_issues_sql = s.sql.text("""
                SELECT issue_title,
                    issues.issue_id,
                    issues.repo_id,
                    issues.html_url,
                    issue_state                                 AS STATUS,
                    issues.created_at                           AS DATE,
                    count(issue_events.event_id),
                    MAX(issue_events.created_at)                AS LAST_EVENT_DATE,
                    EXTRACT(DAY FROM NOW() - issues.created_at) AS OPEN_DAY
                FROM issues,
                    issue_events
                WHERE issues.repo_id IN (SELECT repo_id FROM repo WHERE repo_group_id = :repo_group_id)
                AND issues.issue_id = issue_events.issue_id
                AND issues.pull_request is NULL
                GROUP BY issues.issue_id
                ORDER by OPEN_DAY DESC
            """)
            results = pd.read_sql(get_issues_sql, server.engine, params={'repo_group_id': repo_group_id})
        else:
            get_issues_sql = s.sql.text("""
                SELECT issue_title,
                    issues.issue_id,
                    issues.repo_id,
                    issues.html_url,
                    issue_state                                 AS STATUS,
                    issues.created_at                           AS DATE,
                    count(issue_events.event_id),
                    MAX(issue_events.created_at)                AS LAST_EVENT_DATE,
                    EXTRACT(DAY FROM NOW() - issues.created_at) AS OPEN_DAY,
                    repo_name
                FROM issues JOIN repo ON issues.repo_id = repo.repo_id, issue_events
                WHERE issues.repo_id = :repo_id
                AND issues.pull_request IS NULL
                AND issues.issue_id = issue_events.issue_id
                GROUP BY issues.issue_id, repo_name
                ORDER by OPEN_DAY DESC
            """)
            results = pd.read_sql(get_issues_sql, server.engine, params={'repo_id': repo_id})
        data = results.to_json(orient="records", date_format='iso', date_unit='ms')
        return Response(response=data,
                        status=200,
                        mimetype='application/json')

<<<<<<< HEAD
   @server.app.route('/{}/api-port'.format(AUGUR_API_VERSION))
=======
    @server.app.route('/{}/api-port'.format(AUGUR_API_VERSION))
>>>>>>> b8b2eb08
    def api_port():

        with DatabaseSession(logger) as session:

            response = {'port': session.config.get_value('Server', 'port')}
            return Response(response=json.dumps(response),
                            status=200,
                            mimetype="application/json")<|MERGE_RESOLUTION|>--- conflicted
+++ resolved
@@ -15,11 +15,7 @@
 
 def create_routes(server):
 
-<<<<<<< HEAD
-   @server.app.route('/{}/repo-groups'.format(AUGUR_API_VERSION))
-=======
     @server.app.route('/{}/repo-groups'.format(AUGUR_API_VERSION))
->>>>>>> b8b2eb08
     def get_all_repo_groups(): #TODO: make this name automatic - wrapper?
         repoGroupsSQL = s.sql.text("""
             SELECT *
@@ -32,11 +28,7 @@
                         status=200,
                         mimetype="application/json")
 
-<<<<<<< HEAD
-   @server.app.route('/{}/repos'.format(AUGUR_API_VERSION))
-=======
     @server.app.route('/{}/repos'.format(AUGUR_API_VERSION))
->>>>>>> b8b2eb08
     def get_all_repos():
 
         get_all_repos_sql = s.sql.text("""
@@ -75,11 +67,7 @@
                         status=200,
                         mimetype="application/json")
 
-<<<<<<< HEAD
-   @server.app.route('/{}/repo-groups/<repo_group_id>/repos'.format(AUGUR_API_VERSION))
-=======
     @server.app.route('/{}/repo-groups/<repo_group_id>/repos'.format(AUGUR_API_VERSION))
->>>>>>> b8b2eb08
     def get_repos_in_repo_group(repo_group_id):
         repos_in_repo_groups_SQL = s.sql.text("""
             SELECT
@@ -111,11 +99,7 @@
                         status=200,
                         mimetype="application/json")
 
-<<<<<<< HEAD
-   @server.app.route('/{}/owner/<owner>/repo/<repo>'.format(AUGUR_API_VERSION))
-=======
     @server.app.route('/{}/owner/<owner>/repo/<repo>'.format(AUGUR_API_VERSION))
->>>>>>> b8b2eb08
     def get_repo_by_git_name(owner, repo):
 
         get_repo_by_git_name_sql = s.sql.text("""
@@ -131,11 +115,7 @@
                         status=200,
                         mimetype="application/json")
 
-<<<<<<< HEAD
-   @server.app.route('/{}/rg-name/<rg_name>/repo-name/<repo_name>'.format(AUGUR_API_VERSION))
-=======
     @server.app.route('/{}/rg-name/<rg_name>/repo-name/<repo_name>'.format(AUGUR_API_VERSION))
->>>>>>> b8b2eb08
     def get_repo_by_name(rg_name, repo_name):
 
         get_repo_by_name_sql = s.sql.text("""
@@ -152,11 +132,7 @@
                         status=200,
                         mimetype="application/json")
 
-<<<<<<< HEAD
-   @server.app.route('/{}/rg-name/<rg_name>'.format(AUGUR_API_VERSION))
-=======
     @server.app.route('/{}/rg-name/<rg_name>'.format(AUGUR_API_VERSION))
->>>>>>> b8b2eb08
     def get_group_by_name(rg_name):
         groupSQL = s.sql.text("""
             SELECT repo_group_id, rg_name
@@ -169,11 +145,7 @@
                         status=200,
                         mimetype="application/json")
 
-<<<<<<< HEAD
-   @server.app.route('/{}/dosocs/repos'.format(AUGUR_API_VERSION))
-=======
     @server.app.route('/{}/dosocs/repos'.format(AUGUR_API_VERSION))
->>>>>>> b8b2eb08
     def get_repos_for_dosocs():
         get_repos_for_dosocs_SQL = s.sql.text("""
             SELECT b.repo_id, CONCAT(a.value || b.repo_group_id || chr(47) || b.repo_path || b.repo_name) AS path
@@ -187,13 +159,8 @@
                         status=200,
                         mimetype='application/json')
 
-<<<<<<< HEAD
-   @server.app.route('/{}/repo-groups/<repo_group_id>/get-issues'.format(AUGUR_API_VERSION))
-   @server.app.route('/{}/repos/<repo_id>/get-issues'.format(AUGUR_API_VERSION))
-=======
     @server.app.route('/{}/repo-groups/<repo_group_id>/get-issues'.format(AUGUR_API_VERSION))
     @server.app.route('/{}/repos/<repo_id>/get-issues'.format(AUGUR_API_VERSION))
->>>>>>> b8b2eb08
     def get_issues(repo_group_id, repo_id=None):
         if not repo_id:
             get_issues_sql = s.sql.text("""
@@ -240,11 +207,7 @@
                         status=200,
                         mimetype='application/json')
 
-<<<<<<< HEAD
-   @server.app.route('/{}/api-port'.format(AUGUR_API_VERSION))
-=======
     @server.app.route('/{}/api-port'.format(AUGUR_API_VERSION))
->>>>>>> b8b2eb08
     def api_port():
 
         with DatabaseSession(logger) as session:
