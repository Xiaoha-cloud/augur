import psycopg2
import psycopg2
import sqlalchemy as salc
import numpy as np
import warnings
import datetime
import pandas as pd
import json
from math import pi
from flask import request, send_file, Response

# import visualization libraries
from bokeh.io import export_png
from bokeh.embed import json_item
from bokeh.plotting import figure
from bokeh.models import Label, LabelSet, ColumnDataSource, Legend
from bokeh.palettes import Colorblind
from bokeh.layouts import gridplot
from bokeh.transform import cumsum

AUGUR_API_VERSION = 'api/unstable'

warnings.filterwarnings('ignore')

def create_routes(server):
    def quarters(month, year):
        if 1 <= month <= 3:
            return '01' + '/' + year
        elif 4 <= month <= 6:
            return '04' + '/' + year
        elif 5 <= month <= 9:
            return '07' + '/' + year
        elif 10 <= month <= 12:
            return '10' + '/' + year

    def new_contributor_data_collection(repo_id, required_contributions):

        rank_list = []
        for num in range(1, required_contributions + 1):
            rank_list.append(num)
        rank_tuple = tuple(rank_list)

        contributor_query = salc.sql.text(f"""        
        
            SELECT * FROM (
                SELECT ID AS
                    cntrb_id,
                    A.created_at AS created_at,
                    date_part('month', A.created_at::DATE) AS month,
                    date_part('year', A.created_at::DATE) AS year,
                    A.repo_id,
                    repo_name,
                    full_name,
                    login,
                ACTION,
                rank() OVER (
                        PARTITION BY id
                        ORDER BY A.created_at ASC
                    )
                FROM
                    (
                        (
                        SELECT
                            canonical_id AS ID,
                            created_at AS created_at,
                            repo_id,
                            'issue_opened' AS ACTION,
                            contributors.cntrb_full_name AS full_name,
                            contributors.cntrb_login AS login 
                        FROM
                            augur_data.issues
                            LEFT OUTER JOIN augur_data.contributors ON contributors.cntrb_id = issues.reporter_id
                            LEFT OUTER JOIN ( 
                                SELECT DISTINCT ON ( cntrb_canonical ) cntrb_full_name, 
                                cntrb_canonical AS canonical_email, 
                                data_collection_date, 
                                cntrb_id AS canonical_id 
                                FROM augur_data.contributors 
                                WHERE cntrb_canonical = cntrb_email ORDER BY cntrb_canonical 
                            ) canonical_full_names ON canonical_full_names.canonical_email =contributors.cntrb_canonical 
                        WHERE
                            repo_id = {repo_id}
                            AND pull_request IS NULL 
                        GROUP BY
                            canonical_id,
                            repo_id,
                            issues.created_at,
                            contributors.cntrb_full_name,
                            contributors.cntrb_login 
                        ) UNION ALL
                        (
                        SELECT
                            canonical_id AS ID,
                            TO_TIMESTAMP( cmt_author_date, 'YYYY-MM-DD' ) AS created_at,
                            repo_id,
                            'commit' AS ACTION,
                            contributors.cntrb_full_name AS full_name,
                            contributors.cntrb_login AS login 
                        FROM
                            augur_data.commits
                            LEFT OUTER JOIN augur_data.contributors ON cntrb_email = cmt_author_email
                            LEFT OUTER JOIN ( 
                                SELECT DISTINCT ON ( cntrb_canonical ) cntrb_full_name, 
                                cntrb_canonical AS canonical_email, 
                                data_collection_date, cntrb_id AS canonical_id 
                                FROM augur_data.contributors 
                                WHERE cntrb_canonical = cntrb_email ORDER BY cntrb_canonical 
                            ) canonical_full_names ON canonical_full_names.canonical_email =contributors.cntrb_canonical 
                        WHERE
                            repo_id = {repo_id} 
                        GROUP BY
                            repo_id,
                            canonical_email,
                            canonical_id,
                            commits.cmt_author_date,
                            contributors.cntrb_full_name,
                            contributors.cntrb_login 
                        ) UNION ALL
                        (
                        SELECT
                            message.cntrb_id AS ID,
                            created_at AS created_at,
                            commits.repo_id,
                            'commit_comment' AS ACTION,
                            contributors.cntrb_full_name AS full_name,
                            contributors.cntrb_login AS login
              
                        FROM
                            augur_data.commit_comment_ref,
                            augur_data.commits,
                            augur_data.message
                            LEFT OUTER JOIN augur_data.contributors ON contributors.cntrb_id = message.cntrb_id
                            LEFT OUTER JOIN ( 
                                SELECT DISTINCT ON ( cntrb_canonical ) cntrb_full_name, 
                                cntrb_canonical AS canonical_email, 
                                data_collection_date, cntrb_id AS canonical_id 
                                FROM augur_data.contributors 
                                WHERE cntrb_canonical = cntrb_email ORDER BY cntrb_canonical 
                            ) canonical_full_names ON canonical_full_names.canonical_email =contributors.cntrb_canonical 
                        WHERE
                            commits.cmt_id = commit_comment_ref.cmt_id 
                            AND commits.repo_id = {repo_id} 
                            AND commit_comment_ref.msg_id = message.msg_id
         
                        GROUP BY
                            ID,
                            commits.repo_id,
                            commit_comment_ref.created_at,
                            contributors.cntrb_full_name,
                            contributors.cntrb_login
                        ) UNION ALL
                        (
                        SELECT
                            issue_events.cntrb_id AS ID,
                            issue_events.created_at AS created_at,
                            issues.repo_id,
                            'issue_closed' AS ACTION,
                            contributors.cntrb_full_name AS full_name,
                            contributors.cntrb_login AS login 
                        FROM
                            augur_data.issues,
                            augur_data.issue_events
                            LEFT OUTER JOIN augur_data.contributors ON contributors.cntrb_id = issue_events.cntrb_id
                            LEFT OUTER JOIN ( 
                            SELECT DISTINCT ON ( cntrb_canonical ) cntrb_full_name, 
                            cntrb_canonical AS canonical_email, 
                            data_collection_date, 
                            cntrb_id AS canonical_id 
                            FROM augur_data.contributors 
                            WHERE cntrb_canonical = cntrb_email ORDER BY cntrb_canonical 
                            ) canonical_full_names ON canonical_full_names.canonical_email =contributors.cntrb_canonical 
                        WHERE
                            issues.repo_id = {repo_id} 
                            AND issues.issue_id = issue_events.issue_id 
                            AND issues.pull_request IS NULL 
                            AND issue_events.cntrb_id IS NOT NULL 
                            AND ACTION = 'closed' 
                        GROUP BY
                            issue_events.cntrb_id,
                            issues.repo_id,
                            issue_events.created_at,
                            contributors.cntrb_full_name,
                            contributors.cntrb_login 
                        ) UNION ALL
                        (
                        SELECT
                            pr_augur_contributor_id AS ID,
                            pr_created_at AS created_at,
                            pull_requests.repo_id,
                            'open_pull_request' AS ACTION,
                            contributors.cntrb_full_name AS full_name,
                            contributors.cntrb_login AS login 
                        FROM
                            augur_data.pull_requests
                            LEFT OUTER JOIN augur_data.contributors ON pull_requests.pr_augur_contributor_id = contributors.cntrb_id
                            LEFT OUTER JOIN ( 
                                SELECT DISTINCT ON ( cntrb_canonical ) cntrb_full_name, 
                                cntrb_canonical AS canonical_email, 
                                data_collection_date, 
                                cntrb_id AS canonical_id 
                                FROM augur_data.contributors 
                                WHERE cntrb_canonical = cntrb_email ORDER BY cntrb_canonical 
                            ) canonical_full_names ON canonical_full_names.canonical_email =contributors.cntrb_canonical 
                        WHERE
                            pull_requests.repo_id = {repo_id} 
                        GROUP BY
                            pull_requests.pr_augur_contributor_id,
                            pull_requests.repo_id,
                            pull_requests.pr_created_at,
                            contributors.cntrb_full_name,
                            contributors.cntrb_login 
                        ) UNION ALL
                        (
                        SELECT
                            message.cntrb_id AS ID,
                            msg_timestamp AS created_at,
                            pull_requests.repo_id as repo_id,
                            'pull_request_comment' AS ACTION,
                            contributors.cntrb_full_name AS full_name,
                            contributors.cntrb_login AS login 
                        FROM
                            augur_data.pull_requests,
                            augur_data.pull_request_message_ref,
                            augur_data.message
                            LEFT OUTER JOIN augur_data.contributors ON contributors.cntrb_id = message.cntrb_id
                            LEFT OUTER JOIN ( 
                                SELECT DISTINCT ON ( cntrb_canonical ) cntrb_full_name, 
                                cntrb_canonical AS canonical_email, 
                                data_collection_date, 
                                cntrb_id AS canonical_id 
                                FROM augur_data.contributors 
                                WHERE cntrb_canonical = cntrb_email ORDER BY cntrb_canonical 
                            ) canonical_full_names ON canonical_full_names.canonical_email =contributors.cntrb_canonical 
                        WHERE
                            pull_requests.repo_id = {repo_id}
                            AND pull_request_message_ref.pull_request_id = pull_requests.pull_request_id 
                            AND pull_request_message_ref.msg_id = message.msg_id 
                        GROUP BY
                            message.cntrb_id,
                            pull_requests.repo_id,
                            message.msg_timestamp,
                            contributors.cntrb_full_name,
                            contributors.cntrb_login 
                        ) UNION ALL
                        (
                        SELECT
                            issues.reporter_id AS ID,
                            msg_timestamp AS created_at,
                            issues.repo_id as repo_id,
                            'issue_comment' AS ACTION,
                            contributors.cntrb_full_name AS full_name,
                            contributors.cntrb_login AS login 
                        FROM
                            issues,
                            issue_message_ref,
                            message
                            LEFT OUTER JOIN augur_data.contributors ON contributors.cntrb_id = message.cntrb_id
                            LEFT OUTER JOIN ( 
                                SELECT DISTINCT ON ( cntrb_canonical ) cntrb_full_name, 
                                cntrb_canonical AS canonical_email, 
                                data_collection_date, 
                                cntrb_id AS canonical_id 
                                FROM augur_data.contributors 
                                WHERE cntrb_canonical = cntrb_email ORDER BY cntrb_canonical 
                            ) canonical_full_names ON canonical_full_names.canonical_email =contributors.cntrb_canonical 
                        WHERE
                            issues.repo_id = {repo_id}
                            AND issue_message_ref.msg_id = message.msg_id 
                            AND issues.issue_id = issue_message_ref.issue_id
                            AND issues.pull_request_id = NULL
                        GROUP BY
                            issues.reporter_id,
                            issues.repo_id,
                            message.msg_timestamp,
                            contributors.cntrb_full_name,
                            contributors.cntrb_login 
                        ) 
                    ) A,
                    repo 
                WHERE
                ID IS NOT NULL 
                    AND A.repo_id = repo.repo_id 
                GROUP BY
                    A.ID,
                    A.repo_id,
                    A.ACTION,
                    A.created_at,
                    repo.repo_name,
                    A.full_name,
                    A.login
                ORDER BY 
                    cntrb_id
                ) b
                WHERE RANK IN {rank_tuple}

         """)
        df = pd.read_sql(contributor_query,  server.engine)

        df = df.loc[~df['full_name'].str.contains('bot', na=False)]
        df = df.loc[~df['login'].str.contains('bot', na=False)]

        df = df.loc[~df['cntrb_id'].isin(df[df.duplicated(['cntrb_id', 'created_at', 'repo_id', 'rank'])]['cntrb_id'])]

        # add yearmonths to contributor
        df[['month', 'year']] = df[['month', 'year']].astype(int).astype(str)
        df['yearmonth'] = df['month'] + '/' + df['year']
        df['yearmonth'] = pd.to_datetime(df['yearmonth'])

        # add column with every value being one, so when the contributor df is concatenated
        # with the months df, the filler months won't be counted in the sums
        df['new_contributors'] = 1

        # add quarters to contributor dataframe
        df['month'] = df['month'].astype(int)
        df['quarter'] = df.apply(lambda x: quarters(x['month'], x['year']), axis=1, result_type='reduce')
        df['quarter'] = pd.to_datetime(df['quarter'])

        return df

    def months_data_collection(start_date, end_date):

        # months_query makes a df of years and months, this is used to fill
        # the months with no data in the visualizations
        months_query = salc.sql.text(f"""        
            SELECT *
            FROM
            (
                SELECT
                date_part( 'year', created_month :: DATE ) AS year,
                date_part( 'month', created_month :: DATE ) AS MONTH
                FROM
                    (SELECT * 
                    FROM ( 
                        SELECT created_month :: DATE 
                        FROM generate_series (TIMESTAMP '{start_date}', TIMESTAMP '{end_date}', INTERVAL '1 month' ) created_month ) d ) x 
            ) y
        """)
        months_df = pd.read_sql(months_query,  server.engine)

        # add yearmonths to months_df
        months_df[['year', 'month']] = months_df[['year', 'month']].astype(float).astype(int).astype(str)
        months_df['yearmonth'] = months_df['month'] + '/' + months_df['year']
        months_df['yearmonth'] = pd.to_datetime(months_df['yearmonth'])

        # filter months_df with start_date and end_date, the contributor df is filtered in the visualizations
        months_df = months_df.set_index(months_df['yearmonth'])
        months_df = months_df.loc[start_date: end_date].reset_index(drop=True)

        # add quarters to months dataframe
        months_df['month'] = months_df['month'].astype(int)
        months_df['quarter'] = months_df.apply(lambda x: quarters(x['month'], x['year']), axis=1)
        months_df['quarter'] = pd.to_datetime(months_df['quarter'])

        return months_df

    def get_repo_id_start_date_and_end_date():

        now = datetime.datetime.now()

        repo_id = request.args.get('repo_id')
        start_date = str(request.args.get('start_date', "{}-01-01".format(now.year - 1)))
        end_date = str(request.args.get('end_date', "{}-{}-{}".format(now.year, now.month, now.day)))

        if repo_id:

            if start_date < end_date:
                return int(repo_id), start_date, end_date, None
            else:

                error = {
                    "message": "Invalid end_date. end_date is before the start_date",
                    "status_code": 400
                }

                return int(repo_id), None, None, error

        else:
            error = {
                "message": "repo_id not specified. Use this endpoint to get a list of available repos: http://<your_host>/api/unstable/repos",
                "status_code": 400
            }
            return None, None, None, error

    def filter_out_repeats_without_required_contributions_in_required_time(repeat_list, repeats_df, required_time,
                                                                           first_list):

        differences = []
        for i in range(0, len(repeat_list)):
            time_difference = repeat_list[i] - first_list[i]
            total = time_difference.days * 86400 + time_difference.seconds
            differences.append(total)
        repeats_df['differences'] = differences

        # remove contributions who made enough contributions, but not in a short enough time
        repeats_df = repeats_df.loc[repeats_df['differences'] <= required_time * 86400]

        return repeats_df

    def compute_fly_by_and_returning_contributors_dfs(input_df, required_contributions, required_time, start_date):

        # create a copy of contributor dataframe
        driver_df = input_df.copy()

        # remove first time contributors before begin date, along with their second contribution
        mask = (driver_df['yearmonth'] < start_date)
        driver_df = driver_df[~driver_df['cntrb_id'].isin(driver_df.loc[mask]['cntrb_id'])]

        # determine if contributor is a drive by by finding all the cntrb_id's that do not have a second contribution
        repeats_df = driver_df.copy()

        repeats_df = repeats_df.loc[repeats_df['rank'].isin([1, required_contributions])]

        # removes all the contributors that only have a first contirbution
        repeats_df = repeats_df[
            repeats_df['cntrb_id'].isin(repeats_df.loc[driver_df['rank'] == required_contributions]['cntrb_id'])]

        repeat_list = repeats_df.loc[driver_df['rank'] == required_contributions]['created_at'].tolist()
        first_list = repeats_df.loc[driver_df['rank'] == 1]['created_at'].tolist()

        repeats_df = repeats_df.loc[driver_df['rank'] == 1]
        repeats_df['type'] = 'repeat'

        repeats_df = filter_out_repeats_without_required_contributions_in_required_time(
            repeat_list, repeats_df, required_time, first_list)

        repeats_df = repeats_df.loc[repeats_df['differences'] <= required_time * 86400]

        repeat_cntrb_ids = repeats_df['cntrb_id'].to_list()

        drive_by_df = driver_df.loc[~driver_df['cntrb_id'].isin(repeat_cntrb_ids)]

        drive_by_df = drive_by_df.loc[driver_df['rank'] == 1]
        drive_by_df['type'] = 'drive_by'

        return drive_by_df, repeats_df

    def add_caption_to_visualizations(caption, required_contributions, required_time, plot_width):

        caption_plot = figure(width=plot_width, height=200, margin=(0, 0, 0, 0))

        caption_plot.add_layout(Label(
            x=0,
            y=160,
            x_units='screen',
            y_units='screen',
            text='{}'.format(caption.format(required_contributions, required_time)),
            text_font='times',
            text_font_size='15pt',
            render_mode='css'
        ))
        caption_plot.outline_line_color = None

        return caption_plot

    def format_new_cntrb_bar_charts(plot, rank, group_by_format_string):

        plot.xgrid.grid_line_color = None
        plot.y_range.start = 0
        plot.axis.minor_tick_line_color = None
        plot.outline_line_color = None

        plot.title.align = "center"
        plot.title.text_font_size = "18px"

        plot.yaxis.axis_label = 'Second Time Contributors' if rank == 2 else 'New Contributors'
        plot.xaxis.axis_label = group_by_format_string

        plot.xaxis.axis_label_text_font_size = "18px"
        plot.yaxis.axis_label_text_font_size = "16px"

        plot.xaxis.major_label_text_font_size = "16px"
        plot.xaxis.major_label_orientation = 45.0

        plot.yaxis.major_label_text_font_size = "16px"

        return plot

    def add_charts_and_captions_to_correct_positions(chart_plot, caption_plot, rank, contributor_type,
                                                     row_1, row_2, row_3, row_4):

        if rank == 1 and (contributor_type == 'All' or contributor_type == 'repeat'):
            row_1.append(chart_plot)
            row_2.append(caption_plot)
        elif rank == 2 or contributor_type == 'drive_by':
            row_3.append(chart_plot)
            row_4.append(caption_plot)

    def get_new_cntrb_bar_chart_query_params():

        group_by = str(request.args.get('group_by', "quarter"))
        required_contributions = int(request.args.get('required_contributions', 4))
        required_time = int(request.args.get('required_time', 365))

        return group_by, required_contributions, required_time

    def remove_rows_before_start_date(df, start_date):

        mask = (df['yearmonth'] < start_date)
        result_df = df[~df['cntrb_id'].isin(df.loc[mask]['cntrb_id'])]

        return result_df

    def remove_rows_with_null_values(df, not_null_columns=[]):
        """Remove null data from pandas df

        Parameters
        -- df
            description: the dataframe that will be modified
            type: Pandas Dataframe

        -- list_of_columns
            description: columns that are searched for NULL values
            type: list
            default: [] (means all columns will be checked for NULL values)
            IMPORTANT: if an empty list is passed or nothing is passed it will check all columns for NULL values

        Return Value
            -- Modified Pandas Dataframe
        """

        if len(not_null_columns) == 0:
            not_null_columns = df.columns.to_list()

        total_rows_removed = 0
        for col in not_null_columns:
            rows_removed = len(df.loc[df[col].isnull() is True])

            if rows_removed > 0:
                print(f"{rows_removed} rows have been removed because of null values in column {col}")
                total_rows_removed += rows_removed

            df = df.loc[df[col].isnull() is False]

        if total_rows_removed > 0:
            print(f"\nTotal rows removed because of null data: {total_rows_removed}");
        else:
            print("No null data found")

        return df

    def get_needed_columns(df, list_of_columns):
        """Get only a specific list of columns from a Pandas Dataframe

        Parameters
        -- df
            description: the dataframe that will be modified
            type: Pandas Dataframe

        -- list_of_columns
            description: columns that will be kept in dataframe
            type: list

        Return Value
            -- Modified Pandas Dataframe
        """
        return df[list_of_columns]

    def filter_data(df, needed_columns, not_null_columns=[]):
        """Filters out the unneeded rows in the df, and removed NULL data from df

        Parameters
        -- df
            description: the dataframe that will be modified
            type: Pandas Dataframe

        -- needed_columns
            description: the columns to keep in the dataframe

        -- not_null_columns
            description: columns that will be searched for NULL data,
                         if NULL values are found those rows will be removed
            default: [] (means all columns in needed_columns list will be checked for NULL values)
            IMPORTANT: if an empty list is passed or nothing is passed it will check
                        all columns in needed_columns list for NULL values
        Return Value
            -- Modified Pandas Dataframe
        """

        if all(x in needed_columns for x in not_null_columns):

            df = get_needed_columns(df, needed_columns)
            df = remove_rows_with_null_values(df, not_null_columns)

            return df
        else:
            print("Developer error, not null columns should be a subset of needed columns")
            return df

<<<<<<< HEAD
   @server.app.route('/{}/contributor_reports/new_contributors_bar/'.format(AUGUR_API_VERSION), methods=["GET"])
=======
    @server.app.route('/{}/contributor_reports/new_contributors_bar/'.format(AUGUR_API_VERSION), methods=["GET"])
>>>>>>> b8b2eb08
    def new_contributors_bar():

        repo_id, start_date, end_date, error = get_repo_id_start_date_and_end_date()

        if error:
            return Response(response=error["message"],
                            mimetype='application/json',
                            status=error["status_code"])

        group_by, required_contributions, required_time = get_new_cntrb_bar_chart_query_params()

        input_df = new_contributor_data_collection(repo_id=repo_id, required_contributions=required_contributions)
        months_df = months_data_collection(start_date=start_date, end_date=end_date)

        # TODO remove full_name from data for all charts since it is not needed in vis generation
        not_null_columns = ['cntrb_id', 'created_at', 'month', 'year', 'repo_id', 'repo_name', 'login', 'action',
                            'rank', 'yearmonth', 'new_contributors', 'quarter']

        input_df = remove_rows_with_null_values(input_df, not_null_columns)

        if len(input_df) == 0:
            return Response(response="There is no data for this repo, in the database you are accessing",
                            mimetype='application/json',
                            status=200)

        repo_dict = {repo_id: input_df.loc[input_df['repo_id'] == repo_id].iloc[0]['repo_name']}

        contributor_types = ['All', 'repeat', 'drive_by']
        ranks = [1, 2]

        row_1, row_2, row_3, row_4 = [], [], [], []

        all_df = remove_rows_before_start_date(input_df, start_date)

        drive_by_df, repeats_df = compute_fly_by_and_returning_contributors_dfs(input_df, required_contributions,
                                                                                required_time, start_date)

        for rank in ranks:
            for contributor_type in contributor_types:

                # do not display these visualizations since drive-by's do not have second contributions, and the
                # second contribution of a repeat contributor is the same thing as the all the second time contributors
                if (rank == 2 and contributor_type == 'drive_by') or (rank == 2 and contributor_type == 'repeat'):
                    continue

                if contributor_type == 'repeat':
                    driver_df = repeats_df

                    caption = """This graph shows repeat contributors in the specified time period. Repeat contributors
                     are contributors who have made {} or more contributions in {} days and their first contribution is 
                     in the specified time period. New contributors are individuals who make their first contribution 
                     in the specified time period."""

                elif contributor_type == 'drive_by':

                    driver_df = drive_by_df

                    caption = """This graph shows fly by contributors in the specified time period. Fly by contributors 
                    are contributors who make less than the required {} contributions in {} days. New contributors are 
                    individuals who make their first contribution in the specified time period. Of course, then, “All 
                    fly-by’s are by definition first time contributors”. However, not all first time contributors are 
                    fly-by’s."""

                elif contributor_type == 'All':

                    if rank == 1:
                        driver_df = all_df
                        # makes df with all first time contributors
                        driver_df = driver_df.loc[driver_df['rank'] == 1]
                        caption = """This graph shows all the first time contributors, whether they contribute once, or 
                        contribute multiple times. New contributors are individuals who make their first contribution 
                        in the specified time period."""

                    if rank == 2:

                        driver_df = all_df

                        # creates df with all second time contributors
                        driver_df = driver_df.loc[driver_df['rank'] == 2]
                        caption = """This graph shows the second contribution of all
                                first time contributors in the specified time period."""
                        # y_axis_label = 'Second Time Contributors'

                # filter by end_date, this is not done with the begin date filtering because a repeat contributor
                # will look like drive-by if the second contribution is removed by end_date filtering
                mask = (driver_df['yearmonth'] < end_date)
                driver_df = driver_df.loc[mask]

                # adds all months to driver_df so the lists of dates will include all months and years
                driver_df = pd.concat([driver_df, months_df])

                data = pd.DataFrame()
                if group_by == 'year':

                    data['dates'] = driver_df[group_by].unique()

                    # new contributor counts for y-axis
                    data['new_contributor_counts'] = driver_df.groupby([group_by]).sum().reset_index()[
                        'new_contributors']

                    # used to format x-axis and title
                    group_by_format_string = "Year"

                elif group_by == 'quarter' or group_by == 'month':

                    # set variables to group the data by quarter or month
                    if group_by == 'quarter':
                        date_column = 'quarter'
                        group_by_format_string = "Quarter"

                    elif group_by == 'month':
                        date_column = 'yearmonth'
                        group_by_format_string = "Month"

                    # modifies the driver_df[date_column] to be a string with year and month,
                    # then finds all the unique values
                    data['dates'] = np.unique(np.datetime_as_string(driver_df[date_column], unit='M'))

                    # new contributor counts for y-axis
                    data['new_contributor_counts'] = driver_df.groupby([date_column]).sum().reset_index()[
                        'new_contributors']

                # if the data set is large enough it will dynamically assign the width, if the data set is
                # too small it will by default set to 870 pixel so the title fits
                if len(data['new_contributor_counts']) >= 15:
                    plot_width = 46 * len(data['new_contributor_counts'])
                else:
                    plot_width = 870

                    # create a dict convert an integer number into a word
                # used to turn the rank into a word, so it is nicely displayed in the title
                numbers = ['Zero', 'First', 'Second']
                num_conversion_dict = {}
                for i in range(1, len(numbers)):
                    num_conversion_dict[i] = numbers[i]
                number = '{}'.format(num_conversion_dict[rank])

                # define pot for bar chart
                p = figure(x_range=data['dates'], plot_height=400, plot_width=plot_width,
                           title="{}: {} {} Time Contributors Per {}".format(repo_dict[repo_id],
                                                                             contributor_type.capitalize(), number,
                                                                             group_by_format_string),
                           y_range=(0, max(data['new_contributor_counts']) * 1.15), margin=(0, 0, 10, 0))

                p.vbar(x=data['dates'], top=data['new_contributor_counts'], width=0.8)

                source = ColumnDataSource(
                    data=dict(dates=data['dates'], new_contributor_counts=data['new_contributor_counts']))

                # add contributor_count labels to chart
                p.add_layout(LabelSet(x='dates', y='new_contributor_counts', text='new_contributor_counts', y_offset=4,
                                      text_font_size="13pt", text_color="black",
                                      source=source, text_align='center'))

                plot = format_new_cntrb_bar_charts(p, rank, group_by_format_string)

                caption_plot = add_caption_to_visualizations(caption, required_contributions, required_time, plot_width)

                add_charts_and_captions_to_correct_positions(plot, caption_plot, rank, contributor_type, row_1,
                                                             row_2, row_3, row_4)

        # puts plots together into a grid
        grid = gridplot([row_1, row_2, row_3, row_4])

        filename = export_png(grid)

        return send_file(filename)

<<<<<<< HEAD
   @server.app.route('/{}/contributor_reports/new_contributors_stacked_bar/'.format(AUGUR_API_VERSION),
=======
    @server.app.route('/{}/contributor_reports/new_contributors_stacked_bar/'.format(AUGUR_API_VERSION),
>>>>>>> b8b2eb08
                      methods=["GET"])
    def new_contributors_stacked_bar():

        repo_id, start_date, end_date, error = get_repo_id_start_date_and_end_date()

        if error:
            return Response(response=error["message"],
                            mimetype='application/json',
                            status=error["status_code"])

        group_by, required_contributions, required_time = get_new_cntrb_bar_chart_query_params()

        input_df = new_contributor_data_collection(repo_id=repo_id, required_contributions=required_contributions)
        months_df = months_data_collection(start_date=start_date, end_date=end_date)

        needed_columns = ['cntrb_id', 'created_at', 'month', 'year', 'repo_id', 'repo_name', 'login', 'action',
                          'rank', 'yearmonth', 'new_contributors', 'quarter']

        input_df = filter_data(input_df, needed_columns)

        if len(input_df) == 0:
            return Response(response="There is no data for this repo, in the database you are accessing",
                            mimetype='application/json',
                            status=200)

        repo_dict = {repo_id: input_df.loc[input_df['repo_id'] == repo_id].iloc[0]['repo_name']}

        contributor_types = ['All', 'repeat', 'drive_by']
        ranks = [1, 2]

        row_1, row_2, row_3, row_4 = [], [], [], []

        all_df = remove_rows_before_start_date(input_df, start_date)

        drive_by_df, repeats_df = compute_fly_by_and_returning_contributors_dfs(input_df, required_contributions,
                                                                                required_time, start_date)

        for rank in ranks:
            for contributor_type in contributor_types:
                # do not display these visualizations since drive-by's do not have second contributions,
                # and the second contribution of a repeat contributor is the same thing as the all the
                # second time contributors
                if (rank == 2 and contributor_type == 'drive_by') or (rank == 2 and contributor_type == 'repeat'):
                    continue

                if contributor_type == 'repeat':
                    driver_df = repeats_df

                    caption = """This graph shows repeat contributors in the specified time period. Repeat contributors 
                    are contributors who have made {} or more contributions in {} days and their first contribution is 
                    in the specified time period. New contributors are individuals who make their first contribution in 
                    the specified time period."""

                elif contributor_type == 'drive_by':

                    driver_df = drive_by_df

                    caption = """This graph shows fly by contributors in the specified time period. Fly by contributors
                     are contributors who make less than the required {} contributions in {} days. New contributors are 
                     individuals who make their first contribution in the specified time period. Of course, then, “All 
                     fly-by’s are by definition first time contributors”. However, not all first time contributors are 
                     fly-by’s."""

                elif contributor_type == 'All':
                    if rank == 1:
                        driver_df = all_df

                        # makes df with all first time contributors
                        driver_df = driver_df.loc[driver_df['rank'] == 1]

                        caption = """This graph shows all the first time contributors, whether they contribute once, or 
                        contribute multiple times. New contributors are individuals who make their first contribution in 
                        the specified time period."""

                    if rank == 2:
                        driver_df = all_df

                        # creates df with all second time contributor
                        driver_df = driver_df.loc[driver_df['rank'] == 2]
                        caption = """This graph shows the second contribution of all first time 
                        contributors in the specified time period."""
                        # y_axis_label = 'Second Time Contributors'

                # filter by end_date, this is not done with the begin date filtering because a repeat contributor will
                # look like drive-by if the second contribution is removed by end_date filtering
                mask = (driver_df['yearmonth'] < end_date)
                driver_df = driver_df.loc[mask]

                # adds all months to driver_df so the lists of dates will include all months and years
                driver_df = pd.concat([driver_df, months_df])

                actions = ['open_pull_request', 'pull_request_comment', 'commit', 'issue_closed', 'issue_opened',
                           'issue_comment']

                data = pd.DataFrame()
                if group_by == 'year':

                    # x-axis dates
                    data['dates'] = driver_df[group_by].unique()

                    for contribution_type in actions:
                        data[contribution_type] = \
                            pd.concat([driver_df.loc[driver_df['action'] == contribution_type], months_df]).groupby(
                                group_by).sum().reset_index()['new_contributors']

                    # new contributor counts for all actions
                    data['new_contributor_counts'] = driver_df.groupby([group_by]).sum().reset_index()[
                        'new_contributors']

                    # used to format x-axis and graph title
                    group_by_format_string = "Year"

                elif group_by == 'quarter' or group_by == 'month':

                    # set variables to group the data by quarter or month
                    if group_by == 'quarter':
                        date_column = 'quarter'
                        group_by_format_string = "Quarter"

                    elif group_by == 'month':
                        date_column = 'yearmonth'
                        group_by_format_string = "Month"

                    # modifies the driver_df[date_column] to be a string with year and month,
                    # then finds all the unique values
                    data['dates'] = np.unique(np.datetime_as_string(driver_df[date_column], unit='M'))

                    # new_contributor counts for each type of action
                    for contribution_type in actions:
                        data[contribution_type] = \
                            pd.concat([driver_df.loc[driver_df['action'] == contribution_type], months_df]).groupby(
                                date_column).sum().reset_index()['new_contributors']

                    print(data.to_string())

                    # new contributor counts for all actions
                    data['new_contributor_counts'] = driver_df.groupby([date_column]).sum().reset_index()[
                        'new_contributors']

                # if the data set is large enough it will dynamically assign the width, if the data set is too small it
                # will by default set to 870 pixel so the title fits
                if len(data['new_contributor_counts']) >= 15:
                    plot_width = 46 * len(data['new_contributor_counts']) + 200
                else:
                    plot_width = 870

                # create list of values for data source dict
                actions_df_references = []
                for action in actions:
                    actions_df_references.append(data[action])

                # created dict with the actions as the keys, and the values as the values from the df
                data_source = {actions[i]: actions_df_references[i] for i in range(len(actions))}
                data_source.update({'dates': data['dates'], 'New Contributor Counts': data['new_contributor_counts']})

                colors = Colorblind[len(actions)]

                source = ColumnDataSource(data=data_source)

                # create a dict convert an integer number into a word
                # used to turn the rank into a word, so it is nicely displayed in the title
                numbers = ['Zero', 'First', 'Second']
                num_conversion_dict = {}
                for i in range(1, len(numbers)):
                    num_conversion_dict[i] = numbers[i]
                number = '{}'.format(num_conversion_dict[rank])

                # y_max = 20
                # creates plot to hold chart
                p = figure(x_range=data['dates'], plot_height=400, plot_width=plot_width,
                           title='{}: {} {} Time Contributors Per {}'.format(repo_dict[repo_id],
                                                                             contributor_type.capitalize(), number,
                                                                             group_by_format_string),
                           toolbar_location=None, y_range=(0, max(data['new_contributor_counts']) * 1.15))
                # max(data['new_contributor_counts'])* 1.15), margin = (0, 0, 0, 0))

                vbar = p.vbar_stack(actions, x='dates', width=0.8, color=colors, source=source)

                # add total count labels
                p.add_layout(LabelSet(x='dates', y='New Contributor Counts', text='New Contributor Counts', y_offset=4,
                                      text_font_size="14pt",
                                      text_color="black", source=source, text_align='center'))

                # add legend
                legend = Legend(items=[(date, [action]) for (date, action) in zip(actions, vbar)], location=(0, 120),
                                label_text_font_size="16px")
                p.add_layout(legend, 'right')

                plot = format_new_cntrb_bar_charts(p, rank, group_by_format_string)

                caption_plot = add_caption_to_visualizations(caption, required_contributions, required_time, plot_width)

                add_charts_and_captions_to_correct_positions(plot, caption_plot, rank, contributor_type, row_1,
                                                             row_2, row_3, row_4)

        # puts plots together into a grid
        grid = gridplot([row_1, row_2, row_3, row_4])

        filename = export_png(grid)

        return send_file(filename)

<<<<<<< HEAD
   @server.app.route('/{}/contributor_reports/returning_contributors_pie_chart/'.format(AUGUR_API_VERSION),
=======
    @server.app.route('/{}/contributor_reports/returning_contributors_pie_chart/'.format(AUGUR_API_VERSION),
>>>>>>> b8b2eb08
                      methods=["GET"])
    def returning_contributors_pie_chart():

        repo_id, start_date, end_date, error = get_repo_id_start_date_and_end_date()

        if error:
            return Response(response=error["message"],
                            mimetype='application/json',
                            status=error["status_code"])

        required_contributions = int(request.args.get('required_contributions', 4))
        required_time = int(request.args.get('required_time', 365))

        input_df = new_contributor_data_collection(repo_id=repo_id, required_contributions=required_contributions)

        needed_columns = ['cntrb_id', 'created_at', 'month', 'year', 'repo_id', 'repo_name', 'login', 'action',
                          'rank', 'yearmonth', 'new_contributors', 'quarter']

        input_df = filter_data(input_df, needed_columns)

        if len(input_df) == 0:
            return Response(response="There is no data for this repo, in the database you are accessing",
                            mimetype='application/json',
                            status=200)

        repo_dict = {repo_id: input_df.loc[input_df['repo_id'] == repo_id].iloc[0]['repo_name']}

        drive_by_df, repeats_df = compute_fly_by_and_returning_contributors_dfs(input_df, required_contributions,
                                                                                required_time, start_date)

        print(repeats_df.to_string())

        driver_df = pd.concat([drive_by_df, repeats_df])

        # filter df by end date
        mask = (driver_df['yearmonth'] < end_date)
        driver_df = driver_df.loc[mask]

        # first and second time contributor counts
        drive_by_contributors = driver_df.loc[driver_df['type'] == 'drive_by'].count()['new_contributors']
        repeat_contributors = driver_df.loc[driver_df['type'] == 'repeat'].count()['new_contributors']

        # create a dict with the # of drive-by and repeat contributors
        x = {'Drive_By': drive_by_contributors,
             'Repeat': repeat_contributors}

        # turn dict 'x' into a dataframe with columns 'contributor_type', and 'counts'
        data = pd.Series(x).reset_index(name='counts').rename(columns={'index': 'contributor_type'})

        data['angle'] = data['counts'] / data['counts'].sum() * 2 * pi
        data['color'] = ('#0072B2', '#E69F00')
        data['percentage'] = ((data['angle'] / (2 * pi)) * 100).round(2)

        # format title
        title = "{}: Number of Returning " \
                "Contributors out of {} from {} to {}" \
            .format(repo_dict[repo_id], drive_by_contributors + repeat_contributors, start_date, end_date)

        title_text_font_size = 18

        plot_width = 850

        # sets plot_width to width of title if title is wider than 850 pixels
        if len(title) * title_text_font_size / 2 > plot_width:
            plot_width = int(len(title) * title_text_font_size / 2)

        # creates plot for chart
        p = figure(plot_height=450, plot_width=plot_width, title=title,
                   toolbar_location=None, x_range=(-0.5, 1.3), tools='hover', tooltips="@contributor_type",
                   margin=(0, 0, 0, 0))

        p.wedge(x=0.87, y=1, radius=0.4, start_angle=cumsum('angle', include_zero=True),
                end_angle=cumsum('angle'), line_color=None, fill_color='color',
                legend_field='contributor_type', source=data)

        start_point = 0.88
        for i in range(0, len(data['percentage'])):
            # percentages
            p.add_layout(Label(x=-0.17, y=start_point + 0.13 * (len(data['percentage']) - 1 - i),
                               text='{}%'.format(data.iloc[i]['percentage']),
                               render_mode='css', text_font_size='15px', text_font_style='bold'))

            # contributors
            p.add_layout(Label(x=0.12, y=start_point + 0.13 * (len(data['percentage']) - 1 - i),
                               text='{}'.format(data.iloc[i]['counts']),
                               render_mode='css', text_font_size='15px', text_font_style='bold'))

        # percentages header
        p.add_layout(
            Label(x=-0.22, y=start_point + 0.13 * (len(data['percentage'])), text='Percentages', render_mode='css',
                  text_font_size='15px', text_font_style='bold'))

        # legend header
        p.add_layout(
            Label(x=-0.43, y=start_point + 0.13 * (len(data['percentage'])), text='Category', render_mode='css',
                  text_font_size='15px', text_font_style='bold'))

        # contributors header
        p.add_layout(
            Label(x=0, y=start_point + 0.13 * (len(data['percentage'])), text='# Contributors', render_mode='css',
                  text_font_size='15px', text_font_style='bold'))

        p.axis.axis_label = None
        p.axis.visible = False
        p.grid.grid_line_color = None

        p.title.align = "center"
        p.title.text_font_size = "{}px".format(title_text_font_size)

        p.legend.location = "center_left"
        p.legend.border_line_color = None
        p.legend.label_text_font_style = 'bold'
        p.legend.label_text_font_size = "15px"

        plot = p

        caption = """This pie chart shows the percentage of new contributors who were fly-by or repeat contributors. 
                    Fly by contributors are contributors who make less than the required {0} contributions in {1} days. 
                    New contributors are individuals who make their first contribution in the specified time period. 
                    Repeat contributors are contributors who have made {0} or more contributions in {1} days and their 
                    first contribution is in the specified time period."""

        caption_plot = add_caption_to_visualizations(caption, required_contributions, required_time, plot_width)

        # put graph and caption plot together into one grid
        grid = gridplot([[plot], [caption_plot]])

        filename = export_png(grid)

        return send_file(filename)

<<<<<<< HEAD
   @server.app.route('/{}/contributor_reports/returning_contributors_stacked_bar/'.format(AUGUR_API_VERSION),
=======
    @server.app.route('/{}/contributor_reports/returning_contributors_stacked_bar/'.format(AUGUR_API_VERSION),
>>>>>>> b8b2eb08
                      methods=["GET"])
    def returning_contributors_stacked_bar():

        repo_id, start_date, end_date, error = get_repo_id_start_date_and_end_date()

        if error:
            return Response(response=error["message"],
                            mimetype='application/json',
                            status=error["status_code"])

        group_by = str(request.args.get('group_by', "quarter"))
        required_contributions = int(request.args.get('required_contributions', 4))
        required_time = int(request.args.get('required_time', 365))

        input_df = new_contributor_data_collection(repo_id=repo_id, required_contributions=required_contributions)
        months_df = months_data_collection(start_date=start_date, end_date=end_date)

        needed_columns = ['cntrb_id', 'created_at', 'month', 'year', 'repo_id', 'repo_name', 'login', 'action',
                          'rank', 'yearmonth', 'new_contributors', 'quarter']

        input_df = filter_data(input_df, needed_columns)

        if len(input_df) == 0:
            return Response(response="There is no data for this repo, in the database you are accessing",
                            mimetype='application/json',
                            status=200)

        repo_dict = {repo_id: input_df.loc[input_df['repo_id'] == repo_id].iloc[0]['repo_name']}

        drive_by_df, repeats_df = compute_fly_by_and_returning_contributors_dfs(input_df, required_contributions,
                                                                                required_time, start_date)

        driver_df = pd.concat([drive_by_df, repeats_df, months_df])

        # filter by end_date
        mask = (driver_df['yearmonth'] < end_date)
        driver_df = driver_df.loc[mask]

        # create df to hold data needed for chart
        data = pd.DataFrame()
        if group_by == 'year':

            # x-axis dates
            data['dates'] = driver_df[group_by].unique()

            data['repeat_counts'] = \
                driver_df.loc[driver_df['type'] == 'repeat'].groupby(group_by).count().reset_index()['new_contributors']
            data['drive_by_counts'] = \
                driver_df.loc[driver_df['type'] == 'drive_by'].groupby(group_by).count().reset_index()[
                    'new_contributors']

            # new contributor counts for all contributor counts
            total_counts = []
            for i in range(0, len(data['drive_by_counts'])):
                total_counts.append(data.iloc[i]['drive_by_counts'] + data.iloc[i]['repeat_counts'])
            data['total_counts'] = total_counts

            # used to format x-axis and graph title
            group_by_format_string = "Year"

            # font size of drive by and repeat labels
            label_text_font_size = "14pt"

        elif group_by == 'quarter' or group_by == 'month':

            # set variables to group the data by quarter or month
            if group_by == 'quarter':
                date_column = 'quarter'
                group_by_format_string = "Quarter"

            elif group_by == 'month':
                date_column = 'yearmonth'
                group_by_format_string = "Month"

            # modifies the driver_df[date_column] to be a string with year and month, then finds all the unique values
            data['dates'] = np.unique(np.datetime_as_string(driver_df[date_column], unit='M'))
            data['drive_by_counts'] = pd.concat([driver_df.loc[driver_df['type'] == 'drive_by'], months_df]).groupby(
                date_column).sum().reset_index()['new_contributors']
            data['repeat_counts'] = pd.concat([driver_df.loc[driver_df['type'] == 'repeat'], months_df]).groupby(
                date_column).sum().reset_index()['new_contributors']

            # new contributor counts for all contributor types
            total_counts = []
            for i in range(0, len(data['drive_by_counts'])):
                total_counts.append(data.iloc[i]['drive_by_counts'] + data.iloc[i]['repeat_counts'])
            data['total_counts'] = total_counts

            # font size of drive by and repeat labels
            label_text_font_size = "13pt"

        data_source = {'Dates': data['dates'],
                       'Fly By': data['drive_by_counts'],
                       'Repeat': data['repeat_counts'],
                       'All': data['total_counts']}

        groups = ["Fly By", "Repeat"]

        colors = ['#56B4E9', '#E69F00']

        source = ColumnDataSource(data=data_source)

        # format title
        title_text_font_size = 18

        # if the data set is large enough it will dynamically assign the width, if the data set
        # is too small it will by default set to 780 pixel so the title fits
        if len(data['total_counts']) >= 13:
            plot_width = 46 * len(data['total_counts']) + 210
        else:
            plot_width = 780

        p = figure(x_range=data['dates'], plot_height=500, plot_width=plot_width,
                   title="{}: Fly By and Repeat Contributor Counts per {}".format(repo_dict[repo_id],
                                                                                  group_by_format_string),
                   toolbar_location=None, y_range=(0, max(total_counts) * 1.15), margin=(0, 0, 0, 0))

        vbar = p.vbar_stack(groups, x='Dates', width=0.8, color=colors, source=source)

        # add total counts above bars
        p.add_layout(LabelSet(x='Dates', y='All', text='All', y_offset=8, text_font_size="14pt",
                              text_color="black", source=source, text_align='center'))

        # add drive by count labels
        p.add_layout(LabelSet(x='Dates', y='Fly By', text='Fly By', y_offset=-22, text_font_size=label_text_font_size,
                              text_color="black", source=source, text_align='center'))

        # add repeat count labels
        p.add_layout(LabelSet(x='Dates', y='All', text='Repeat', y_offset=-22, text_font_size=label_text_font_size,
                              text_color="black", source=source, text_align='center'))

        # add legend
        legend = Legend(items=[(date, [group]) for (date, group) in zip(groups, vbar)], location=(0, 200),
                        label_text_font_size="16px")
        p.add_layout(legend, 'right')

        p.xgrid.grid_line_color = None
        p.y_range.start = 0
        p.axis.minor_tick_line_color = None
        p.outline_line_color = None

        p.title.align = "center"
        p.title.text_font_size = "{}px".format(title_text_font_size)

        p.yaxis.axis_label = '# Contributors'
        p.xaxis.axis_label = group_by_format_string

        p.xaxis.axis_label_text_font_size = "18px"
        p.yaxis.axis_label_text_font_size = "16px"

        p.xaxis.major_label_text_font_size = "16px"
        p.xaxis.major_label_orientation = 45.0

        p.yaxis.major_label_text_font_size = "16px"

        p.legend.label_text_font_size = "20px"

        plot = p

        caption = """This graph shows the number of new contributors in the specified time period, and indicates how 
        many were fly-by and repeat contributors. Fly by contributors are contributors who make less than the required 
        {0} contributions in {1} days. New contributors are individuals who make their first contribution in the 
        specified time period. Repeat contributors are contributors who have made {0} or more contributions in {1} 
        days and their first contribution is in the specified time period."""

        caption_plot = add_caption_to_visualizations(caption, required_contributions, required_time, plot_width)

        # put graph and caption plot together into one grid
        grid = gridplot([[plot], [caption_plot]])

        filename = export_png(grid)

        return send_file(filename)<|MERGE_RESOLUTION|>--- conflicted
+++ resolved
@@ -586,11 +586,7 @@
             print("Developer error, not null columns should be a subset of needed columns")
             return df
 
-<<<<<<< HEAD
-   @server.app.route('/{}/contributor_reports/new_contributors_bar/'.format(AUGUR_API_VERSION), methods=["GET"])
-=======
     @server.app.route('/{}/contributor_reports/new_contributors_bar/'.format(AUGUR_API_VERSION), methods=["GET"])
->>>>>>> b8b2eb08
     def new_contributors_bar():
 
         repo_id, start_date, end_date, error = get_repo_id_start_date_and_end_date()
@@ -759,11 +755,7 @@
 
         return send_file(filename)
 
-<<<<<<< HEAD
-   @server.app.route('/{}/contributor_reports/new_contributors_stacked_bar/'.format(AUGUR_API_VERSION),
-=======
     @server.app.route('/{}/contributor_reports/new_contributors_stacked_bar/'.format(AUGUR_API_VERSION),
->>>>>>> b8b2eb08
                       methods=["GET"])
     def new_contributors_stacked_bar():
 
@@ -966,11 +958,7 @@
 
         return send_file(filename)
 
-<<<<<<< HEAD
-   @server.app.route('/{}/contributor_reports/returning_contributors_pie_chart/'.format(AUGUR_API_VERSION),
-=======
     @server.app.route('/{}/contributor_reports/returning_contributors_pie_chart/'.format(AUGUR_API_VERSION),
->>>>>>> b8b2eb08
                       methods=["GET"])
     def returning_contributors_pie_chart():
 
@@ -1102,11 +1090,7 @@
 
         return send_file(filename)
 
-<<<<<<< HEAD
-   @server.app.route('/{}/contributor_reports/returning_contributors_stacked_bar/'.format(AUGUR_API_VERSION),
-=======
     @server.app.route('/{}/contributor_reports/returning_contributors_stacked_bar/'.format(AUGUR_API_VERSION),
->>>>>>> b8b2eb08
                       methods=["GET"])
     def returning_contributors_stacked_bar():
 
