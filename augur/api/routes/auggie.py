--- conflicted
+++ resolved
@@ -245,11 +245,7 @@
 def create_routes(server):
 
 
-<<<<<<< HEAD
-   @server.app.route('/auggie/get_user', methods=['POST'])
-=======
     @server.app.route('/auggie/get_user', methods=['POST'])
->>>>>>> b8b2eb08
     def get_auggie_user():
         # arg = [request.json]
         # response = server.transform(metrics.get_auggie_user, args=arg)
@@ -275,11 +271,7 @@
        
         return filteredUser
 
-<<<<<<< HEAD
-   @server.app.route('/auggie/update_tracking', methods=['POST'])
-=======
     @server.app.route('/auggie/update_tracking', methods=['POST'])
->>>>>>> b8b2eb08
     def update_auggie_user_tracking():
         # arg = [request.json]
         # response = server.transform(metrics.update_tracking, args=arg)
@@ -325,11 +317,7 @@
 
         return filtered_values
 
-<<<<<<< HEAD
-   @server.app.route('/auggie/slack_login', methods=['POST'])
-=======
     @server.app.route('/auggie/slack_login', methods=['POST'])
->>>>>>> b8b2eb08
     def slack_login():
         # arg = [request.json]
         # response = server.transform(metrics.slack_login, args=arg)
