import logging
from flask import Flask, render_template, render_template_string, request, abort, jsonify, redirect, url_for, session, flash
from sqlalchemy.orm.exc import NoResultFound
from .utils import *
from flask_login import login_user, logout_user, current_user, login_required

from augur.application.db.models import User, Repo, ClientApplication
from .server import LoginException
from augur.tasks.init.redis_connection import redis_connection as redis
from augur.application.util import *
from augur.application.config import AugurConfig
from ..server import app, db_session

logger = logging.getLogger(__name__)


# ROUTES -----------------------------------------------------------------------

""" ----------------------------------------------------------------
root:
    This route returns a redirect to the application root, appended
    by the provided path, if any.
"""
@app.route('/root/')
@app.route('/root/<path:path>')
def root(path=""):
    return redirect(getSetting("approot") + path)

""" ----------------------------------------------------------------
logo:
    this route returns a redirect to the application logo associated
    with the provided brand, otherwise the inverted Augur logo if no
    brand is provided.
"""
@app.route('/logo/')
@app.route('/logo/<string:brand>')
def logo(brand=None):
    if brand is None:
        return redirect(url_for('static', filename='img/augur_logo.png'))
    elif "augur" in brand:
        return logo(None)
    elif "chaoss" in brand:
        return redirect(url_for('static', filename='img/Chaoss_Logo_white.png'))
    return ""

""" ----------------------------------------------------------------
default:
table:
    This route returns the default view of the application, which
    is currently defined as the repository table view
"""
@app.route('/')
@app.route('/repos/views/table')
def repo_table_view():
    query = request.args.get('q')
    try:
        page = int(request.args.get('p') or 0)
    except:
        page = 1

    sorting = request.args.get('s')
    rev = request.args.get('r')

    if rev is not None:
        if rev == "False":
            rev = False
        elif rev == "True":
            rev = True
    
    direction = "DESC" if rev else "ASC"

    config = AugurConfig(logger, db_session)

    pagination_offset = config.get_value("frontend", "pagination_offset")
    
    if current_user.is_authenticated:
        data = load_repos_test(user = current_user, search = query, page = page, sort = sorting, direction = direction, source = "user")
        page_count = load_repos_test(user = current_user, search = query, count = True, source = "user")
        # data = current_user.get_repos(page = page, sort = sorting, direction = direction, search=query)[0]
        # page_count = (current_user.get_repo_count(search = query)[0] or 0) // pagination_offset
    else:
<<<<<<< HEAD
        data = load_repos_test(search = query, page = page, sort = sorting, direction = direction)
        page_count = load_repos_test(search = query, count = True)
        # data = get_all_repos(page = page, sort = sorting, direction = direction, search=query)[0]
        # page_count = (get_all_repos_count(search = query)[0] or 0) // pagination_offset
    
    if not data.count():
        data = None
=======
        data = get_all_repos(page = page, sort = sorting, direction = direction, search=query)[0]
        page_count = (get_all_repos_count(search = query)[0] or 0) // pagination_offset
>>>>>>> b81a07e3

    return render_module("repos-table", title="Repos", repos=data, query_key=query, activePage=page, pages=page_count, offset=pagination_offset, PS="repo_table_view", reverse = rev, sorting = sorting)

""" ----------------------------------------------------------------
card:
    This route returns the repository card view
"""
@app.route('/repos/views/card')
def repo_card_view():
    query = request.args.get('q')
    if current_user.is_authenticated:
        count = current_user.get_repo_count()[0]
        data = current_user.get_repos(page_size = count)[0]
    else:
        count = get_all_repos_count()[0]
        data = get_all_repos(page_size=count)[0]

    return renderRepos("card", query, data, filter = True)

""" ----------------------------------------------------------------
status:
    This route returns the status view, which displays information
    about the current status of collection in the backend
"""
@app.route('/collection/status')
def status_view():
    return render_module("status", title="Status")

""" ----------------------------------------------------------------
login:
    Under development
"""
@app.route('/account/login', methods=['GET', 'POST'])
def user_login():
    if request.method == 'POST':
        try:
            username = request.form.get('username')
            remember = request.form.get('remember') is not None
            password = request.form.get('password')
            register = request.form.get('register')

            if username is None:
                raise LoginException("A login issue occurred")

            user = User.get_user(db_session, username)

            if not user and register is None:
                raise LoginException("Invalid login credentials")
            
            # register a user
            if register is not None:
                if user:
                    raise LoginException("User already exists")
                
                email = request.form.get('email')
                first_name = request.form.get('first_name')
                last_name = request.form.get('last_name')
                admin = request.form.get('admin') or False

                result = User.create_user(username, password, email, first_name, last_name, admin)
                if not result[0]:
                    raise LoginException("An error occurred registering your account")
                else:
                    user = User.get_user(db_session, username)
                    flash(result[1]["status"])

            # Log the user in if the password is valid
            if user.validate(password) and login_user(user, remember = remember):
                flash(f"Welcome, {username}!")
                if "login_next" in session:
                    return redirect(session.pop("login_next"))
                return redirect(url_for('root'))
            else:
                print("Invalid login")
                raise LoginException("Invalid login credentials")
        except LoginException as e:
            flash(str(e))
    return render_module('login', title="Login")

""" ----------------------------------------------------------------
logout:
    Under development
"""
@app.route('/account/logout')
@login_required
def user_logout():
    logout_user()
    flash("You have been logged out")
    return redirect(url_for('root'))

""" ----------------------------------------------------------------
default:
table:
    This route performs external authorization for a user
"""
@app.route('/user/authorize')
@login_required
def authorize_user():
    client_id = request.args.get("client_id")
    state = request.args.get("state")
    response_type = request.args.get("response_type")

    if not client_id or response_type != "code":
        return render_message("Invalid Request", "Something went wrong. You may need to return to the previous application and make the request again.")
    
    # TODO get application from client id
    client = ClientApplication.get_by_id(db_session, client_id)            

    return render_module("authorization", app = client, state = state)

@app.route('/account/delete')
@login_required
def user_delete():
    if current_user.delete()[0]:
        flash(f"Account {current_user.login_name} successfully removed")
        logout_user()
    else:
        flash("An error occurred removing the account")

    return redirect(url_for("root"))

""" ----------------------------------------------------------------
settings:
    Under development
"""
@app.route('/account/settings')
@login_required
def user_settings():
    return render_template("settings.j2")

""" ----------------------------------------------------------------
report page:
    This route returns a report view of the requested repo (by ID).
"""
@app.route('/repos/views/repo/<id>')
def repo_repo_view(id):
    # For some reason, there is no reports definition (shouldn't be possible)
    if reports is None:
        return render_message("Report Definitions Missing", "You requested a report for a repo on this instance, but a definition for the report layout was not found.")

    repo = Repo.get_by_id(db_session, id)

    return render_module("repo-info", reports=reports.keys(), images=reports, title="Repo", repo=repo, repo_id=id)

""" ----------------------------------------------------------------
default:
table:
    This route returns the groups view for the logged in user.
"""
@app.route('/user/groups/')
@login_required
def user_groups_view():
    params = {}

    config = AugurConfig(logger, db_session)

    pagination_offset = config.get_value("frontend", "pagination_offset")

    params = {}
    
    if query := request.args.get('q'):
        params["search"] = query

    if sort := request.args.get('s'):
        params["sort"] = sort

    rev = request.args.get('r')
    if rev is not None:
        if rev == "False":
            rev = False
            params["direction"] = "ASC"
        elif rev == "True":
            rev = True
            params["direction"] = "DESC"

    try:
        activepage = int(request.args.get('p')) if 'p' in request.args else 0
    except:
        activepage = 0

    (groups, status) = current_user.get_groups_info(**params)

    # if not groups and not query:
    #     return render_message("No Groups Defined", "You do not have any groups defined, you can add groups on you profile page.")
    # elif not groups:
    #     return render_message("No Matching Groups", "Your search did not match any group names.")

    page_count = len(groups)
    page_count //= pagination_offset
    current_page_start = activepage * pagination_offset
    current_page_end = current_page_start + pagination_offset

    groups = groups[current_page_start : current_page_end]

    return render_module("groups-table", title="Groups", groups=groups, query_key=query, activePage=activepage, pages=page_count, offset=pagination_offset, PS="user_groups_view", reverse = rev, sorting = sort)


""" ----------------------------------------------------------------
default:
table:
    This route returns the groups view for the logged in user.
"""
@app.route('/user/group/<group>')
@login_required
def user_group_view(group = None):
    if not group:
        return render_message("No Group Specified", "You must specify a group to view this page.")

    params = {}

    try:
        params["page"] = int(request.args.get('p') or 0)
    except:
        params["page"] = 1
    
    if query := request.args.get('q'):
        params["search"] = query

    if sort := request.args.get('s'):
        params["sort"] = sort

    rev = request.args.get('r')
    if rev is not None:
        if rev == "False":
            rev = False
            params["direction"] = "ASC"
        elif rev == "True":
            rev = True
            params["direction"] = "DESC"

    config = AugurConfig(logger, db_session)

    pagination_offset = config.get_value("frontend", "pagination_offset")

    data = current_user.get_group_repos(group, **params)[0]
    page_count = current_user.get_group_repo_count(group, search = query)[0] or 0
    page_count //= pagination_offset

    return render_module("user-group-repos-table", title="Repos", repos=data, query_key=query, activePage=params["page"], pages=page_count, offset=pagination_offset, PS="user_group_view", reverse = rev, sorting = params.get("sort"), group=group)

@app.route('/error')
def throw_exception():
    raise Exception("This Exception intentionally raised")

""" ----------------------------------------------------------------
Admin dashboard:
    View the admin dashboard.
"""
@app.route('/dashboard')
def dashboard_view():
    empty = [
        { "title": "Placeholder", "settings": [
            { "id": "empty",
                "display_name": "Empty Entry",
                "value": "NULL",
                "description": "There's nothing here 👻"
            }
        ]}
    ]

    backend_config = requestJson("config/get", False)

    return render_template('admin-dashboard.j2', sections = empty, config = backend_config)<|MERGE_RESOLUTION|>--- conflicted
+++ resolved
@@ -79,7 +79,6 @@
         # data = current_user.get_repos(page = page, sort = sorting, direction = direction, search=query)[0]
         # page_count = (current_user.get_repo_count(search = query)[0] or 0) // pagination_offset
     else:
-<<<<<<< HEAD
         data = load_repos_test(search = query, page = page, sort = sorting, direction = direction)
         page_count = load_repos_test(search = query, count = True)
         # data = get_all_repos(page = page, sort = sorting, direction = direction, search=query)[0]
@@ -87,10 +86,7 @@
     
     if not data.count():
         data = None
-=======
-        data = get_all_repos(page = page, sort = sorting, direction = direction, search=query)[0]
-        page_count = (get_all_repos_count(search = query)[0] or 0) // pagination_offset
->>>>>>> b81a07e3
+
 
     return render_module("repos-table", title="Repos", repos=data, query_key=query, activePage=page, pages=page_count, offset=pagination_offset, PS="repo_table_view", reverse = rev, sorting = sorting)
 
