--- conflicted
+++ resolved
@@ -15,11 +15,7 @@
 from augur.tasks.util.worker_util import parse_json_from_subprocess_call
 
 def generate_deps_data(session, repo_id, path):
-<<<<<<< HEAD
         """Run dependency logic on repo and stores data in database
-=======
-        """Runs deps modules on repo and stores data in database
->>>>>>> 56520d3b
         :param repo_id: Repository ID
         :param path: Absolute path of the Repostiory
         """
