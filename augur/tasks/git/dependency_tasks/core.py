from datetime import datetime
import os
from augur.application.db.models import *
from augur.application.db.lib import bulk_insert_dicts, get_repo_by_repo_git, get_value, get_session
from augur.tasks.github.util.github_api_key_handler import GithubApiKeyHandler
from augur.tasks.git.dependency_tasks.dependency_util import dependency_calculator as dep_calc
from augur.tasks.util.worker_util import parse_json_from_subprocess_call
from augur.tasks.git.util.facade_worker.facade_worker.utilitymethods import get_absolute_repo_path


def generate_deps_data(logger, repo_git):
        """Run dependency logic on repo and stores data in database
        :param repo_id: Repository ID
        :param path: Absolute path of the Repostiory
        """

        logger.info(f"repo_git: {repo_git}")
        
        repo = get_repo_by_repo_git(repo_git)
        repo_id = repo.repo_id
    
        path = get_absolute_repo_path(get_value("Facade", "repo_directory"),repo.repo_id,repo.repo_path,repo.repo_name)

        logger.debug(f"This is the deps model repo: {repo_git}.")
        
        scan_date = datetime.now().strftime('%Y-%m-%dT%H:%M:%SZ')
        logger.info('Searching for deps in repo')
        logger.info(f'Repo ID: {repo_id}, Path: {path}, Scan date: {scan_date}')
        
        deps = dep_calc.get_deps(path,logger)
        
        to_insert = []
        for dep in deps:
            repo_deps = {
                'repo_id': repo_id,
                'dep_name' : dep.name,
                'dep_count' : dep.count,
                'dep_language' : dep.language,
                'tool_source': 'deps_model',
                'tool_version': '0.43.9',
                'data_source': 'Git',
                'data_collection_date': scan_date
            }

            to_insert.append(repo_deps)
        
        bulk_insert_dicts(logger, to_insert,RepoDependency,["repo_id","dep_name","data_collection_date"])
        
        logger.info(f"Inserted {len(deps)} dependencies for repo {repo_id}")

"""
def deps_model(session, repo_id,repo_git,repo_path,repo_name):
    # Data collection and storage method

    logger.info(f"This is the deps model repo: {repo_git}.")

    

    generate_deps_data(session,repo_id, absolute_repo_path)
"""

def generate_scorecard(logger, repo_git):
    """Runs scorecard on repo and stores data in database
        :param repo_id: Repository ID
        :param repo_git: URL path of the Repostiory
    """    
    repo = get_repo_by_repo_git(repo_git)
    repo_id = repo.repo_id

    logger.info('Generating scorecard data for repo')
    # we convert relative path in the format required by scorecard like github.com/chaoss/augur
    # raw_path,_ = path.split('-')
    # scorecard_repo_path = raw_path[2:]
    path = repo_git[8:]
    if path[-4:] == '.git':
        path = path.replace(".git", "")
    command = '--repo=' + path
    
    #this is path where our scorecard project is located
    path_to_scorecard = os.environ['HOME'] + '/scorecard'

    #setting the environmental variable which is required by scorecard

    with get_session() as session:

        key_handler = GithubApiKeyHandler(logger)       
        os.environ['GITHUB_AUTH_TOKEN'] = key_handler.get_random_key()
    
<<<<<<< HEAD
    required_output = parse_json_from_subprocess_call(logger,['./scorecard', command, '--format=json'],cwd=path_to_scorecard)
=======
    try: 
        required_output = parse_json_from_subprocess_call(session.logger,['./scorecard', command, '--format=json'],cwd=path_to_scorecard)
    except Exception as e: 
        session.logger.error(f"Could not parse required output! Error: {e}")
        raise e        
>>>>>>> ca489d51
    
    logger.info('adding to database...')
    logger.debug(f"output: {required_output}")

    if not required_output['checks']:
        logger.info('No scorecard checks found!')
        return
    
    #Store the overall score first
    to_insert = []
    overall_deps_scorecard = {
        'repo_id': repo_id,
        'name': 'OSSF_SCORECARD_AGGREGATE_SCORE',
        'scorecard_check_details': required_output['repo'],
        'score': required_output['score'],
        'tool_source': 'scorecard_model',
        'tool_version': '0.43.9',
        'data_source': 'Git',
        'data_collection_date': datetime.now().strftime('%Y-%m-%dT%H:%M:%SZ')
    }
    to_insert.append(overall_deps_scorecard)
   # bulk_insert_dicts(overall_deps_scorecard, RepoDepsScorecard, ["repo_id","name"])

    #Store misc data from scorecard in json field. 
    for check in required_output['checks']:
        repo_deps_scorecard = {
            'repo_id': repo_id,
            'name': check['name'],
            'scorecard_check_details': check,
            'score': check['score'],
            'tool_source': 'scorecard_model',
            'tool_version': '0.43.9',
            'data_source': 'Git',
            'data_collection_date': datetime.now().strftime('%Y-%m-%dT%H:%M:%SZ')
        }
        to_insert.append(repo_deps_scorecard)
    
    bulk_insert_dicts(logger, to_insert, RepoDepsScorecard, ["repo_id","name"])
    
    logger.info(f"Done generating scorecard for repo {repo_id} from path {path}")

<|MERGE_RESOLUTION|>--- conflicted
+++ resolved
@@ -86,15 +86,6 @@
         key_handler = GithubApiKeyHandler(logger)       
         os.environ['GITHUB_AUTH_TOKEN'] = key_handler.get_random_key()
     
-<<<<<<< HEAD
-    required_output = parse_json_from_subprocess_call(logger,['./scorecard', command, '--format=json'],cwd=path_to_scorecard)
-=======
-    try: 
-        required_output = parse_json_from_subprocess_call(session.logger,['./scorecard', command, '--format=json'],cwd=path_to_scorecard)
-    except Exception as e: 
-        session.logger.error(f"Could not parse required output! Error: {e}")
-        raise e        
->>>>>>> ca489d51
     
     logger.info('adding to database...')
     logger.debug(f"output: {required_output}")
