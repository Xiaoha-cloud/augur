--- conflicted
+++ resolved
@@ -480,10 +480,7 @@
         if not response:
             attempts += 1
             continue
-<<<<<<< HEAD
-=======
-
->>>>>>> bd542a86
+        
         try:
             response_data = response.json()
         except:
