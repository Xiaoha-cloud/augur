#!/usr/bin/env python3

# Copyright 2016-2018 Brian Warner
#
# Licensed under the Apache License, Version 2.0 (the "License");
# you may not use this file except in compliance with the License.
# You may obtain a copy of the License at
#
# http://www.apache.org/licenses/LICENSE-2.0
#
# Unless required by applicable law or agreed to in writing, software
# distributed under the License is distributed on an "AS IS" BASIS,
# WITHOUT WARRANTIES OR CONDITIONS OF ANY KIND, either express or implied.
# See the License for the specific language governing permissions and
# limitations under the License.
#
# SPDX-License-Identifier:  Apache-2.0

# Git repo maintenance
#
# This script is responsible for cloning new repos and keeping existing repos up
# to date. It can be run as often as you want (and will detect when it's
# already running, so as not to spawn parallel processes), but once or twice per
# day should be more than sufficient. Each time it runs, it updates the repo
# and checks for any parents of HEAD that aren't already accounted for in the
# repos. It also rebuilds analysis data, checks any changed affiliations and
# aliases, and caches data for display.
import sqlalchemy as s
from augur.application.db.lib import execute_sql, fetchall_data_from_sql_text
from .utilitymethods import store_working_author, trim_author
# if platform.python_implementation() == 'PyPy':
#   import pymysql
# else:
#   import MySQLdb

def nuke_affiliations(facade_helper):

# Delete all stored affiliations in the database. Normally when you
# add/remove/change affiliation data via the web UI, any potentially affected
# records will be deleted and then rebuilt on the next run. However, if you
# manually add affiliation records via the database or import them by some other
# means, there's no elegant way to discover which affiliations are affected. So
# this is the scorched earth way: remove them all to force a total rebuild.
# Brutal but effective.

    facade_helper.log_activity('Info','Nuking affiliations')

    nuke = s.sql.text("""UPDATE commits SET cmt_author_affiliation = NULL,
            cmt_committer_affiliation = NULL""")

    execute_sql(nuke)

    facade_helper.log_activity('Info','Nuking affiliations (complete)')

def fill_empty_affiliations(facade_helper):

     

# When a record is added, it has no affiliation data. Also, when an affiliation
# mapping is changed via the UI, affiliation data will be set to NULL. This
# function finds any records with NULL affiliation data and fills them.

### Local helper functions ###
    def discover_null_affiliations(attribution,email):

    # Try a bunch of ways to match emails to attributions in the database. First it
    # tries to match exactly. If that doesn't work, it tries to match by domain. If
    # domain doesn't work, it strips subdomains from the email and tries again.

        # First we see if there's an exact match. This will also catch malformed or
        # intentionally mangled emails (e.g. "developer at domain.com") that have
        # been added as an affiliation rather than an alias.

        find_exact_match = s.sql.text("""SELECT ca_affiliation,ca_start_date
            FROM contributor_affiliations 
            WHERE ca_domain = :email 
            AND ca_active = 1 
            ORDER BY ca_start_date DESC""").bindparams(email=email)

         
         

        matches = fetchall_data_from_sql_text(find_exact_match)#list(cfg.cursor)

        if not matches and email.find('@') < 0:

            # It's not a properly formatted email, leave it NULL and log it.

            facade_helper.log_activity('Info',f"Unmatchable email: {email}")

            return

        if not matches:

            # Now we go for a domain-level match. Try for an exact match.

            domain = email[email.find('@')+1:]

            find_exact_domain = s.sql.text("""SELECT ca_affiliation,ca_start_date 
                FROM contributor_affiliations 
                WHERE ca_domain= :domain 
                AND ca_active = 1 
                ORDER BY ca_start_date DESC""").bindparams(domain=domain)

             
             

            matches = fetchall_data_from_sql_text(find_exact_domain)

        if not matches:

            # Then try stripping any subdomains.

            find_domain = s.sql.text("""SELECT ca_affiliation,ca_start_date 
                FROM contributor_affiliations 
                WHERE ca_domain = :strippedDomain 
                AND ca_active = 1 
                ORDER BY ca_start_date DESC""").bindparams(strippedDomain=domain[domain.rfind('.',0,domain.rfind('.',0))+1:])


            matches = fetchall_data_from_sql_text(find_domain)#list(cfg.cursor)

        if not matches:

            # One last check to see if it's an unmatched academic domain.

            if domain[-4:] in '.edu':
                matches.append({'ca_affiliation':'(Academic)','ca_start_date':'1970-01-01'})

        # Done looking. Now we process any matches that were found.

        if matches:

            facade_helper.log_activity('Debug',f"Found domain match for {email}")

            for match in matches:
                update = s.sql.text(("UPDATE commits "
                    f"SET cmt_{attribution}_affiliation = :affiliation "
                    f"WHERE cmt_{attribution}_email = :email "
                    f"AND cmt_{attribution}_affiliation IS NULL "
                    f"AND cmt_{attribution}_date::date >= \'{match['ca_start_date']}\'::date")
                    ).bindparams(affiliation=match['ca_affiliation'],email=email)

                facade_helper.log_activity('Info', f"attr: {attribution} \nmatch:{match}\nsql: {update}")

                try: 
                    execute_sql(update)
                except Exception as e: 
                    facade_helper.log_activity('Info', f"Error encountered: {e}")
                    facade_helper.log_activity('Info', f"Affiliation insertion failed for {email} ")
                    facade_helper.log_activity('Info', f"Offending query: {update} ")

    def discover_alias(email):

    # Match aliases with their canonical email

        fetch_canonical = s.sql.text("""SELECT canonical_email
            FROM contributors_aliases
            WHERE alias_email=:email
            AND cntrb_active = 1""").bindparams(email=email)

        canonical = fetchall_data_from_sql_text(fetch_canonical)#list(cfg.cursor)

        if canonical:
            for email in canonical:
                return email['canonical_email']
        else:
            return email

### The real function starts here ###

    facade_helper.update_status('Filling empty affiliations')
    facade_helper.log_activity('Info','Filling empty affiliations')

    # Process any changes to the affiliations or aliases, and set any existing
    # entries in commits to NULL so they are filled properly.

    # First, get the time we started fetching since we'll need it later

    timefetch = s.sql.text("""SELECT current_timestamp(6) as fetched""")

    affiliations_fetched = execute_sql(timefetch).fetchone()[0] 
    print(affiliations_fetched)
    # Now find the last time we worked on affiliations, to figure out what's new

    affiliations_processed = facade_helper.get_setting('affiliations_processed')

    get_changed_affiliations = s.sql.text("""SELECT ca_domain FROM contributor_affiliations""")# WHERE "
        #"ca_last_used >= timestamptz  %s")

     

    changed_affiliations = fetchall_data_from_sql_text(get_changed_affiliations)#list(cfg.cursor)

    # Process any affiliations which changed since we last checked

    for changed_affiliation in changed_affiliations:

        facade_helper.log_activity('Debug',f"Resetting affiliation for {changed_affiliation['ca_domain']}")

        set_author_to_null = s.sql.text("""UPDATE commits SET cmt_author_affiliation = NULL
            WHERE cmt_author_email LIKE CONCAT('%%',:affiliation)""").bindparams(affiliation=changed_affiliation['ca_domain'])

        execute_sql(set_author_to_null)

        set_committer_to_null = s.sql.text("""UPDATE commits SET cmt_committer_affiliation = NULL
            WHERE cmt_committer_email LIKE CONCAT('%%',:affiliation)""").bindparams(affiliation=changed_affiliation['ca_domain'])

        execute_sql(set_committer_to_null)

    # Update the last fetched date, so we know where to start next time.

    update_affiliations_date = s.sql.text("""UPDATE settings SET value=:affiliations
        WHERE setting = 'affiliations_processed'""").bindparams(affiliations=affiliations_fetched)

    execute_sql(update_affiliations_date)

    # On to the aliases, now

    # First, get the time we started fetching since we'll need it later

    get_time = s.sql.text("""SELECT current_timestamp(6) as fetched""")

    aliases_fetched = execute_sql(get_time).fetchone()[0]#['fetched']

    # Now find the last time we worked on aliases, to figure out what's new

    aliases_processed = facade_helper.get_setting('aliases_processed')

    get_changed_aliases = s.sql.text("""SELECT alias_email FROM contributors_aliases WHERE
        cntrb_last_modified >= :aliases""").bindparams(aliases=aliases_processed)

    changed_aliases = fetchall_data_from_sql_text(get_changed_aliases)#list(cfg.cursor)

    # Process any aliases which changed since we last checked

    for changed_alias in changed_aliases:

        facade_helper.log_activity('Debug',f"Resetting affiliation for {changed_alias['alias_email']}")

        set_author_to_null = s.sql.text("""UPDATE commits SET cmt_author_affiliation = NULL
            WHERE cmt_author_raw_email LIKE CONCAT('%%',:alias)""").bindparams(alias=changed_alias['alias_email'])

        facade_helper.insert_or_update_data(set_author_to_null)

        set_committer_to_null = s.sql.text("""UPDATE commits SET cmt_committer_affiliation = NULL 
            WHERE cmt_committer_raw_email LIKE CONCAT('%%',:alias_email)""").bindparams(alias_email=changed_alias['alias_email'])

        facade_helper.insert_or_update_data(set_committer_to_null)

        reset_author = s.sql.text("""UPDATE commits
            SET cmt_author_email = :author_email 
            WHERE cmt_author_raw_email = :raw_author_email
            """).bindparams(author_email=discover_alias(changed_alias['alias_email']),raw_author_email=changed_alias['alias_email'])

        facade_helper.insert_or_update_data(reset_author)

        reset_committer = s.sql.text("""UPDATE commits
            SET cmt_committer_email = :author_email 
            WHERE cmt_committer_raw_email = :raw_author_email
            """).bindparams(author_email=discover_alias(changed_alias['alias_email']), raw_author_email=changed_alias['alias_email'])

        facade_helper.insert_or_update_data(reset_committer)
        
    # Update the last fetched date, so we know where to start next time.

    update_aliases_date = s.sql.text("""UPDATE settings SET value=:aliases
        WHERE setting = 'aliases_processed'""").bindparams(aliases=aliases_fetched)

    execute_sql(update_aliases_date)

    # Now rebuild the affiliation data

    working_author = facade_helper.get_setting('working_author')

    if working_author != 'done':
        facade_helper.log_activity('Error',f"Trimming author data in affiliations: {working_author}")
        trim_author(facade_helper, working_author)

    # Figure out which projects have NULL affiliations so they can be recached

    set_recache = s.sql.text("""UPDATE repo_groups 
                SET rg_recache=1  
                FROM repo_groups x, repo y, commits z 
                where x.repo_group_id = y.repo_group_id 
                and
                y."repo_id" = z.repo_id
                and 
        (z.cmt_author_affiliation IS NULL OR 
        z.cmt_committer_affiliation IS NULL)""")

    # ("UPDATE repo_groups p "
    #   "JOIN repo r ON p.repo_group_id = r.repo_group_id "
    #   "JOIN commits a ON r.repo_id = a.repo_id "
    #   "SET rg_recache=TRUE WHERE "
    #   "author_affiliation IS NULL OR "
    #   "committer_affiliation IS NULL")
    execute_sql(set_recache)

    # Find any authors with NULL affiliations and fill them

    find_null_authors = s.sql.text("""SELECT DISTINCT cmt_author_email AS email,
        MIN(cmt_author_date) AS earliest 
        FROM commits 
        WHERE cmt_author_affiliation IS NULL 
        GROUP BY cmt_author_email""")

    null_authors = fetchall_data_from_sql_text(find_null_authors)

    facade_helper.log_activity('Debug',f"Found {len(null_authors)} authors with NULL affiliation")

    for null_author in null_authors:

        email = null_author['email']

        store_working_author(facade_helper, email)

        discover_null_affiliations('author',email)

    store_working_author(facade_helper, 'done')

    # Find any committers with NULL affiliations and fill them

    find_null_committers = s.sql.text("""SELECT DISTINCT cmt_committer_email AS email, 
        MIN(cmt_committer_date) AS earliest 
        FROM commits 
        WHERE cmt_committer_affiliation IS NULL
        GROUP BY cmt_committer_email""")

    null_committers = fetchall_data_from_sql_text(find_null_committers)

    facade_helper.log_activity('Debug',f"Found {len(null_committers)} committers with NULL affiliation")

    for null_committer in null_committers:

        email = null_committer['email']

        store_working_author(facade_helper, email)

        discover_null_affiliations('committer',email)

    # Now that we've matched as much as possible, fill the rest as (Unknown)

    fill_unknown_author = s.sql.text("""UPDATE commits
        SET cmt_author_affiliation = '(Unknown)'
        WHERE cmt_author_affiliation IS NULL""")

    execute_sql(fill_unknown_author)

    fill_unknown_committer = s.sql.text("""UPDATE commits
        SET cmt_committer_affiliation = '(Unknown)'
        WHERE cmt_committer_affiliation IS NULL""")

    execute_sql(fill_unknown_committer)
    

    store_working_author(facade_helper, 'done')

    facade_helper.log_activity('Info','Filling empty affiliations (complete)')

def invalidate_caches(facade_helper):

# Invalidate all caches

    facade_helper.update_status('Invalidating caches')
    facade_helper.log_activity('Info','Invalidating caches')

    invalidate_cache = s.sql.text("""UPDATE repo_groups SET rg_recache = 1""")
    execute_sql(invalidate_cache)

    facade_helper.log_activity('Info','Invalidating caches (complete)')

def rebuild_unknown_affiliation_and_web_caches(facade_helper):

# When there's a lot of analysis data, calculating display data on the fly gets
# pretty expensive. Instead, we crunch the data based upon the user's preferred
# statistics (author or committer) and store them. We also store all records
# with an (Unknown) affiliation for display to the user.

    facade_helper.update_status('Caching data for display')
    facade_helper.log_activity('Info','Caching unknown affiliations and web data for display')

    report_date = facade_helper.get_setting('report_date')
    report_attribution = facade_helper.get_setting('report_attribution')

    # Clear stale caches

    clear_dm_repo_group_weekly = s.sql.text("""
            DELETE 
                FROM
                    dm_repo_group_weekly C USING repo_groups P 
                WHERE
                    P.repo_group_id = C.repo_group_id 
                    AND P.rg_recache = 1
        """)

    # ("DELETE c.* FROM dm_repo_group_weekly c "
    #   "JOIN repo_groups p ON c.repo_group_id = p.repo_group_id WHERE "
    #   "p.rg_recache=TRUE")
<<<<<<< HEAD
    execute_sql(clear_dm_repo_group_weekly)
=======

#    session.execute_sql(clear_dm_repo_group_weekly)
>>>>>>> 023477fe

    clear_dm_repo_group_monthly = s.sql.text("""
            DELETE 
                FROM
                    dm_repo_group_monthly C USING repo_groups P 
                WHERE
                    P.repo_group_id = C.repo_group_id 
                    AND P.rg_recache = 1
        """)

    # ("DELETE c.* FROM dm_repo_group_monthly c "
    #   "JOIN repo_groups p ON c.repo_group_id = p.repo_group_id WHERE "
    #   "p.rg_recache=TRUE")
<<<<<<< HEAD
    execute_sql(clear_dm_repo_group_monthly)
=======

#    session.execute_sql(clear_dm_repo_group_monthly)
>>>>>>> 023477fe

    clear_dm_repo_group_annual = s.sql.text("""
            DELETE 
                FROM
                    dm_repo_group_annual C USING repo_groups P 
                WHERE
                    P.repo_group_id = C.repo_group_id 
                    AND P.rg_recache = 1
        """)

    # ("DELETE c.* FROM dm_repo_group_annual c "
    #   "JOIN repo_groups p ON c.repo_group_id = p.repo_group_id WHERE "
    #   "p.rg_recache=TRUE")
<<<<<<< HEAD
    execute_sql(clear_dm_repo_group_annual)
=======
#    session.execute_sql(clear_dm_repo_group_annual)
>>>>>>> 023477fe

    clear_dm_repo_weekly = s.sql.text("""
            DELETE 
                FROM
                    dm_repo_weekly C USING repo r,
                    repo_groups P 
                WHERE
                    C.repo_id = r.repo_id 
                    AND P.repo_group_id = r.repo_group_id 
                    AND P.rg_recache = 1
        """)

    # ("DELETE c.* FROM dm_repo_weekly c "
    #   "JOIN repo r ON c.repo_id = r.repo_id "
    #   "JOIN repo_groups p ON r.repo_group_id = p.repo_group_id WHERE "
    #   "p.rg_recache=TRUE")
<<<<<<< HEAD
    execute_sql(clear_dm_repo_weekly)
=======
#    session.execute_sql(clear_dm_repo_weekly)
>>>>>>> 023477fe

    clear_dm_repo_monthly = s.sql.text("""
            DELETE 
                FROM
                    dm_repo_monthly C USING repo r,
                    repo_groups P 
                WHERE
                    C.repo_id = r.repo_id 
                    AND P.repo_group_id = r.repo_group_id 
                    AND P.rg_recache = 1
        """)

    # ("DELETE c.* FROM dm_repo_monthly c "
    #   "JOIN repo r ON c.repo_id = r.repo_id "
    #   "JOIN repo_groups p ON r.repo_group_id = p.repo_group_id WHERE "
    #   "p.rg_recache=TRUE")
<<<<<<< HEAD
    execute_sql(clear_dm_repo_monthly)
=======
#    session.execute_sql(clear_dm_repo_monthly)
>>>>>>> 023477fe

    clear_dm_repo_annual = s.sql.text("""
            DELETE 
                FROM
                    dm_repo_annual C USING repo r,
                    repo_groups P 
                WHERE
                    C.repo_id = r.repo_id 
                    AND P.repo_group_id = r.repo_group_id 
                    AND P.rg_recache = 1
        """)

    # ("DELETE c.* FROM dm_repo_annual c "
    #   "JOIN repo r ON c.repo_id = r.repo_id "
    #   "JOIN repo_groups p ON r.repo_group_id = p.repo_group_id WHERE "
    #   "p.rg_recache=TRUE")
<<<<<<< HEAD
    execute_sql(clear_dm_repo_annual)
=======
#    session.execute_sql(clear_dm_repo_annual)
>>>>>>> 023477fe

    clear_unknown_cache = s.sql.text("""
            DELETE 
                FROM
                    unknown_cache C USING repo_groups P 
                WHERE
                    P.repo_group_id = C.repo_group_id 
                    AND P.rg_recache = 1
        """)

    # ("DELETE c.* FROM unknown_cache c "
    #   "JOIN repo_groups p ON c.repo_group_id = p.repo_group_id WHERE "
    #   "p.rg_recache=TRUE")
    execute_sql(clear_unknown_cache)

    facade_helper.log_activity('Verbose','Caching unknown authors and committers')

    # Cache the unknown authors

    unknown_authors = s.sql.text("""
        INSERT INTO unknown_cache (type, repo_group_id, email, domain, added, tool_source, tool_version, data_source)
        SELECT 'author', 
        r.repo_group_id, 
        a.cmt_author_email, 
        SPLIT_PART(a.cmt_author_email,'@',2), 
        SUM(a.cmt_added),
        info.a AS tool_source, info.b AS tool_version, info.c AS data_source
        FROM (VALUES(:tool_source,:tool_version,:data_source)) info(a,b,c), 
        commits a 
        JOIN repo r ON r.repo_id = a.repo_id 
        JOIN repo_groups p ON p.repo_group_id = r.repo_group_id 
        WHERE a.cmt_author_affiliation = '(Unknown)' 
        AND p.rg_recache = 1 
        GROUP BY r.repo_group_id,a.cmt_author_email, info.a, info.b, info.c

        """).bindparams(tool_source=facade_helper.tool_source,tool_version=facade_helper.tool_version,data_source=facade_helper.data_source)

    execute_sql(unknown_authors)

    # Cache the unknown committers

    unknown_committers = s.sql.text("""INSERT INTO unknown_cache (type, repo_group_id, email, domain, added, tool_source, tool_version, data_source)
        SELECT 'committer', 
        r.repo_group_id, 
        a.cmt_committer_email, 
        SPLIT_PART(a.cmt_committer_email,'@',2), 
        SUM(a.cmt_added),
        info.a AS tool_source, info.b AS tool_version, info.c AS data_source
        FROM (VALUES(:tool_source,:tool_version,:data_source)) info(a,b,c), 
        commits a 
        JOIN repo r ON r.repo_id = a.repo_id 
        JOIN repo_groups p ON p.repo_group_id = r.repo_group_id 
        WHERE a.cmt_committer_affiliation = '(Unknown)' 
        AND p.rg_recache = 1 
        GROUP BY r.repo_group_id,a.cmt_committer_email, info.a, info.b, info.c 
        """).bindparams(tool_source=facade_helper.tool_source,tool_version=facade_helper.tool_version,data_source=facade_helper.data_source)

    execute_sql(unknown_committers)

    # Start caching by project

    facade_helper.log_activity('Verbose','Caching projects')

    cache_projects_by_week = s.sql.text((
        "INSERT INTO dm_repo_group_weekly (repo_group_id, email, affiliation, week, year, added, removed, whitespace, files, patches, tool_source, tool_version, data_source)"
        "SELECT r.repo_group_id AS repo_group_id," 
        f"a.cmt_{report_attribution}_email AS email, "
        f"a.cmt_{report_attribution}_affiliation AS affiliation," 
        f"date_part('week', TO_TIMESTAMP(a.cmt_{report_date}_date, 'YYYY-MM-DD')) AS week," 
        f"date_part('year', TO_TIMESTAMP(a.cmt_{report_date}_date, 'YYYY-MM-DD')) AS year, "
        "SUM(a.cmt_added) AS added, "
        "SUM(a.cmt_removed) AS removed," 
        "SUM(a.cmt_whitespace) AS whitespace, "
        "COUNT(DISTINCT a.cmt_filename) AS files," 
        "COUNT(DISTINCT a.cmt_commit_hash) AS patches,"
        "info.a AS tool_source, info.b AS tool_version, info.c AS data_source "
        "FROM (VALUES(:tool_source,:tool_version,:data_source)) info(a,b,c), "
        "commits a "
        "JOIN repo r ON r.repo_id = a.repo_id "
        "JOIN repo_groups p ON p.repo_group_id = r.repo_group_id "
        "LEFT JOIN exclude e ON "
        "    (a.cmt_author_email = e.email "
        "        AND (e.projects_id = r.repo_group_id "
        "            OR e.projects_id = 0)) "
        "    OR (a.cmt_author_email LIKE CONCAT('%%',e.domain) "
        "        AND (e.projects_id = r.repo_group_id "
        "        OR e.projects_id = 0)) "
        "WHERE e.email IS NULL " 
        "AND e.domain IS NULL " 
        "AND p.rg_recache = 1 "
        "GROUP BY week, "
        "year, "
        "affiliation, "
        f"a.cmt_{report_attribution}_email, "
        "r.repo_group_id, info.a, info.b, info.c")
        ).bindparams(tool_source=facade_helper.tool_source,tool_version=facade_helper.tool_version,data_source=facade_helper.data_source)

<<<<<<< HEAD
    execute_sql(cache_projects_by_week)
=======
#    session.execute_sql(cache_projects_by_week)
>>>>>>> 023477fe

    cache_projects_by_month = s.sql.text(
        ("INSERT INTO dm_repo_group_monthly (repo_group_id, email, affiliation, month, year, added, removed, whitespace, files, patches, tool_source, tool_version, data_source) "
        "SELECT r.repo_group_id AS repo_group_id, "
        f"a.cmt_{report_attribution}_email AS email, "
        f"a.cmt_{report_attribution}_affiliation AS affiliation, "
        f"date_part('month', TO_TIMESTAMP(a.cmt_{report_date}_date, 'YYYY-MM-DD')) AS month, "
        f"date_part('year', TO_TIMESTAMP(a.cmt_{report_date}_date, 'YYYY-MM-DD')) AS year, "
        "SUM(a.cmt_added) AS added, "
        "SUM(a.cmt_removed) AS removed, "
        "SUM(a.cmt_whitespace) AS whitespace, "
        "COUNT(DISTINCT a.cmt_filename) AS files, "
        "COUNT(DISTINCT a.cmt_commit_hash) AS patches,"
        "info.a AS tool_source, info.b AS tool_version, info.c AS data_source "
        "FROM (VALUES(:tool_source,:tool_version,:data_source)) info(a,b,c), "
        "commits a "
        "JOIN repo r ON r.repo_id = a.repo_id "
        "JOIN repo_groups p ON p.repo_group_id = r.repo_group_id "
        "LEFT JOIN exclude e ON "
        "    (a.cmt_author_email = e.email "
        "        AND (e.projects_id = r.repo_group_id "
        "            OR e.projects_id = 0)) "
        "    OR (a.cmt_author_email LIKE CONCAT('%%',e.domain) "
        "        AND (e.projects_id = r.repo_group_id "
        "        OR e.projects_id = 0)) "
        "WHERE e.email IS NULL "
        "AND e.domain IS NULL "
        "AND p.rg_recache = 1 "
        "GROUP BY month, "
        "year, "
        "affiliation, "
        f"a.cmt_{report_attribution}_email,"
        "r.repo_group_id, info.a, info.b, info.c"
        )).bindparams(tool_source=facade_helper.tool_source,tool_version=facade_helper.tool_version,data_source=facade_helper.data_source)

<<<<<<< HEAD
    execute_sql(cache_projects_by_month)
=======
#    session.execute_sql(cache_projects_by_month)
>>>>>>> 023477fe

    cache_projects_by_year = s.sql.text((
        "INSERT INTO dm_repo_group_annual (repo_group_id, email, affiliation, year, added, removed, whitespace, files, patches, tool_source, tool_version, data_source) "
        "SELECT r.repo_group_id AS repo_group_id, "
        f"a.cmt_{report_attribution}_email AS email, "
        f"a.cmt_{report_attribution}_affiliation AS affiliation, "
        f"date_part('year', TO_TIMESTAMP(a.cmt_{report_date}_date, 'YYYY-MM-DD')) AS year, "
        "SUM(a.cmt_added) AS added, "
        "SUM(a.cmt_removed) AS removed, "
        "SUM(a.cmt_whitespace) AS whitespace, "
        "COUNT(DISTINCT a.cmt_filename) AS files, "
        "COUNT(DISTINCT a.cmt_commit_hash) AS patches,"
        "info.a AS tool_source, info.b AS tool_version, info.c AS data_source "
        "FROM (VALUES(:tool_source,:tool_version,:data_source)) info(a,b,c), "
        "commits a "
        "JOIN repo r ON r.repo_id = a.repo_id "
        "JOIN repo_groups p ON p.repo_group_id = r.repo_group_id "
        "LEFT JOIN exclude e ON "
        "    (a.cmt_author_email = e.email "
        "        AND (e.projects_id = r.repo_group_id "
        "            OR e.projects_id = 0)) "
        "    OR (a.cmt_author_email LIKE CONCAT('%%',e.domain) "
        "        AND (e.projects_id = r.repo_group_id "
        "        OR e.projects_id = 0)) "
        "WHERE e.email IS NULL "
        "AND e.domain IS NULL "
        "AND p.rg_recache = 1 "
        "GROUP BY year, "
        "affiliation, "
        f"a.cmt_{report_attribution}_email,"
        "r.repo_group_id, info.a, info.b, info.c"

        
        
        )).bindparams(tool_source=facade_helper.tool_source,tool_version=facade_helper.tool_version,data_source=facade_helper.data_source)

     
     

<<<<<<< HEAD
    execute_sql(cache_projects_by_year)
=======
 #   session.execute_sql(cache_projects_by_year)
>>>>>>> 023477fe
    # Start caching by repo

    facade_helper.log_activity('Verbose','Caching repos')

    cache_repos_by_week = s.sql.text(
        (
        "INSERT INTO dm_repo_weekly (repo_id, email, affiliation, week, year, added, removed, whitespace, files, patches, tool_source, tool_version, data_source) "
        "SELECT a.repo_id AS repo_id, "
        f"a.cmt_{report_attribution}_email AS email, "
        f"a.cmt_{report_attribution}_affiliation AS affiliation, "
        f"date_part('week', TO_TIMESTAMP(a.cmt_{report_date}_date, 'YYYY-MM-DD')) AS week, "
        f"date_part('year', TO_TIMESTAMP(a.cmt_{report_date}_date, 'YYYY-MM-DD')) AS year, "
        "SUM(a.cmt_added) AS added, "
        "SUM(a.cmt_removed) AS removed, "
        "SUM(a.cmt_whitespace) AS whitespace, "
        "COUNT(DISTINCT a.cmt_filename) AS files, "
        "COUNT(DISTINCT a.cmt_commit_hash) AS patches,"
        "info.a AS tool_source, info.b AS tool_version, info.c AS data_source "
        "FROM (VALUES(:tool_source,:tool_version,:data_source)) info(a,b,c), "
        "commits a "
        "JOIN repo r ON r.repo_id = a.repo_id "
        "JOIN repo_groups p ON p.repo_group_id = r.repo_group_id "
        "LEFT JOIN exclude e ON "
        "    (a.cmt_author_email = e.email "
        "        AND (e.projects_id = r.repo_group_id "
        "            OR e.projects_id = 0)) "
        "    OR (a.cmt_author_email LIKE CONCAT('%%',e.domain) "
        "        AND (e.projects_id = r.repo_group_id "
        "        OR e.projects_id = 0)) "
        "WHERE e.email IS NULL "
        "AND e.domain IS NULL "
        "AND p.rg_recache = 1 "
        "GROUP BY week, "
        "year, "
        "affiliation, "
        f"a.cmt_{report_attribution}_email,"
        "a.repo_id, info.a, info.b, info.c"
        )).bindparams(tool_source=facade_helper.tool_source,tool_version=facade_helper.tool_version,data_source=facade_helper.data_source)

<<<<<<< HEAD
    execute_sql(cache_repos_by_week)
=======
#    session.execute_sql(cache_repos_by_week)
>>>>>>> 023477fe

    cache_repos_by_month = s.sql.text((
        "INSERT INTO dm_repo_monthly (repo_id, email, affiliation, month, year, added, removed, whitespace, files, patches, tool_source, tool_version, data_source)"
        "SELECT a.repo_id AS repo_id, "
        f"a.cmt_{report_attribution}_email AS email, "
        f"a.cmt_{report_attribution}_affiliation AS affiliation, "
        f"date_part('month', TO_TIMESTAMP(a.cmt_{report_date}_date, 'YYYY-MM-DD')) AS month, "
        f"date_part('year', TO_TIMESTAMP(a.cmt_{report_date}_date, 'YYYY-MM-DD')) AS year, "
        "SUM(a.cmt_added) AS added, "
        "SUM(a.cmt_removed) AS removed, "
        "SUM(a.cmt_whitespace) AS whitespace, "
        "COUNT(DISTINCT a.cmt_filename) AS files, "
        "COUNT(DISTINCT a.cmt_commit_hash) AS patches, "
        "info.a AS tool_source, info.b AS tool_version, info.c AS data_source "
        "FROM (VALUES(:tool_source,:tool_version,:data_source)) info(a,b,c), "
        "commits a "
        "JOIN repo r ON r.repo_id = a.repo_id "
        "JOIN repo_groups p ON p.repo_group_id = r.repo_group_id "
        "LEFT JOIN exclude e ON "
        "    (a.cmt_author_email = e.email "
        "        AND (e.projects_id = r.repo_group_id "
        "            OR e.projects_id = 0)) "
        "    OR (a.cmt_author_email LIKE CONCAT('%%',e.domain) "
        "        AND (e.projects_id = r.repo_group_id "
        "        OR e.projects_id = 0)) "
        "WHERE e.email IS NULL "
        "AND e.domain IS NULL "
        "AND p.rg_recache = 1 "
        "GROUP BY month, "
        "year, "
        "affiliation, "
        f"a.cmt_{report_attribution}_email,"
        "a.repo_id, info.a, info.b, info.c"
        )).bindparams(tool_source=facade_helper.tool_source,tool_version=facade_helper.tool_version,data_source=facade_helper.data_source)

<<<<<<< HEAD
    execute_sql(cache_repos_by_month)
=======
#    session.execute_sql(cache_repos_by_month)
>>>>>>> 023477fe

    cache_repos_by_year = s.sql.text((
        "INSERT INTO dm_repo_annual (repo_id, email, affiliation, year, added, removed, whitespace, files, patches, tool_source, tool_version, data_source)"
        "SELECT a.repo_id AS repo_id, "
        f"a.cmt_{report_attribution}_email AS email, "
        f"a.cmt_{report_attribution}_affiliation AS affiliation, "
        f"date_part('year', TO_TIMESTAMP(a.cmt_{report_date}_date, 'YYYY-MM-DD')) AS year, "
        "SUM(a.cmt_added) AS added, "
        "SUM(a.cmt_removed) AS removed, "
        "SUM(a.cmt_whitespace) AS whitespace, "
        "COUNT(DISTINCT a.cmt_filename) AS files, "
        "COUNT(DISTINCT a.cmt_commit_hash) AS patches, "
        "info.a AS tool_source, info.b AS tool_version, info.c AS data_source "
        "FROM (VALUES(:tool_source,:tool_version,:data_source)) info(a,b,c), "
        "commits a "
        "JOIN repo r ON r.repo_id = a.repo_id "
        "JOIN repo_groups p ON p.repo_group_id = r.repo_group_id "
        "LEFT JOIN exclude e ON "
        "    (a.cmt_author_email = e.email "
        "        AND (e.projects_id = r.repo_group_id "
        "            OR e.projects_id = 0)) "
        "    OR (a.cmt_author_email LIKE CONCAT('%%',e.domain) "
        "        AND (e.projects_id = r.repo_group_id "
        "        OR e.projects_id = 0)) "
        "WHERE e.email IS NULL "
        "AND e.domain IS NULL "
        "AND p.rg_recache = 1 "
        "GROUP BY year, "
        "affiliation, "
        f"a.cmt_{report_attribution}_email,"
        "a.repo_id, info.a, info.b, info.c"
        )).bindparams(tool_source=facade_helper.tool_source,tool_version=facade_helper.tool_version,data_source=facade_helper.data_source)

<<<<<<< HEAD
    execute_sql(cache_repos_by_year)
=======
#    session.execute_sql(cache_repos_by_year)
>>>>>>> 023477fe

    # Reset cache flags

    reset_recache = s.sql.text("UPDATE repo_groups SET rg_recache = 0")
    execute_sql(reset_recache)

    facade_helper.log_activity('Info','Caching unknown affiliations and web data for display (complete)')
<|MERGE_RESOLUTION|>--- conflicted
+++ resolved
@@ -397,12 +397,8 @@
     # ("DELETE c.* FROM dm_repo_group_weekly c "
     #   "JOIN repo_groups p ON c.repo_group_id = p.repo_group_id WHERE "
     #   "p.rg_recache=TRUE")
-<<<<<<< HEAD
-    execute_sql(clear_dm_repo_group_weekly)
-=======
 
 #    session.execute_sql(clear_dm_repo_group_weekly)
->>>>>>> 023477fe
 
     clear_dm_repo_group_monthly = s.sql.text("""
             DELETE 
@@ -416,12 +412,8 @@
     # ("DELETE c.* FROM dm_repo_group_monthly c "
     #   "JOIN repo_groups p ON c.repo_group_id = p.repo_group_id WHERE "
     #   "p.rg_recache=TRUE")
-<<<<<<< HEAD
-    execute_sql(clear_dm_repo_group_monthly)
-=======
 
 #    session.execute_sql(clear_dm_repo_group_monthly)
->>>>>>> 023477fe
 
     clear_dm_repo_group_annual = s.sql.text("""
             DELETE 
@@ -435,11 +427,7 @@
     # ("DELETE c.* FROM dm_repo_group_annual c "
     #   "JOIN repo_groups p ON c.repo_group_id = p.repo_group_id WHERE "
     #   "p.rg_recache=TRUE")
-<<<<<<< HEAD
-    execute_sql(clear_dm_repo_group_annual)
-=======
 #    session.execute_sql(clear_dm_repo_group_annual)
->>>>>>> 023477fe
 
     clear_dm_repo_weekly = s.sql.text("""
             DELETE 
@@ -456,11 +444,7 @@
     #   "JOIN repo r ON c.repo_id = r.repo_id "
     #   "JOIN repo_groups p ON r.repo_group_id = p.repo_group_id WHERE "
     #   "p.rg_recache=TRUE")
-<<<<<<< HEAD
-    execute_sql(clear_dm_repo_weekly)
-=======
 #    session.execute_sql(clear_dm_repo_weekly)
->>>>>>> 023477fe
 
     clear_dm_repo_monthly = s.sql.text("""
             DELETE 
@@ -477,11 +461,7 @@
     #   "JOIN repo r ON c.repo_id = r.repo_id "
     #   "JOIN repo_groups p ON r.repo_group_id = p.repo_group_id WHERE "
     #   "p.rg_recache=TRUE")
-<<<<<<< HEAD
-    execute_sql(clear_dm_repo_monthly)
-=======
 #    session.execute_sql(clear_dm_repo_monthly)
->>>>>>> 023477fe
 
     clear_dm_repo_annual = s.sql.text("""
             DELETE 
@@ -498,11 +478,7 @@
     #   "JOIN repo r ON c.repo_id = r.repo_id "
     #   "JOIN repo_groups p ON r.repo_group_id = p.repo_group_id WHERE "
     #   "p.rg_recache=TRUE")
-<<<<<<< HEAD
-    execute_sql(clear_dm_repo_annual)
-=======
 #    session.execute_sql(clear_dm_repo_annual)
->>>>>>> 023477fe
 
     clear_unknown_cache = s.sql.text("""
             DELETE 
@@ -600,11 +576,7 @@
         "r.repo_group_id, info.a, info.b, info.c")
         ).bindparams(tool_source=facade_helper.tool_source,tool_version=facade_helper.tool_version,data_source=facade_helper.data_source)
 
-<<<<<<< HEAD
-    execute_sql(cache_projects_by_week)
-=======
 #    session.execute_sql(cache_projects_by_week)
->>>>>>> 023477fe
 
     cache_projects_by_month = s.sql.text(
         ("INSERT INTO dm_repo_group_monthly (repo_group_id, email, affiliation, month, year, added, removed, whitespace, files, patches, tool_source, tool_version, data_source) "
@@ -640,11 +612,7 @@
         "r.repo_group_id, info.a, info.b, info.c"
         )).bindparams(tool_source=facade_helper.tool_source,tool_version=facade_helper.tool_version,data_source=facade_helper.data_source)
 
-<<<<<<< HEAD
-    execute_sql(cache_projects_by_month)
-=======
 #    session.execute_sql(cache_projects_by_month)
->>>>>>> 023477fe
 
     cache_projects_by_year = s.sql.text((
         "INSERT INTO dm_repo_group_annual (repo_group_id, email, affiliation, year, added, removed, whitespace, files, patches, tool_source, tool_version, data_source) "
@@ -684,11 +652,7 @@
      
      
 
-<<<<<<< HEAD
-    execute_sql(cache_projects_by_year)
-=======
  #   session.execute_sql(cache_projects_by_year)
->>>>>>> 023477fe
     # Start caching by repo
 
     facade_helper.log_activity('Verbose','Caching repos')
@@ -728,11 +692,7 @@
         "a.repo_id, info.a, info.b, info.c"
         )).bindparams(tool_source=facade_helper.tool_source,tool_version=facade_helper.tool_version,data_source=facade_helper.data_source)
 
-<<<<<<< HEAD
-    execute_sql(cache_repos_by_week)
-=======
 #    session.execute_sql(cache_repos_by_week)
->>>>>>> 023477fe
 
     cache_repos_by_month = s.sql.text((
         "INSERT INTO dm_repo_monthly (repo_id, email, affiliation, month, year, added, removed, whitespace, files, patches, tool_source, tool_version, data_source)"
@@ -768,11 +728,7 @@
         "a.repo_id, info.a, info.b, info.c"
         )).bindparams(tool_source=facade_helper.tool_source,tool_version=facade_helper.tool_version,data_source=facade_helper.data_source)
 
-<<<<<<< HEAD
-    execute_sql(cache_repos_by_month)
-=======
 #    session.execute_sql(cache_repos_by_month)
->>>>>>> 023477fe
 
     cache_repos_by_year = s.sql.text((
         "INSERT INTO dm_repo_annual (repo_id, email, affiliation, year, added, removed, whitespace, files, patches, tool_source, tool_version, data_source)"
@@ -806,11 +762,7 @@
         "a.repo_id, info.a, info.b, info.c"
         )).bindparams(tool_source=facade_helper.tool_source,tool_version=facade_helper.tool_version,data_source=facade_helper.data_source)
 
-<<<<<<< HEAD
-    execute_sql(cache_repos_by_year)
-=======
 #    session.execute_sql(cache_repos_by_year)
->>>>>>> 023477fe
 
     # Reset cache flags
 
