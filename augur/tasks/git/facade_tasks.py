import sys
import json
import time
import traceback
import logging
import platform
import imp
import time
import datetime
import html.parser
import subprocess
import os
import getopt
import xlsxwriter
import configparser
import multiprocessing
import numpy as np
from celery import group, chain, chord, signature
from celery.utils.log import get_task_logger
from celery.result import allow_join_result
from celery.signals import after_setup_logger
from datetime import timedelta
import sqlalchemy as s

from augur.application.config import AugurConfig

from augur.tasks.git.util.facade_worker.facade_worker.facade02utilitymethods import update_repo_log, trim_commit, store_working_author, trim_author
from augur.tasks.git.util.facade_worker.facade_worker.facade03analyzecommit import analyze_commit
from augur.tasks.git.util.facade_worker.contributor_interfaceable.contributor_interface import *

from augur.tasks.git.util.worker_util import create_grouped_task_load

from augur.tasks.init.celery_app import celery_app as celery


from augur.application.db import data_parse
from augur.application.db.models import PullRequest, Message, PullRequestReview, PullRequestLabel, PullRequestReviewer, PullRequestEvent, PullRequestMeta, PullRequestAssignee, PullRequestReviewMessageRef, Issue, IssueEvent, IssueLabel, IssueAssignee, PullRequestMessageRef, IssueMessageRef, Contributor, Repo

from augur.tasks.github.util.github_paginator import GithubPaginator, hit_api
from augur.tasks.github.util.gh_graphql_entities import PullRequest
from augur.tasks.util.task_session import *

from augur.tasks.git.util.facade_worker.facade_worker.facade00mainprogram import *

from augur.application.logs import TaskLogConfig


#Have one log file for facade_tasks
# facadeLogger = logging.getLogger(__name__)





"""
    You can prevent Celery from configuring any loggers at all by connecting 
    the setup_logging signal. This allows you to completely override the 
    logging configuration with your own.
"""
logger = logging.getLogger(__name__)
config_db_session = TaskSession(logger)
config = AugurConfig(config_db_session)
logs_directory = config.get_value("Logging", "logs_directory")
DISABLE_LOG_TO_FILE = False
if logs_directory is None:
    DISABLE_LOG_TO_FILE = True


#Load logging config once at task definition
@after_setup_logger.connect
def setup_loggers(*args,**kwargs):
    #load config
<<<<<<< HEAD
    import augur.tasks.github.issue_tasks as issue_tasks
    import augur.tasks.start_tasks as start_tasks
    task_modules = [sys.modules[__name__], issue_tasks, start_tasks]
    loggingConfig = TaskLogConfig(base_log_dir=logs_directory, )
=======
    loggingConfig = TaskLogConfig(disable_log_files=DISABLE_LOG_TO_FILE, base_log_dir=logs_directory)
>>>>>>> 3d99f487

    
    

#enable celery multithreading
@celery.task
def analyze_commits_in_parallel(queue, repo_id, repo_location, multithreaded):
    #create new cfg for celery thread.
    logger = logging.getLogger(analyze_commits_in_parallel.__name__)
    cfg = FacadeConfig(logger)

    for analyzeCommit in queue:    

        analyze_commit(cfg, repo_id, repo_location, analyzeCommit, multithreaded)





# if platform.python_implementation() == 'PyPy':
#   import pymysql
# else:
#   import MySQLdb

def analysis(cfg, multithreaded, session=None, processes=6):

# Run the analysis by looping over all active repos. For each repo, we retrieve
# the list of commits which lead to HEAD. If any are missing from the database,
# they are filled in. Then we check to see if any commits in the database are
# not in the list of parents, and prune them out.
#
# We also keep track of the last commit to be processed, so that if the analysis
# is interrupted (possibly leading to partial data in the database for the
# commit being analyzed at the time) we can recover.

### Local helper functions ###

    def update_analysis_log(repos_id,status):

    # Log a repo's analysis status

        log_message = ("INSERT INTO analysis_log (repos_id,status) "
            "VALUES (%s,%s)")

        try:
            cfg.cursor.execute(log_message, (repos_id,status))
            cfg.db.commit()
        except:
            pass

### The real function starts here ###

    cfg.update_status('Running analysis')
    cfg.log_activity('Info',f"Beginning analysis.")

    start_date = cfg.get_setting('start_date')

    repo_list = "SELECT repo_id,repo_group_id,repo_path,repo_name FROM repo WHERE repo_status='Analyze'"
    cfg.cursor.execute(repo_list)
    repos = list(cfg.cursor)


    for repo in repos:

        
        #Add committers for repo if session
        if session != None:
            grab_committer_list(session,repo[0])

        update_analysis_log(repo[0],"Beginning analysis.")
        cfg.log_activity('Verbose','Analyzing repo: %s (%s)' % (repo[0],repo[3]))

        cfg.inc_repos_processed()

        # First we check to see if the previous analysis didn't complete

        get_status = ("SELECT working_commit FROM working_commits WHERE repos_id=%s")

        cfg.cursor.execute(get_status, (repo[0], ))
        try:
            working_commits = list(cfg.cursor)
        except:
            working_commits = []
        #cfg.cursor.fetchone()[1]

        # If there's a commit still there, the previous run was interrupted and
        # the commit data may be incomplete. It should be trimmed, just in case.
        for commit in working_commits:
            trim_commit(cfg, repo[0],commit[0])

            # Remove the working commit.
            remove_commit = ("DELETE FROM working_commits "
                "WHERE repos_id = %s AND working_commit = %s")
            cfg.cursor.execute(remove_commit, (repo[0],commit[0]))
            cfg.db.commit()

            cfg.log_activity('Debug','Removed working commit: %s' % commit[0])

        # Start the main analysis

        update_analysis_log(repo[0],'Collecting data')

        repo_loc = ('%s%s/%s%s/.git' % (cfg.repo_base_directory,
            repo[1], repo[2],
            repo[3]))
        # Grab the parents of HEAD

        parents = subprocess.Popen(["git --git-dir %s log --ignore-missing "
            "--pretty=format:'%%H' --since=%s" % (repo_loc,start_date)],
            stdout=subprocess.PIPE, shell=True)

        parent_commits = set(parents.stdout.read().decode("utf-8",errors="ignore").split(os.linesep))

        # If there are no commits in the range, we still get a blank entry in
        # the set. Remove it, as it messes with the calculations

        if '' in parent_commits:
            parent_commits.remove('')

        # Grab the existing commits from the database

        existing_commits = set()

        find_existing = ("SELECT DISTINCT cmt_commit_hash FROM commits WHERE repo_id=%s")

        cfg.cursor.execute(find_existing, (repo[0], ))

        try:
            for commit in list(cfg.cursor):
                existing_commits.add(commit[0])
        except:
            cfg.log_activity('Info', 'list(cfg.cursor) returned an error')

        # Find missing commits and add them

        missing_commits = parent_commits - existing_commits

        cfg.log_activity('Debug','Commits missing from repo %s: %s' %
            (repo[0],len(missing_commits)))

        ## TODO: Verify if the multithreaded approach here is optimal for postgresql

        if len(missing_commits) > 0:

            

            #cfg.log_activity('Info','Type of missing_commits: %s' % type(missing_commits))
            
            #Split commits into mostly equal queues so each process starts with a workload and there is no
            #    overhead to pass into queue from the parent.            
            #Each task generates their own cfg as celery cannot serialize this data
            
            
            contrib_jobs = create_grouped_task_load(repo[0],repo_loc,multithreaded,processes=processes,dataList=missing_commits,task=analyze_commits_in_parallel)

            group_result = contrib_jobs.apply_async()
            #Context manager needed for joining back to parent process properly.
            with allow_join_result():
                group_result.join()
                
            
        elif len(missing_commits) > 0:
            for commit in missing_commits:
                analyze_commit(cfg, repo[0], repo_loc, commit, multithreaded)


        update_analysis_log(repo[0],'Data collection complete')

        update_analysis_log(repo[0],'Beginning to trim commits')

        # Find commits which are out of the analysis range

        trimmed_commits = existing_commits - parent_commits

        cfg.log_activity('Debug','Commits to be trimmed from repo %s: %s' %
            (repo[0],len(trimmed_commits)))

        for commit in trimmed_commits:

            trim_commit(cfg, repo[0],commit)

        set_complete = "UPDATE repo SET repo_status='Complete' WHERE repo_id=%s and repo_status != 'Empty'"
        try:
            cfg.cursor.execute(set_complete, (repo[0], ))
        except:
            pass

        update_analysis_log(repo[0],'Commit trimming complete')

        update_analysis_log(repo[0],'Complete')

    cfg.log_activity('Info','Running analysis (complete)')


def facade_init(session):
    

    
    
    opts,args = getopt.getopt(sys.argv[1:],'hdpcuUaAmnfIrx')
    for opt in opts:
        if opt[0] == '-h':
            print("\nfacade-worker.py does everything by default except invalidating caches\n"
                    "and forcing updates, unless invoked with one of the following options.\n"
                    "In those cases, it will only do what you have selected.\n\n"
                    "Options:\n"
                    "   -d  Delete marked repos\n"
                    "   -c  Run 'git clone' on new repos\n"
                    "   -u  Check if any repos should be marked for updating\n"
                    "   -U  Force all repos to be marked for updating\n"
                    "   -p  Run 'git pull' on repos\n"
                    "   -a  Analyze git repos\n"
                    "   -A  Force all repos to be analyzed\n"
                    "   -m  Disable multithreaded mode (but why?)\n"
                    "   -n  Nuke stored affiliations (if mappings modified by hand)\n"
                    "   -f  Fill empty affiliations\n"
                    "   -I  Invalidate caches\n"
                    "   -r  Rebuild unknown affiliation and web caches\n"
                    "   -x  Create Excel summary files\n\n")
            sys.exit(0)

        elif opt[0] == '-d':
            delete_marked_repos = 1
            limited_run = 1
            session.cfg.log_activity('Info','Option set: delete marked repos.')

        elif opt[0] == '-c':
            clone_repos = 1
            limited_run = 1
            session.cfg.log_activity('Info','Option set: clone new repos.')

        elif opt[0] == '-u':
            check_updates = 1
            limited_run = 1
            session.cfg.log_activity('Info','Option set: checking for repo updates')

        elif opt[0] == '-U':
            force_updates = 1
            session.cfg.log_activity('Info','Option set: forcing repo updates')

        elif opt[0] == '-p':
            pull_repos = 1
            limited_run = 1
            session.cfg.log_activity('Info','Option set: update repos.')

        elif opt[0] == '-a':
            run_analysis = 1
            limited_run = 1
            session.cfg.log_activity('Info','Option set: running analysis.')

        elif opt[0] == '-A':
            force_analysis = 1
            run_analysis = 1
            limited_run = 1
            session.cfg.log_activity('Info','Option set: forcing analysis.')

        elif opt[0] == '-m':
            multithreaded = 0
            session.cfg.log_activity('Info','Option set: disabling multithreading.')

        elif opt[0] == '-n':
            nuke_stored_affiliations = 1
            limited_run = 1
            session.cfg.log_activity('Info','Option set: nuking all affiliations')

        elif opt[0] == '-f':
            fix_affiliations = 1
            limited_run = 1
            session.cfg.log_activity('Info','Option set: fixing affiliations.')

        elif opt[0] == '-I':
            force_invalidate_caches = 1
            limited_run = 1
            session.cfg.log_activity('Info','Option set: Invalidate caches.')

        elif opt[0] == '-r':
            rebuild_caches = 1
            limited_run = 1
            session.cfg.log_activity('Info','Option set: rebuilding caches.')

        elif opt[0] == '-x':
            create_xlsx_summary_files = 1
            limited_run = 1
            session.cfg.log_activity('Info','Option set: creating Excel summary files.')

    
    # Get the location of the directory where git repos are stored
    repo_base_directory = session.cfg.repo_base_directory

    # Determine if it's safe to start the script
    current_status = session.cfg.get_setting('utility_status')

    if current_status != 'Idle':
        session.cfg.log_activity('Error','Something is already running, aborting maintenance '
            'and analysis.\nIt is unsafe to continue.')
        # sys.exit(1)

    if len(repo_base_directory) == 0:
        session.cfg.log_activity('Error','No base directory. It is unsafe to continue.')
        session.cfg.update_status('Failed: No base directory')
        sys.exit(1)

    # Begin working


@celery.task
def facade_commits_model():

    print(facade_commits_model.__name__)
    logger = logging.getLogger(facade_commits_model.__name__)
    session = FacadeSession(logger)
    
    # Figure out what we need to do
    limited_run = session.limited_run
    delete_marked_repos = session.delete_marked_repos
    pull_repos = session.pull_repos
    clone_repos = session.clone_repos
    check_updates = session.check_updates
    force_updates = session.force_updates
    run_analysis = session.run_analysis
    force_analysis = session.force_analysis
    nuke_stored_affiliations = session.nuke_stored_affiliations
    fix_affiliations = session.fix_affiliations
    force_invalidate_caches = session.force_invalidate_caches
    rebuild_caches = session.rebuild_caches
     #if abs((datetime.datetime.strptime(session.cfg.get_setting('aliases_processed')[:-3], 
        # '%Y-%m-%d %I:%M:%S.%f') - datetime.datetime.now()).total_seconds()) // 3600 > int(session.cfg.get_setting(
        #   'update_frequency')) else 0
    force_invalidate_caches = session.force_invalidate_caches
    create_xlsx_summary_files = session.create_xlsx_summary_files
    multithreaded = session.multithreaded

    facade_init(session)

    start_time = time.time()
    session.cfg.log_activity('Quiet','Running facade-worker')

    if not limited_run or (limited_run and delete_marked_repos):
        git_repo_cleanup(session.cfg)

    if not limited_run or (limited_run and clone_repos):
        git_repo_initialize(session.cfg)

    if not limited_run or (limited_run and check_updates):
        check_for_repo_updates(session.cfg)

    if force_updates:
        force_repo_updates(session.cfg)

    if not limited_run or (limited_run and pull_repos):
        git_repo_updates(session.cfg)

    if force_analysis:
        force_repo_analysis(session.cfg)

    
    #Give analysis the github interface so that it can make API calls
    #if not limited_run or (limited_run and run_analysis):
    analysis(session.cfg, multithreaded, session=session)
    
    ### end moved up

    if nuke_stored_affiliations:
        nuke_affiliations(session.cfg)

    session.logger.info(session.cfg)
    if not limited_run or (limited_run and fix_affiliations):
        fill_empty_affiliations(session.cfg)

    if force_invalidate_caches:
        invalidate_caches(session.cfg)

    if not limited_run or (limited_run and rebuild_caches):
        rebuild_unknown_affiliation_and_web_caches(session.cfg)

    if not limited_run or (limited_run and create_xlsx_summary_files):

        session.cfg.log_activity('Info','Creating summary Excel files')

        # from excel_generators import *

        session.cfg.log_activity('Info','Creating summary Excel files (complete)')


    # All done
    session.cfg.update_status('Idle')
    session.cfg.log_activity('Quiet','facade-worker.py completed')
    
    elapsed_time = time.time() - start_time

    print('\nCompleted in %s\n' % timedelta(seconds=int(elapsed_time)))

    session.cfg.cursor.close()
    #session.cfg.cursor_people.close()
    session.cfg.db.close()
    #session.cfg.db_people.close()

@celery.task
def facade_grab_contribs(repo_id):
    logger = logging.getLogger(facade_grab_contribs.__name__)
    session = FacadeSession(logger)
    
    grab_committer_list(session,repo_id)
    

#Method to parallelize, takes a queue of data and iterates over it

@celery.task
def process_commit_metadata(contributorQueue,repo_id):
    logger = logging.getLogger(process_commit_metadata.__name__)
    session = FacadeSession(logger)

    for contributor in contributorQueue:
        # Get the email from the commit data
        email = contributor['email_raw'] if 'email_raw' in contributor else contributor['email']
    
        name = contributor['name']

        # check the email to see if it already exists in contributor_aliases
        try:
            # Look up email to see if resolved
            """
            alias_table_data = interface.db.execute(
                s.sql.select([s.column('alias_email')]).where(
                    interface.contributors_aliases_table.c.alias_email == email
                )
            ).fetchall()
            """


            alias_table_data = session.query(ContributorsAlias).filter_by(alias_email=email).all()
            if len(alias_table_data) >= 1:
                # Move on if email resolved

                #interface.logger.info(
                #    f"Email {email} has been resolved earlier.")

                continue
        except Exception as e:
            session.logger.info(
                f"alias table query failed with error: {e}")
        
        #Check the unresolved_commits table to avoid hitting endpoints that we know don't have relevant data needlessly
        try:
            
            unresolved_query_result = session.query(UnresolvedCommitEmails).filter_by(name=name).all()

            if len(unresolved_query_result) >= 1:

                #interface.logger.info(f"Commit data with email {email} has been unresolved in the past, skipping...")

                continue
        except Exception as e:
            session.logger.info(f"Failed to query unresolved alias table with error: {e}")
    

        login = None
    
        #Check the contributors table for a login for the given name
        try:
            contributors_with_matching_name = session.query(Contributor).filter_by(cntrb_full_name=name).one()

            login = contributors_with_matching_name.gh_login

        except Exception as e:
            session.logger.error(f"Failed local login lookup with error: {e}")
        

        # Try to get the login from the commit sha
        if login == None or login == "":
            login = get_login_with_commit_hash(session,contributor, repo_id)
    
        if login == None or login == "":
            # Try to get the login from supplemental data if not found with the commit hash
            login = get_login_with_supplemental_data(session,contributor)
    
        if login == None:
            continue

        url = ("https://api.github.com/users/" + login)

        user_data = request_dict_from_endpoint(session,url)

        if user_data == None:
            session.logger.warning(
                f"user_data was unable to be reached. Skipping...")
            continue

        # Use the email found in the commit data if api data is NULL
        emailFromCommitData = contributor['email_raw'] if 'email_raw' in contributor else contributor['email']

        session.logger.info(
            f"Successfully retrieved data from github for email: {emailFromCommitData}")

        # Get name from commit if not found by GitHub
        name_field = contributor['commit_name'] if 'commit_name' in contributor else contributor['name']

        try:
            
            cntrb_id = AugurUUID(session.platform_id,user_data['id']).to_UUID()
            # try to add contributor to database
            cntrb = {
                "cntrb_id" : cntrb_id,
                "cntrb_login": user_data['login'],
                "cntrb_created_at": user_data['created_at'],
                "cntrb_email": user_data['email'] if 'email' in user_data else None,
                "cntrb_company": user_data['company'] if 'company' in user_data else None,
                "cntrb_location": user_data['location'] if 'location' in user_data else None,
                # "cntrb_type": , dont have a use for this as of now ... let it default to null
                "cntrb_canonical": user_data['email'] if 'email' in user_data and user_data['email'] is not None else emailFromCommitData,
                "gh_user_id": user_data['id'],
                "gh_login": user_data['login'],
                "gh_url": user_data['url'],
                "gh_html_url": user_data['html_url'],
                "gh_node_id": user_data['node_id'],
                "gh_avatar_url": user_data['avatar_url'],
                "gh_gravatar_id": user_data['gravatar_id'],
                "gh_followers_url": user_data['followers_url'],
                "gh_following_url": user_data['following_url'],
                "gh_gists_url": user_data['gists_url'],
                "gh_starred_url": user_data['starred_url'],
                "gh_subscriptions_url": user_data['subscriptions_url'],
                "gh_organizations_url": user_data['organizations_url'],
                "gh_repos_url": user_data['repos_url'],
                "gh_events_url": user_data['events_url'],
                "gh_received_events_url": user_data['received_events_url'],
                "gh_type": user_data['type'],
                "gh_site_admin": user_data['site_admin'],
                "cntrb_last_used": None if 'updated_at' not in user_data else user_data['updated_at'],
                # Get name from commit if api doesn't get it.
                "cntrb_full_name": name_field if 'name' not in user_data or user_data['name'] is None else user_data['name'],
                #"tool_source": interface.tool_source,
                #"tool_version": interface.tool_version,
                #"data_source": interface.data_source
            }

            session.logger.info(f"{cntrb}")

        except Exception as e:
            session.logger.info(f"Error when trying to create cntrb: {e}")
            continue
        # Check if the github login exists in the contributors table and add the emails to alias' if it does.

        # Also update the contributor record with commit data if we can.
        """
        try:
            if not resolve_if_login_existing(session,cntrb):
                try:
                    #interface.db.execute(
                    #    interface.contributors_table.insert().values(cntrb))
                    newContrib = Contributors(**cntrb)
                    session.add(newContrib)
                    session.commit()
                except Exception as e:
                    session.logger.info(
                        f"Ran into likely database collision. Assuming contributor exists in database. Error: {e}")
            else:
                interface.update_contributor(cntrb)
        """
        
        #Executes an upsert with sqlalchemy 
        cntrb_natural_keys = ['cntrb_login']
        session.insert_data(cntrb,Contributors,cntrb_natural_keys)

        try:
            # Update alias after insertion. Insertion needs to happen first so we can get the autoincrementkey
            insert_alias(session,cntrb, emailFromCommitData)
        except LookupError as e:
            interface.logger.info(
                ''.join(traceback.format_exception(None, e, e.__traceback__)))
            interface.logger.info(
                f"Contributor id not able to be found in database despite the user_id existing. Something very wrong is happening. Error: {e}")
            return 
        

        
        # Resolve any unresolved emails if we get to this point.
        # They will get added to the alias table later
        # Do this last to absolutely make sure that the email was resolved before we remove it from the unresolved table.
        query = s.sql.text("""
            DELETE FROM unresolved_commit_emails
            WHERE email='{}'
        """.format(email))

        session.logger.info(f"Updating now resolved email {email}")

        try:
            #interface.db.execute(query)
            #session.query(UnresolvedCommitEmails).filter(UnresolvedCommitEmails.email == email).delete()
            #session.commit()
            session.execute_sql(query)
        except Exception as e:
            session.logger.info(
                f"Deleting now resolved email failed with error: {e}")
    
    
    return

@celery.task
def link_commits_to_contributor(contributorQueue):
        logger = logging.getLogger(link_commits_to_contributor.__name__)
        session = FacadeSession(logger)

        # iterate through all the commits with emails that appear in contributors and give them the relevant cntrb_id.
        for cntrb_email in contributorQueue:
            logger.debug(
                f"These are the emails and cntrb_id's  returned: {cntrb_email}")

            try:
                #database.execute(commits_table.update().where(
                #    commits_table.c.cmt_committer_email == cntrb_email['email']
                #).values({
                #    'cmt_ght_author_id': cntrb_email['cntrb_id']
                #}))
                stmnt = s.update(Commits).where(Commits.cmt_committer_email == cntrb_email['email']).values(
                    cmt_ght_author_id=cntrb_email['cntrb_id']
                ).execution_options(synchronize_session="fetch")

                result = session.execute(stmnt)
            except Exception as e:
                logger.info(
                    f"Ran into problem when enriching commit data. Error: {e}")
                continue
        
        return

# Update the contributors table from the data facade has gathered.
def insert_facade_contributors(session, repo_id,processes=4,multithreaded=True):
    session.logger.info(
        "Beginning process to insert contributors from facade commits for repo w entry info: {}\n".format(repo_id))

    # Get all of the commit data's emails and names from the commit table that do not appear
    # in the contributors table or the contributors_aliases table.
    new_contrib_sql = s.sql.text("""
            SELECT DISTINCT
                commits.cmt_author_name AS NAME,
                commits.cmt_commit_hash AS hash,
                commits.cmt_author_raw_email AS email_raw,
                'not_unresolved' as resolution_status
            FROM
                commits
            WHERE
                commits.repo_id = :repo_id
                AND (NOT EXISTS ( SELECT contributors.cntrb_canonical FROM contributors WHERE contributors.cntrb_canonical = commits.cmt_author_raw_email )
                or NOT EXISTS ( SELECT contributors_aliases.alias_email from contributors_aliases where contributors_aliases.alias_email = commits.cmt_author_raw_email)
                AND ( commits.cmt_author_name ) IN ( SELECT C.cmt_author_name FROM commits AS C WHERE C.repo_id = :repo_id GROUP BY C.cmt_author_name ))
            GROUP BY
                commits.cmt_author_name,
                commits.cmt_commit_hash,
                commits.cmt_author_raw_email
            UNION
            SELECT DISTINCT
                commits.cmt_author_name AS NAME,--commits.cmt_id AS id,
                commits.cmt_commit_hash AS hash,
                commits.cmt_author_raw_email AS email_raw,
                'unresolved' as resolution_status
            FROM
                commits
            WHERE
                commits.repo_id = :repo_id
                AND EXISTS ( SELECT unresolved_commit_emails.email FROM unresolved_commit_emails WHERE unresolved_commit_emails.email = commits.cmt_author_raw_email )
                AND ( commits.cmt_author_name ) IN ( SELECT C.cmt_author_name FROM commits AS C WHERE C.repo_id = :repo_id GROUP BY C.cmt_author_name )
            GROUP BY
                commits.cmt_author_name,
                commits.cmt_commit_hash,
                commits.cmt_author_raw_email
            ORDER BY
            hash
    """).bindparams(repo_id=repo_id)

    #Execute statement with session.
    result = session.execute_sql(new_contrib_sql).fetchall()
    new_contribs = [dict(zip(row.keys(), row)) for row in result]

    #print(new_contribs)
    
    #json.loads(pd.read_sql(new_contrib_sql, self.db, params={
    #             'repo_id': repo_id}).to_json(orient="records"))

    
    if len(new_contribs) > 2 and multithreaded:
        
        #Split commits into mostly equal queues so each process starts with a workload and there is no
        #    overhead to pass into queue from the parent.
        

        contrib_jobs = create_grouped_task_load(repo_id,processes=processes,dataList=new_contribs,task=process_commit_metadata)
        
        result = contrib_jobs.apply_async()

        with allow_join_result():
            result.join()

    else:
        #I think this is the right syntax for running a celery task directly
        #It 'should' work like a function.
        process_commit_metadata(list(new_contribs),repo_id)

    session.logger.debug("DEBUG: Got through the new_contribs")
    

    # sql query used to find corresponding cntrb_id's of emails found in the contributor's table
    # i.e., if a contributor already exists, we use it!
    resolve_email_to_cntrb_id_sql = s.sql.text("""
        SELECT DISTINCT
            cntrb_id,
            contributors.cntrb_login AS login,
            contributors.cntrb_canonical AS email,
            commits.cmt_author_raw_email
        FROM
            contributors,
            commits
        WHERE
            contributors.cntrb_canonical = commits.cmt_author_raw_email
            AND commits.repo_id = :repo_id
        UNION
        SELECT DISTINCT
            contributors_aliases.cntrb_id,
                            contributors.cntrb_login as login, 
            contributors_aliases.alias_email AS email,
            commits.cmt_author_raw_email
        FROM
                            contributors,
            contributors_aliases,
            commits
        WHERE
            contributors_aliases.alias_email = commits.cmt_author_raw_email
                            AND contributors.cntrb_id = contributors_aliases.cntrb_id
            AND commits.repo_id = :repo_id
    """).bindparams(repo_id=repo_id)

    #self.logger.info("DEBUG: got passed the sql statement declaration")
    # Get a list of dicts that contain the emails and cntrb_id's of commits that appear in the contributor's table.
    #existing_cntrb_emails = json.loads(pd.read_sql(resolve_email_to_cntrb_id_sql, self.db, params={
    #                                    'repo_id': repo_id}).to_json(orient="records"))

    result = session.execute_sql(resolve_email_to_cntrb_id_sql).fetchall()
    existing_cntrb_emails = [dict(zip(row.keys(), row)) for row in result]
    
    if len(existing_cntrb_emails) > 0 and multithreaded:
        
        #Split commits into mostly equal queues so each process starts with a workload and there is no
        #    overhead to pass into queue from the parent.
        
        
        update_jobs = create_grouped_task_load(processes=processes,dataList=existing_cntrb_emails,task=link_commits_to_contributor)

        result = update_jobs.apply_async()

        with allow_join_result():
            result.join()
    else:
        link_commits_to_contributor(list(existing_cntrb_emails))

    session.logger.info("Done with inserting and updating facade contributors")
    return

@celery.task
def facade_resolve_contribs():
    logger = logging.getLogger(facade_resolve_contribs.__name__)
    session = FacadeSession(logger)

    facade_init(session)

    multithreaded = session.multithreaded
    start_time = time.time()
    ### moved up by spg on 12/1/2021
    #Interface with the contributor worker and inserts relevant data by repo
    session.cfg.update_status('Updating Contributors')
    session.cfg.log_activity('Info', 'Updating Contributors with commits')
    query = ("SELECT repo_id FROM repo");

    session.cfg.cursor.execute(query)

    all_repos = list(session.cfg.cursor)

    #pdb.set_trace()
    #breakpoint()
    for repo in all_repos:
        session.logger.info(f"Processing repo {repo}")
        insert_facade_contributors(session,repo[0],multithreaded=multithreaded)
    
    elapsed_time = time.time() - start_time

    print('\nCompleted in %s\n' % timedelta(seconds=int(elapsed_time)))<|MERGE_RESOLUTION|>--- conflicted
+++ resolved
@@ -70,16 +70,11 @@
 @after_setup_logger.connect
 def setup_loggers(*args,**kwargs):
     #load config
-<<<<<<< HEAD
     import augur.tasks.github.issue_tasks as issue_tasks
     import augur.tasks.start_tasks as start_tasks
     task_modules = [sys.modules[__name__], issue_tasks, start_tasks]
-    loggingConfig = TaskLogConfig(base_log_dir=logs_directory, )
-=======
     loggingConfig = TaskLogConfig(disable_log_files=DISABLE_LOG_TO_FILE, base_log_dir=logs_directory)
->>>>>>> 3d99f487
-
-    
+
     
 
 #enable celery multithreading
