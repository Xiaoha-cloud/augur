--- conflicted
+++ resolved
@@ -82,18 +82,8 @@
         session.update_status('Running analysis')
         session.log_activity('Info',f"Beginning analysis.")
 
-<<<<<<< HEAD
-@celery.task
-def grab_comitters(repo_id,platform="github"):
-=======
-        update_project_status = s.sql.text("""UPDATE augur_operations.collection_status
-            SET facade_status='Collecting' WHERE 
-            repo_id=:repo_id""").bindparams(repo_id=repo_id)
-        session.execute_sql(update_project_status)
-
 @celery.task(base=AugurFacadeRepoCollectionTask)
 def grab_comitters(repo_git,platform="github"):
->>>>>>> 77f5ff27
 
     from augur.tasks.init.celery_app import engine
 
