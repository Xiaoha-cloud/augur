import sys
import json
import time
import traceback
import logging
import platform
import imp
import time
import datetime
import html.parser
import subprocess
import os
import getopt
import xlsxwriter
import configparser
import multiprocessing
import numpy as np
from celery import group, chain, chord, signature
from celery.utils.log import get_task_logger
from celery.result import allow_join_result
from celery.signals import after_setup_logger
from datetime import timedelta
import sqlalchemy as s


from augur.tasks.git.util.facade_worker.facade_worker.facade02utilitymethods import update_repo_log, trim_commit, store_working_author, trim_author
from augur.tasks.git.util.facade_worker.facade_worker.facade03analyzecommit import analyze_commit
from augur.tasks.github.facade_github.tasks import *

from augur.tasks.util.worker_util import create_grouped_task_load

from augur.tasks.init.celery_app import celery_app as celery


from augur.application.db import data_parse
from augur.tasks.util.AugurUUID import GithubUUID, UnresolvableUUID
from augur.application.db.models import PullRequest, Message, PullRequestReview, PullRequestLabel, PullRequestReviewer, PullRequestEvent, PullRequestMeta, PullRequestAssignee, PullRequestReviewMessageRef, Issue, IssueEvent, IssueLabel, IssueAssignee, PullRequestMessageRef, IssueMessageRef, Contributor, Repo

from augur.tasks.github.util.github_paginator import GithubPaginator, hit_api
from augur.tasks.github.util.gh_graphql_entities import PullRequest
from augur.tasks.github.util.github_task_session import *

from augur.application.logs import TaskLogConfig

#define an error callback for chains in facade collection so facade doesn't make the program crash
#if it does.
@celery.task
def facade_error_handler(request,exc,traceback):

    from augur.tasks.init.celery_app import engine

    logger = logging.getLogger(facade_error_handler.__name__)

    logger.error(f"Task {request.id} raised exception: {exc}! \n {traceback}")

    print(f"chain: {request.chain}")
    #Make sure any further execution of tasks dependent on this one stops.
    try:
        #Replace the tasks queued ahead of this one in a chain with None.
        request.chain = None
    except AttributeError:
        pass #Task is not part of a chain. Normal so don't log.
    except Exception as e:
        logger.error(f"Could not mutate request chain! \n Error: {e}")


#Predefine facade collection with tasks
@celery.task
def facade_analysis_init_facade_task():

    from augur.tasks.init.celery_app import engine

    logger = logging.getLogger(facade_analysis_init_facade_task.__name__)
    with FacadeSession(logger) as session:
        session.update_status('Running analysis')
        session.log_activity('Info',f"Beginning analysis.")

@celery.task
<<<<<<< HEAD
def grab_comitters(repo_id,platform="github"):
=======
def grab_comitters(repo_id_list,platform="github"):
>>>>>>> 06e75c1a

    from augur.tasks.init.celery_app import engine

    logger = logging.getLogger(grab_comitters.__name__)

    try:
        grab_committer_list(GithubTaskSession(logger, engine), repo_id,platform)
    except Exception as e:
        logger.error(f"Could not grab committers from github endpoint!\n Reason: {e} \n Traceback: {''.join(traceback.format_exception(None, e, e.__traceback__))}")


@celery.task
<<<<<<< HEAD
def trim_commits_facade_task(repo_id):
=======
def trim_commits_facade_task(repo_id_list):
>>>>>>> 06e75c1a

    from augur.tasks.init.celery_app import engine

    logger = logging.getLogger(trim_commits_facade_task.__name__)
    session = FacadeSession(logger)

    def update_analysis_log(repos_id,status):

    # Log a repo's analysis status

        log_message = s.sql.text("""INSERT INTO analysis_log (repos_id,status)
            VALUES (:repo_id,:status)""").bindparams(repo_id=repos_id,status=status)

        try:
            session.execute_sql(log_message)
        except:
            pass


    session.inc_repos_processed()
    update_analysis_log(repo_id,"Beginning analysis.")
    # First we check to see if the previous analysis didn't complete

    get_status = s.sql.text("""SELECT working_commit FROM working_commits WHERE repos_id=:repo_id
        """).bindparams(repo_id=repo_id)

    try:
        working_commits = session.fetchall_data_from_sql_text(get_status)
    except:
        working_commits = []

    # If there's a commit still there, the previous run was interrupted and
    # the commit data may be incomplete. It should be trimmed, just in case.
    for commit in working_commits:
        trim_commit(session, repo_id,commit['working_commit'])

        # Remove the working commit.
        remove_commit = s.sql.text("""DELETE FROM working_commits
            WHERE repos_id = :repo_id AND 
            working_commit = :commit""").bindparams(repo_id=repo_id,commit=commit['working_commit'])
        session.execute_sql(remove_commit)
        session.log_activity('Debug',f"Removed working commit: {commit['working_commit']}")

    # Start the main analysis

    update_analysis_log(repo_id,'Collecting data')
    logger.info(f"Got past repo {repo_id}")

@celery.task
<<<<<<< HEAD
def trim_commits_post_analysis_facade_task(repo_id):
=======
def trim_commits_post_analysis_facade_task(repo_ids):
>>>>>>> 06e75c1a

    from augur.tasks.init.celery_app import engine

    logger = logging.getLogger(trim_commits_post_analysis_facade_task.__name__)
    

    session = FacadeSession(logger)
    start_date = session.get_setting('start_date')
    def update_analysis_log(repos_id,status):

        # Log a repo's analysis status

        log_message = s.sql.text("""INSERT INTO analysis_log (repos_id,status)
            VALUES (:repo_id,:status)""").bindparams(repo_id=repos_id,status=status)

        
        session.execute_sql(log_message)
    
    session.logger.info(f"Generating sequence for repo {repo_id}")

    query = session.query(Repo).filter(Repo.repo_id == repo_id)
    repo = execute_session_query(query, 'one')

    #Get the huge list of commits to process.
    repo_loc = (f"{session.repo_base_directory}{repo.repo_group_id}/{repo.repo_path}{repo.repo_name}/.git")
    # Grab the parents of HEAD

    parents = subprocess.Popen(["git --git-dir %s log --ignore-missing "
    "--pretty=format:'%%H' --since=%s" % (repo_loc,start_date)],
    stdout=subprocess.PIPE, shell=True)

    parent_commits = set(parents.stdout.read().decode("utf-8",errors="ignore").split(os.linesep))

    # If there are no commits in the range, we still get a blank entry in
    # the set. Remove it, as it messes with the calculations

    if '' in parent_commits:
        parent_commits.remove('')

    # Grab the existing commits from the database

    existing_commits = set()

    find_existing = s.sql.text("""SELECT DISTINCT cmt_commit_hash FROM commits WHERE repo_id=:repo_id
        """).bindparams(repo_id=repo_id)

    #session.cfg.cursor.execute(find_existing, (repo[0], ))

    try:
        for commit in session.fetchall_data_from_sql_text(find_existing):#list(session.cfg.cursor):
            existing_commits.add(commit['cmt_commit_hash'])
    except:
        session.log_activity('Info', 'list(cfg.cursor) returned an error')

    # Find missing commits and add them

    missing_commits = parent_commits - existing_commits

    session.log_activity('Debug',f"Commits missing from repo {repo_id}: {len(missing_commits)}")
    
    # Find commits which are out of the analysis range

    trimmed_commits = existing_commits - parent_commits

    update_analysis_log(repo_id,'Data collection complete')

    update_analysis_log(repo_id,'Beginning to trim commits')

    session.log_activity('Debug',f"Commits to be trimmed from repo {repo_id}: {len(trimmed_commits)}")



    for commit in trimmed_commits:
        trim_commit(session,repo_id,commit)
    
    set_complete = s.sql.text("""UPDATE repo SET repo_status='Complete' WHERE repo_id=:repo_id and repo_status != 'Empty'
        """).bindparams(repo_id=repo_id)

    session.execute_sql(set_complete)

    update_analysis_log(repo_id,'Commit trimming complete')

    update_analysis_log(repo_id,'Complete')
    


@celery.task
def facade_analysis_end_facade_task():

    from augur.tasks.init.celery_app import engine

    logger = logging.getLogger(facade_analysis_end_facade_task.__name__)
    FacadeSession(logger).log_activity('Info','Running analysis (complete)')



@celery.task
def facade_start_contrib_analysis_task():

    from augur.tasks.init.celery_app import engine

    logger = logging.getLogger(facade_start_contrib_analysis_task.__name__)
    session = FacadeSession(logger)
    session.update_status('Updating Contributors')
    session.log_activity('Info', 'Updating Contributors with commits')


#enable celery multithreading
@celery.task
def analyze_commits_in_parallel(repo_id, multithreaded: bool)-> None:
    """Take a large list of commit data to analyze and store in the database. Meant to be run in parallel with other instances of this task.
    """

    from augur.tasks.init.celery_app import engine

    #create new session for celery thread.
    logger = logging.getLogger(analyze_commits_in_parallel.__name__)
    # TODO: Is this session ever closed?
    session = FacadeSession(logger)
    start_date = session.get_setting('start_date')

    session.logger.info(f"Generating sequence for repo {repo_id}")
    
    query = session.query(Repo).filter(Repo.repo_id == repo_id)
    repo = execute_session_query(query, 'one')

    #Get the huge list of commits to process.
    repo_loc = (f"{session.repo_base_directory}{repo.repo_group_id}/{repo.repo_path}{repo.repo_name}/.git")
    # Grab the parents of HEAD

    parents = subprocess.Popen(["git --git-dir %s log --ignore-missing "
    "--pretty=format:'%%H' --since=%s" % (repo_loc,start_date)],
    stdout=subprocess.PIPE, shell=True)

    parent_commits = set(parents.stdout.read().decode("utf-8",errors="ignore").split(os.linesep))

    # If there are no commits in the range, we still get a blank entry in
    # the set. Remove it, as it messes with the calculations

    if '' in parent_commits:
        parent_commits.remove('')

    # Grab the existing commits from the database

    existing_commits = set()

    find_existing = s.sql.text("""SELECT DISTINCT cmt_commit_hash FROM commits WHERE repo_id=:repo_id
        """).bindparams(repo_id=repo_id)

    #session.cfg.cursor.execute(find_existing, (repo[0], ))

    try:
        for commit in session.fetchall_data_from_sql_text(find_existing):#list(session.cfg.cursor):
            existing_commits.add(commit['cmt_commit_hash'])
    except:
        session.log_activity('Info', 'list(cfg.cursor) returned an error')

    # Find missing commits and add them

    missing_commits = parent_commits - existing_commits

    session.log_activity('Debug',f"Commits missing from repo {repo_id}: {len(missing_commits)}")
    
    queue = []
    if len(missing_commits) > 0:
        #session.log_activity('Info','Type of missing_commits: %s' % type(missing_commits))

        #encode the repo_id with the commit.
        commits = [commit for commit in list(missing_commits)]
        #Get all missing commits into one large list to split into task pools
        queue.extend(commits)
    else:
        return

    logger.info(f"Got to analysis!")
    
    for count, commitTuple in enumerate(queue):
        quarterQueue = int(len(queue) / 4)

        if quarterQueue == 0:
            quarterQueue = 1 # prevent division by zero with integer math

        #Log progress when another quarter of the queue has been processed
        if (count + 1) % quarterQueue == 0:
            logger.info(f"Progress through current analysis queue is {(count / len(queue)) * 100}%")

        query = session.query(Repo).filter(Repo.repo_id == repo_id)
        repo = execute_session_query(query,'one')

    logger.info(f"Got to analysis!")
    
    for count, commitTuple in enumerate(queue):

        repo_loc = (f"{session.repo_base_directory}{repo.repo_group_id}/{repo.repo_path}{repo.repo_name}/.git")    

        analyze_commit(session, repo_id, repo_loc, commitTuple)

    logger.info("Analysis complete")
    return

@celery.task
def nuke_affiliations_facade_task():
<<<<<<< HEAD

    from augur.tasks.init.celery_app import engine

    logger = logging.getLogger(nuke_affiliations_facade_task.__name__)

    with FacadeSession(logger) as session:

=======

    from augur.tasks.init.celery_app import engine

    logger = logging.getLogger(nuke_affiliations_facade_task.__name__)
    
    with FacadeSession(logger) as session:
>>>>>>> 06e75c1a
        nuke_affiliations(session)

@celery.task
def fill_empty_affiliations_facade_task():

    from augur.tasks.init.celery_app import engine

    logger = logging.getLogger(fill_empty_affiliations_facade_task.__name__)
    with FacadeSession(logger) as session:
        fill_empty_affiliations(session)

@celery.task
def invalidate_caches_facade_task():

    from augur.tasks.init.celery_app import engine

    logger = logging.getLogger(invalidate_caches_facade_task.__name__)

    with FacadeSession(logger) as session:
        invalidate_caches(session)

@celery.task
def rebuild_unknown_affiliation_and_web_caches_facade_task():

    from augur.tasks.init.celery_app import engine

    logger = logging.getLogger(rebuild_unknown_affiliation_and_web_caches_facade_task.__name__)
    
    with FacadeSession(logger) as session:
        rebuild_unknown_affiliation_and_web_caches(session)

@celery.task
<<<<<<< HEAD
def force_repo_analysis_facade_task(repo_git):
=======
def force_repo_analysis_facade_task(repo_git_identifiers):
>>>>>>> 06e75c1a

    from augur.tasks.init.celery_app import engine

    logger = logging.getLogger(force_repo_analysis_facade_task.__name__)

    with FacadeSession(logger) as session:
        force_repo_analysis(session,repo_git)

@celery.task
<<<<<<< HEAD
def git_repo_cleanup_facade_task(repo_git):
=======
def git_repo_cleanup_facade_task(repo_git_identifiers):
>>>>>>> 06e75c1a

    from augur.tasks.init.celery_app import engine

    logger = logging.getLogger(git_repo_cleanup_facade_task.__name__)

    with FacadeSession(logger) as session:
        git_repo_cleanup(session, repo_git)

@celery.task
<<<<<<< HEAD
def git_repo_initialize_facade_task(repo_git):
=======
def git_repo_initialize_facade_task(repo_git_identifiers):
>>>>>>> 06e75c1a

    from augur.tasks.init.celery_app import engine

    logger = logging.getLogger(git_repo_initialize_facade_task.__name__)

    with FacadeSession(logger) as session:
        git_repo_initialize(session, repo_git)

@celery.task
<<<<<<< HEAD
def check_for_repo_updates_facade_task(repo_git):
=======
def check_for_repo_updates_facade_task(repo_git_identifiers):
>>>>>>> 06e75c1a

    from augur.tasks.init.celery_app import engine

    logger = logging.getLogger(check_for_repo_updates_facade_task.__name__)

    with FacadeSession(logger) as session:
        check_for_repo_updates(session, repo_git)

@celery.task
<<<<<<< HEAD
def force_repo_updates_facade_task(repo_git):
=======
def force_repo_updates_facade_task(repo_git_identifiers):
>>>>>>> 06e75c1a

    from augur.tasks.init.celery_app import engine

    logger = logging.getLogger(force_repo_updates_facade_task.__name__)

    with FacadeSession(logger) as session:
        force_repo_updates(session, repo_git)

@celery.task
<<<<<<< HEAD
def git_repo_updates_facade_task(repo_git):
=======
def git_repo_updates_facade_task(repo_git_identifiers):
>>>>>>> 06e75c1a

    from augur.tasks.init.celery_app import engine

    logger = logging.getLogger(git_repo_updates_facade_task.__name__)

    with FacadeSession(logger) as session:
        git_repo_updates(session, repo_git)


def generate_analysis_sequence(logger,repo_git):
    """Run the analysis by looping over all active repos. For each repo, we retrieve
    the list of commits which lead to HEAD. If any are missing from the database,
    they are filled in. Then we check to see if any commits in the database are
    not in the list of parents, and prune them out.

    We also keep track of the last commit to be processed, so that if the analysis
    is interrupted (possibly leading to partial data in the database for the
    commit being analyzed at the time) we can recover.
    """

    
    
    analysis_sequence = []

    with FacadeSession(logger) as session:
        repo_list = s.sql.text("""SELECT repo_id,repo_group_id,repo_path,repo_name FROM repo 
        WHERE repo_git=:value""").bindparams(value=repo_git)
        repos = session.fetchall_data_from_sql_text(repo_list)

        start_date = session.get_setting('start_date')

        repo_ids = [repo['repo_id'] for repo in repos]

        repo_id = repo_ids.pop(0)

        #determine amount of celery tasks to run at once in each grouped task load
        concurrentTasks = int((-1 * (15/(len(repo_ids)+1))) + 15)
        logger.info(f"Scheduling concurrent layers {concurrentTasks} tasks at a time.")

        analysis_sequence.append(facade_analysis_init_facade_task.si())

        analysis_sequence.append(grab_comitters.si(repo_id))

        analysis_sequence.append(trim_commits_facade_task.si(repo_id))

        analysis_sequence.append(analyze_commits_in_parallel.si(repo_id,True))

        analysis_sequence.append(trim_commits_post_analysis_facade_task.si(repo_id))

        
        analysis_sequence.append(facade_analysis_end_facade_task.si())
    
    logger.info(f"Analysis sequence: {analysis_sequence}")
    return analysis_sequence



def generate_contributor_sequence(logger,repo_git):
    
    contributor_sequence = []
    #all_repo_ids = []
    repo_id = None
    with FacadeSession(logger) as session:
        
        #contributor_sequence.append(facade_start_contrib_analysis_task.si())
        query = s.sql.text("""SELECT repo_id FROM repo
        WHERE repo_git=:value""").bindparams(value=repo_git)

        repo = session.execute_sql(query).fetchone()
        session.logger.info(f"repo: {repo}")
        repo_id = repo[0]
        #pdb.set_trace()
        #breakpoint()
        #for repo in all_repos:
        #    contributor_sequence.append(insert_facade_contributors.si(repo['repo_id']))
        #all_repo_ids = [repo['repo_id'] for repo in all_repos]

    #contrib_group = create_grouped_task_load(dataList=all_repo_ids,task=insert_facade_contributors)#group(contributor_sequence)
    #contrib_group.link_error(facade_error_handler.s())
    #return contrib_group#chain(facade_start_contrib_analysis_task.si(), contrib_group)
    return insert_facade_contributors.si(repo_id)




<<<<<<< HEAD
def generate_facade_chain(logger,repo_git):
=======
def generate_facade_chain(logger,repo_git_identifiers, firstRun=False):
>>>>>>> 06e75c1a
    #raise NotImplemented

    logger.info("Generating facade sequence")
    with FacadeSession(logger) as session:
        
        # Figure out what we need to do
        limited_run = session.limited_run
        delete_marked_repos = session.delete_marked_repos
        pull_repos = session.pull_repos
        clone_repos = session.clone_repos
        check_updates = session.check_updates
        force_updates = session.force_updates
        run_analysis = session.run_analysis
        force_analysis = session.force_analysis
        nuke_stored_affiliations = session.nuke_stored_affiliations
        fix_affiliations = session.fix_affiliations
        force_invalidate_caches = session.force_invalidate_caches
        rebuild_caches = session.rebuild_caches
        #if abs((datetime.datetime.strptime(session.cfg.get_setting('aliases_processed')[:-3], 
            # '%Y-%m-%d %I:%M:%S.%f') - datetime.datetime.now()).total_seconds()) // 3600 > int(session.cfg.get_setting(
            #   'update_frequency')) else 0
        force_invalidate_caches = session.force_invalidate_caches
        create_xlsx_summary_files = session.create_xlsx_summary_files
        multithreaded = session.multithreaded

        facade_sequence = []

        if not limited_run or (limited_run and delete_marked_repos):
            facade_sequence.append(git_repo_cleanup_facade_task.si(repo_git))#git_repo_cleanup(session,repo_git_identifiers)

        if not limited_run or (limited_run and clone_repos):
            facade_sequence.append(git_repo_initialize_facade_task.si(repo_git))#git_repo_initialize(session,repo_git_identifiers)

        if not limited_run or (limited_run and check_updates):
            facade_sequence.append(check_for_repo_updates_facade_task.si(repo_git))#check_for_repo_updates(session,repo_git_identifiers)

        if force_updates:
            facade_sequence.append(force_repo_updates_facade_task.si(repo_git))

        if not limited_run or (limited_run and pull_repos):
            facade_sequence.append(git_repo_updates_facade_task.si(repo_git))

        if force_analysis:
            facade_sequence.append(force_repo_analysis_facade_task.si(repo_git))

        #Generate commit analysis task order.
        facade_sequence.extend(generate_analysis_sequence(logger,repo_git))

        #Generate contributor analysis task group.
        facade_sequence.append(generate_contributor_sequence(logger,repo_git))

        
        logger.info(f"Facade sequence: {facade_sequence}")
        return chain(*facade_sequence)

def generate_non_repo_domain_facade_tasks(logger):
    logger.info("Generating facade sequence")
    with FacadeSession(logger) as session:
        
        # Figure out what we need to do
        limited_run = session.limited_run
        delete_marked_repos = session.delete_marked_repos
        pull_repos = session.pull_repos
        clone_repos = session.clone_repos
        check_updates = session.check_updates
        force_updates = session.force_updates
        run_analysis = session.run_analysis
        force_analysis = session.force_analysis
        nuke_stored_affiliations = session.nuke_stored_affiliations
        fix_affiliations = session.fix_affiliations
        force_invalidate_caches = session.force_invalidate_caches
        rebuild_caches = session.rebuild_caches
        #if abs((datetime.datetime.strptime(session.cfg.get_setting('aliases_processed')[:-3], 
            # '%Y-%m-%d %I:%M:%S.%f') - datetime.datetime.now()).total_seconds()) // 3600 > int(session.cfg.get_setting(
            #   'update_frequency')) else 0
        force_invalidate_caches = session.force_invalidate_caches
        create_xlsx_summary_files = session.create_xlsx_summary_files
        multithreaded = session.multithreaded

        facade_sequence = []

        if nuke_stored_affiliations and firstRun:
            facade_sequence.append(nuke_affiliations_facade_task.si().on_error(facade_error_handler.s()))#nuke_affiliations(session.cfg)

        #session.logger.info(session.cfg)
        if not limited_run or (limited_run and fix_affiliations) and firstRun:
            facade_sequence.append(fill_empty_affiliations_facade_task.si().on_error(facade_error_handler.s()))#fill_empty_affiliations(session)

        if force_invalidate_caches and firstRun:
            facade_sequence.append(invalidate_caches_facade_task.si().on_error(facade_error_handler.s()))#invalidate_caches(session.cfg)

        if not limited_run or (limited_run and rebuild_caches) and firstRun:
            facade_sequence.append(rebuild_unknown_affiliation_and_web_caches_facade_task.si().on_error(facade_error_handler.s()))#rebuild_unknown_affiliation_and_web_caches(session.cfg)
        
        return facade_sequence<|MERGE_RESOLUTION|>--- conflicted
+++ resolved
@@ -76,11 +76,7 @@
         session.log_activity('Info',f"Beginning analysis.")
 
 @celery.task
-<<<<<<< HEAD
 def grab_comitters(repo_id,platform="github"):
-=======
-def grab_comitters(repo_id_list,platform="github"):
->>>>>>> 06e75c1a
 
     from augur.tasks.init.celery_app import engine
 
@@ -93,11 +89,7 @@
 
 
 @celery.task
-<<<<<<< HEAD
 def trim_commits_facade_task(repo_id):
-=======
-def trim_commits_facade_task(repo_id_list):
->>>>>>> 06e75c1a
 
     from augur.tasks.init.celery_app import engine
 
@@ -147,11 +139,7 @@
     logger.info(f"Got past repo {repo_id}")
 
 @celery.task
-<<<<<<< HEAD
 def trim_commits_post_analysis_facade_task(repo_id):
-=======
-def trim_commits_post_analysis_facade_task(repo_ids):
->>>>>>> 06e75c1a
 
     from augur.tasks.init.celery_app import engine
 
@@ -354,22 +342,12 @@
 
 @celery.task
 def nuke_affiliations_facade_task():
-<<<<<<< HEAD
 
     from augur.tasks.init.celery_app import engine
 
     logger = logging.getLogger(nuke_affiliations_facade_task.__name__)
-
-    with FacadeSession(logger) as session:
-
-=======
-
-    from augur.tasks.init.celery_app import engine
-
-    logger = logging.getLogger(nuke_affiliations_facade_task.__name__)
-    
-    with FacadeSession(logger) as session:
->>>>>>> 06e75c1a
+    
+    with FacadeSession(logger) as session:
         nuke_affiliations(session)
 
 @celery.task
@@ -402,11 +380,7 @@
         rebuild_unknown_affiliation_and_web_caches(session)
 
 @celery.task
-<<<<<<< HEAD
 def force_repo_analysis_facade_task(repo_git):
-=======
-def force_repo_analysis_facade_task(repo_git_identifiers):
->>>>>>> 06e75c1a
 
     from augur.tasks.init.celery_app import engine
 
@@ -416,11 +390,7 @@
         force_repo_analysis(session,repo_git)
 
 @celery.task
-<<<<<<< HEAD
 def git_repo_cleanup_facade_task(repo_git):
-=======
-def git_repo_cleanup_facade_task(repo_git_identifiers):
->>>>>>> 06e75c1a
 
     from augur.tasks.init.celery_app import engine
 
@@ -430,11 +400,7 @@
         git_repo_cleanup(session, repo_git)
 
 @celery.task
-<<<<<<< HEAD
 def git_repo_initialize_facade_task(repo_git):
-=======
-def git_repo_initialize_facade_task(repo_git_identifiers):
->>>>>>> 06e75c1a
 
     from augur.tasks.init.celery_app import engine
 
@@ -444,11 +410,7 @@
         git_repo_initialize(session, repo_git)
 
 @celery.task
-<<<<<<< HEAD
 def check_for_repo_updates_facade_task(repo_git):
-=======
-def check_for_repo_updates_facade_task(repo_git_identifiers):
->>>>>>> 06e75c1a
 
     from augur.tasks.init.celery_app import engine
 
@@ -458,11 +420,7 @@
         check_for_repo_updates(session, repo_git)
 
 @celery.task
-<<<<<<< HEAD
 def force_repo_updates_facade_task(repo_git):
-=======
-def force_repo_updates_facade_task(repo_git_identifiers):
->>>>>>> 06e75c1a
 
     from augur.tasks.init.celery_app import engine
 
@@ -472,11 +430,7 @@
         force_repo_updates(session, repo_git)
 
 @celery.task
-<<<<<<< HEAD
 def git_repo_updates_facade_task(repo_git):
-=======
-def git_repo_updates_facade_task(repo_git_identifiers):
->>>>>>> 06e75c1a
 
     from augur.tasks.init.celery_app import engine
 
@@ -562,11 +516,7 @@
 
 
 
-<<<<<<< HEAD
 def generate_facade_chain(logger,repo_git):
-=======
-def generate_facade_chain(logger,repo_git_identifiers, firstRun=False):
->>>>>>> 06e75c1a
     #raise NotImplemented
 
     logger.info("Generating facade sequence")
