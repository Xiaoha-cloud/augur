--- conflicted
+++ resolved
@@ -344,84 +344,6 @@
             sort=secondary_order
         )
 
-<<<<<<< HEAD
-
-
-def start_facade_processes(session, pipe_size, clone_percentage=0.6):
-
-    # for facade collection we are maintaining a pipe size,
-    # this is the number of messages that can be added to the queue at a time for facade
-    # each clone task is counted for 1, each collection task is counted for 12 since those 
-    # are the number of messages they add to the queue
-    
-    # also the clone percentage determines how much of the pipe is dedicated to clone tasks
-    # after cloning is done, the rest of the pipe is filled with collection tasks
-
-    cloning_section_size = pipe_size * clone_percentage
-    cloning_count = len(session.query(CollectionStatus).filter(CollectionStatus.facade_status == CollectionState.INITIALIZING.value).all())
-
-    # remove the number of repos that are already being cloned from cloning_section_size
-    cloning_section_size = cloning_section_size - cloning_count
-
-    # start cloning tasks until the cloning_section is full. We passing cloning 
-    # section size directly as the max repos because each clone task is counted as 1
-    pipe_space_left = start_facade_clone(session, max_repo=cloning_section_size)
-
-    
-
-    collecting_section_size = pipe_size * (1-clone_percentage)
-    collecting_count = len(session.query(CollectionStatus).filter(CollectionStatus.facade_status == CollectionState.COLLECTING.value).all())
-
-    # remove the number of repos that are already being collected from collecting_section_size
-    collecting_section_size = collecting_section_size - collecting_count
-
-    # add the extra space that is left in the pipe after cloning to the collecting_section_size
-    collecting_section_size = collecting_section_size + pipe_space_left
-
-    # divide collecting_section_size by 12 because each collection task is counted as 12
-    collecting_repo_count = collecting_section_size//12
-
-    start_facade_collection(session, max_repo=collecting_repo_count)
-
-# fills up to 60% of the pipe with cloning repos
-# each repo clone is counted as 1
-#clone new repos that don't have a weight yet.
-def start_facade_clone(session,max_repo):
-    facade_enabled_phases = []
-
-    facade_enabled_phases.append(start_facade_clone_phase)
-
-    def facade_clone_success_util_gen(repo_git):
-        return facade_clone_success_util.si(repo_git)
-    
-    facade_enabled_phases.append(facade_clone_success_util_gen)
-
-    
-    not_erroed = CollectionStatus.facade_status != str(CollectionState.ERROR.value)
-    not_failed_clone = CollectionStatus.facade_status != str(CollectionState.FAILED_CLONE.value)
-    not_collecting = CollectionStatus.facade_status != str(CollectionState.COLLECTING.value)
-    not_initializing = CollectionStatus.facade_status != str(CollectionState.INITIALIZING.value)
-    never_collected = CollectionStatus.facade_status == CollectionState.PENDING.value
-
-
-    repo_git_identifiers = get_collection_status_repo_git_from_filter(session,and_(not_failed_clone,not_erroed, not_collecting, not_initializing, never_collected),max_repo)
-
-    session.logger.info(f"Starting facade clone/update on {len(repo_git_identifiers)} repos")
-    if len(repo_git_identifiers) == 0:
-        return max_repo
-
-    session.logger.info(f"Facade clone/update starting for: {tuple(repo_git_identifiers)}")
-
-    facade_augur_collection = AugurTaskRoutine(session,repos=repo_git_identifiers,collection_phases=facade_enabled_phases,collection_hook="facade")
-    #Change start state so cloning repos appear as initializing instead of collecting.
-    facade_augur_collection.start_state = CollectionState.INITIALIZING.value
-
-    facade_augur_collection.start_data_collection()
-
-    return max_repo - len(repo_git_identifiers)
-
-=======
->>>>>>> 766e5f2e
 def start_facade_collection(session,max_repo,days_until_collect_again = 1):
 
     #Deal with secondary collection
