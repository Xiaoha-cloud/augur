from __future__ import annotations
from typing import List
import time
import logging
import json
import os
from enum import Enum
import math
import numpy as np
#from celery.result import AsyncResult
from celery import signature
from celery import group, chain, chord, signature
from sqlalchemy import or_, and_


from augur.tasks.github import *
if os.environ.get('AUGUR_DOCKER_DEPLOY') != "1":
    from augur.tasks.data_analysis import *
from augur.tasks.github.detect_move.tasks import detect_github_repo_move_core, detect_github_repo_move_secondary
from augur.tasks.github.releases.tasks import collect_releases
from augur.tasks.github.repo_info.tasks import collect_repo_info
from augur.tasks.github.pull_requests.files_model.tasks import process_pull_request_files
from augur.tasks.github.pull_requests.commits_model.tasks import process_pull_request_commits
from augur.tasks.git.dependency_tasks.tasks import process_ossf_scorecard_metrics
from augur.tasks.github.traffic.tasks import collect_github_repo_clones_data
from augur.tasks.git.facade_tasks import *
from augur.tasks.db.refresh_materialized_views import *
# from augur.tasks.data_analysis import *
from augur.tasks.init.celery_app import celery_app as celery
from augur.application.db.session import DatabaseSession
from logging import Logger
from enum import Enum
from augur.tasks.util.redis_list import RedisList
from augur.application.db.models import CollectionStatus, Repo
from augur.tasks.util.collection_util import *
from augur.tasks.util.redis_scalar import RedisScalar

CELERY_GROUP_TYPE = type(group())
CELERY_CHAIN_TYPE = type(chain())



"""
    Predefine phases. For new phases edit this and the config to reflect.
    The domain of tasks ran should be very explicit.

    A phase in this context is a function that takes a repo_git and returns a message
    for the celery worker to process.
"""

#Prelim phases are used to detect if where the repo has hosted has moved or not.
def prelim_phase(repo_git):

    logger = logging.getLogger(prelim_phase.__name__)

    return detect_github_repo_move_core.si(repo_git)

def prelim_phase_secondary(repo_git):
    logger = logging.getLogger(prelim_phase.__name__)

    return detect_github_repo_move_secondary.si(repo_git)


#This is the phase that defines the message for core augur collection
def primary_repo_collect_phase(repo_git):
    logger = logging.getLogger(primary_repo_collect_phase.__name__)

    #Here the term issues also includes prs. This list is a bunch of chains that run in parallel to process issue data.
    issue_dependent_tasks = []
    #repo_info should run in a group
    repo_info_tasks = []

    np_clustered_array = []

    #A chain is needed for each repo.
    repo_info_task = collect_repo_info.si(repo_git)#collection_task_wrapper(self)

    primary_repo_jobs = group(
        collect_issues.si(repo_git),
        collect_pull_requests.si(repo_git)
    )

    secondary_repo_jobs = group(
        collect_events.si(repo_git),#*create_grouped_task_load(dataList=first_pass, task=collect_events).tasks,
        collect_github_messages.si(repo_git), #*create_grouped_task_load(dataList=first_pass,task=collect_github_messages).tasks,
        collect_github_repo_clones_data.si(repo_git),
    )

    repo_task_group = group(
        repo_info_task,
        chain(primary_repo_jobs,secondary_repo_jobs,process_contributors.si()),
        #facade_phase(logger,repo_git),
        
        collect_releases.si(repo_git)
    )

    return repo_task_group


#This phase creates the message for secondary collection tasks.
#These are less important and have their own worker.
def secondary_repo_collect_phase(repo_git):
    logger = logging.getLogger(secondary_repo_collect_phase.__name__)

    repo_task_group = group(
        process_pull_request_files.si(repo_git),
        process_pull_request_commits.si(repo_git),
        process_ossf_scorecard_metrics.si(repo_git),
        chain(collect_pull_request_reviews.si(repo_git), collect_pull_request_review_comments.si(repo_git))
    )

    return repo_task_group




#This is a periodic task that runs less often to handle less important collection tasks such as 
#refreshing the materialized views.
@celery.task
def non_repo_domain_tasks():

    from augur.tasks.init.celery_app import engine

    logger = logging.getLogger(non_repo_domain_tasks.__name__)

    logger.info("Executing non-repo domain tasks")

    enabled_phase_names = []
    with DatabaseSession(logger, engine) as session:

        enabled_phase_names = get_enabled_phase_names_from_config(session.logger, session)

        #Disable augur from running these tasks more than once unless requested
        query = s.sql.text("""
            UPDATE augur_operations.config
            SET value=0
            WHERE section_name='Task_Routine'
            AND setting_name='machine_learning_phase'
        """)

        session.execute_sql(query)

    enabled_tasks = []

    enabled_tasks.extend(generate_non_repo_domain_facade_tasks(logger))

    if machine_learning_phase.__name__ in enabled_phase_names:
        enabled_tasks.extend(machine_learning_phase())

    tasks = chain(
        *enabled_tasks,
    )

    tasks.apply_async()



    """
        The below functions define augur's collection hooks.
        Each collection hook schedules tasks for a number of repos
        that are either new or older than a set amount of days.
    """
def start_primary_collection(session,max_repo,days,max_collection_weight):

    #Get list of enabled phases 
    enabled_phase_names = get_enabled_phase_names_from_config(session.logger, session)

    #Primary collection hook.
    primary_enabled_phases = []

    #Primary jobs
    if prelim_phase.__name__ in enabled_phase_names:
        primary_enabled_phases.append(prelim_phase)
    
    
    primary_enabled_phases.append(primary_repo_collect_phase)

    #task success is scheduled no matter what the config says.
    def core_task_success_util_gen(repo_git):
        return core_task_success_util.si(repo_git)
    
    primary_enabled_phases.append(core_task_success_util_gen)
    
    active_repo_count = len(session.query(CollectionStatus).filter(CollectionStatus.core_status == CollectionState.COLLECTING.value).all())

    cutoff_date = datetime.datetime.now() - datetime.timedelta(days=days)
    not_erroed = CollectionStatus.core_status != str(CollectionState.ERROR.value)
    not_collecting = CollectionStatus.core_status != str(CollectionState.COLLECTING.value)
    never_collected = CollectionStatus.core_data_last_collected == None
    old_collection = CollectionStatus.core_data_last_collected <= cutoff_date

    limit = max_repo-active_repo_count

    #Get repos for primary collection hook
    repo_git_identifiers = get_collection_status_repo_git_from_filter(session,and_(not_erroed, not_collecting, or_(never_collected, old_collection)),limit)

    session.logger.info(f"Starting primary collection on {len(repo_git_identifiers)} repos")
    if len(repo_git_identifiers) == 0:
        return 0

    session.logger.info(f"Primary collection starting for: {tuple(repo_git_identifiers)}")

    primary_augur_collection = AugurWeightedTaskRoutine(session,repos=repo_git_identifiers,collection_phases=primary_enabled_phases,total_repo_weight=max_collection_weight)

    #Start data collection and update the collectionStatus with the task_ids
    return primary_augur_collection.start_data_collection()


def start_secondary_collection(session,max_repo,days,max_collection_weight):

    #Get list of enabled phases 
    enabled_phase_names = get_enabled_phase_names_from_config(session.logger, session)

    #Deal with secondary collection
    secondary_enabled_phases = []

    if prelim_phase.__name__ in enabled_phase_names:
        secondary_enabled_phases.append(prelim_phase_secondary)

    
    secondary_enabled_phases.append(secondary_repo_collect_phase)

    def secondary_task_success_util_gen(repo_git):
        return secondary_task_success_util.si(repo_git)

    secondary_enabled_phases.append(secondary_task_success_util_gen)

    active_repo_count = len(session.query(CollectionStatus).filter(CollectionStatus.secondary_status == CollectionState.COLLECTING.value).all())

    cutoff_date = datetime.datetime.now() - datetime.timedelta(days=days)
    not_erroed = CollectionStatus.secondary_status != str(CollectionState.ERROR.value)
    not_collecting = CollectionStatus.secondary_status != str(CollectionState.COLLECTING.value)
    never_collected = CollectionStatus.secondary_data_last_collected == None
    old_collection = CollectionStatus.secondary_data_last_collected <= cutoff_date
    primary_collected = CollectionStatus.core_status == str(CollectionState.SUCCESS.value)

    limit = max_repo-active_repo_count

    repo_git_identifiers = get_collection_status_repo_git_from_filter(session,and_(primary_collected,not_erroed, not_collecting, or_(never_collected, old_collection)),limit)

    session.logger.info(f"Starting secondary collection on {len(repo_git_identifiers)} repos")
    if len(repo_git_identifiers) == 0:
        return 0

    session.logger.info(f"Secondary collection starting for: {tuple(repo_git_identifiers)}")

    secondary_augur_collection = AugurWeightedTaskRoutine(session,repos=repo_git_identifiers,collection_phases=secondary_enabled_phases,collection_hook="secondary",total_repo_weight=max_collection_weight)

    return secondary_augur_collection.start_data_collection()

def start_facade_clone_update(session,max_repo,days):
    facade_enabled_phases = []

    facade_enabled_phases.append(facade_clone_update_phase)

    def facade_clone_update_success_util_gen(repo_git):
        return facade_clone_update_success_util.si(repo_git)
    
    facade_enabled_phases.append(facade_clone_update_success_util_gen)

    active_repo_count = len(session.query(CollectionStatus).filter(CollectionStatus.facade_status == CollectionState.INITIALIZING.value).all())

    cutoff_date = datetime.datetime.now() - datetime.timedelta(days=days)
    not_erroed = CollectionStatus.facade_status != str(CollectionState.ERROR.value)
    not_failed_clone = CollectionStatus.facade_status != str(CollectionState.FAILED_CLONE.value)
    not_collecting = CollectionStatus.facade_status != str(CollectionState.COLLECTING.value)
    not_initializing = CollectionStatus.facade_status != str(CollectionState.INITIALIZING.value)
    never_collected = CollectionStatus.facade_status == CollectionState.PENDING.value
    old_collection = CollectionStatus.facade_data_last_collected <= cutoff_date

    limit = max_repo-active_repo_count

    repo_git_identifiers = get_collection_status_repo_git_from_filter(session,and_(not_failed_clone,not_erroed, not_collecting, not_initializing, or_(never_collected, old_collection)),limit)

    session.logger.info(f"Starting facade clone/update on {len(repo_git_identifiers)} repos")
    if len(repo_git_identifiers) == 0:
        return

    
    session.logger.info(f"Facade clone/update starting for: {tuple(repo_git_identifiers)}")

    facade_augur_collection = AugurTaskRoutine(session,repos=repo_git_identifiers,collection_phases=facade_enabled_phases,collection_hook="facade")
    #Change start state so cloning repos appear as initializing instead of collecting.
    facade_augur_collection.start_state = CollectionState.INITIALIZING.value

    facade_augur_collection.start_data_collection()

def start_facade_collection(session,max_repo,days,max_collection_weight):

    #Deal with secondary collection
    facade_enabled_phases = []
    
    facade_enabled_phases.append(facade_phase)

    def facade_task_success_util_gen(repo_git):
        return facade_task_success_util.si(repo_git)

    facade_enabled_phases.append(facade_task_success_util_gen)

    active_repo_count = len(session.query(CollectionStatus).filter(CollectionStatus.facade_status == CollectionState.COLLECTING.value).all())

    cutoff_date = datetime.datetime.now() - datetime.timedelta(days=days)
    not_erroed = CollectionStatus.facade_status != str(CollectionState.ERROR.value)
    not_pending = CollectionStatus.facade_status != str(CollectionState.PENDING.value)
    not_failed_clone = CollectionStatus.facade_status != str(CollectionState.FAILED_CLONE.value)
    not_collecting = CollectionStatus.facade_status != str(CollectionState.COLLECTING.value)
    not_initializing = CollectionStatus.facade_status != str(CollectionState.INITIALIZING.value)
    never_collected = CollectionStatus.facade_data_last_collected == None
    old_collection = CollectionStatus.facade_data_last_collected <= cutoff_date

    limit = max_repo-active_repo_count

    repo_git_identifiers = get_collection_status_repo_git_from_filter(session,and_(not_pending,not_failed_clone,not_erroed, not_collecting, not_initializing, or_(never_collected, old_collection)),limit)

    session.logger.info(f"Starting facade collection on {len(repo_git_identifiers)} repos")
    if len(repo_git_identifiers) == 0:
        return 0

    session.logger.info(f"Facade collection starting for: {tuple(repo_git_identifiers)}")

    facade_augur_collection = AugurWeightedTaskRoutine(session,repos=repo_git_identifiers,collection_phases=facade_enabled_phases,collection_hook="facade",total_repo_weight=max_collection_weight)

    return facade_augur_collection.start_data_collection()

@celery.task
def augur_collection_monitor():     

    from augur.tasks.init.celery_app import engine

    logger = logging.getLogger(augur_collection_monitor.__name__)

    logger.info("Checking for repos to collect")

    #These weights correspond to prs and issues.
    #i.e. a weight of 10,000 means 10,000 prs and issues should be scheduled at once.
    core_weight = RedisScalar("core-weight",default_value=10000)
    secondary_weight = RedisScalar("secondary-weight",default_value=10000)

    #This weight corresponds to commit count
    facade_weight = RedisScalar("facade-weight", default_value=20000)

    logger.info("Checking current weights for repo collection")
    logger.info(f"Core weight: {core_weight.value}")
    logger.info(f"Secondary weight: {secondary_weight.value}")
    logger.info(f"Facade weight: {facade_weight.value}")

    with DatabaseSession(logger, engine) as session:
        #Get list of enabled phases 
        enabled_phase_names = get_enabled_phase_names_from_config(session.logger, session)

        if primary_repo_collect_phase.__name__ in enabled_phase_names:
<<<<<<< HEAD
            raw_weight = start_primary_collection(session, max_repo=50, days=30,max_collection_weight=core_weight.value)

            #Subtract weight used.
            core_weight.value = core_weight.value - raw_weight
        
        if secondary_repo_collect_phase.__name__ in enabled_phase_names:
            raw_weight = start_secondary_collection(session, max_repo=30, days=30,max_collection_weight=secondary_weight.value)
            secondary_weight.value = secondary_weight.value - raw_weight

        if facade_phase.__name__ in enabled_phase_names:
            #Schedule facade collection before clone/updates as that is a higher priority
            weight = start_facade_collection(session, max_repo=30, days=30,max_collection_weight=facade_weight.value)
=======
            start_primary_collection(session, max_repo=30, days=30)
        
        if secondary_repo_collect_phase.__name__ in enabled_phase_names:
            start_secondary_collection(session, max_repo=20, days=30)

        if facade_phase.__name__ in enabled_phase_names:
            #Schedule facade collection before clone/updates as that is a higher priority
            start_facade_collection(session, max_repo=25, days=30)
>>>>>>> b921118c
            start_facade_clone_update(session,max_repo=15,days=30)

            facade_weight.value = facade_weight.value - weight


<|MERGE_RESOLUTION|>--- conflicted
+++ resolved
@@ -349,8 +349,7 @@
         enabled_phase_names = get_enabled_phase_names_from_config(session.logger, session)
 
         if primary_repo_collect_phase.__name__ in enabled_phase_names:
-<<<<<<< HEAD
-            raw_weight = start_primary_collection(session, max_repo=50, days=30,max_collection_weight=core_weight.value)
+            raw_weight = start_primary_collection(session, max_repo=20, days=30,max_collection_weight=core_weight.value)
 
             #Subtract weight used.
             core_weight.value = core_weight.value - raw_weight
@@ -361,17 +360,7 @@
 
         if facade_phase.__name__ in enabled_phase_names:
             #Schedule facade collection before clone/updates as that is a higher priority
-            weight = start_facade_collection(session, max_repo=30, days=30,max_collection_weight=facade_weight.value)
-=======
-            start_primary_collection(session, max_repo=30, days=30)
-        
-        if secondary_repo_collect_phase.__name__ in enabled_phase_names:
-            start_secondary_collection(session, max_repo=20, days=30)
-
-        if facade_phase.__name__ in enabled_phase_names:
-            #Schedule facade collection before clone/updates as that is a higher priority
-            start_facade_collection(session, max_repo=25, days=30)
->>>>>>> b921118c
+            weight = start_facade_collection(session, max_repo=20, days=30,max_collection_weight=facade_weight.value)
             start_facade_clone_update(session,max_repo=15,days=30)
 
             facade_weight.value = facade_weight.value - weight
