from augur.tasks.github.issue_tasks import *

from augur.tasks.init.celery_app import celery_app as celery
<<<<<<< HEAD
=======
from augur.tasks.util.task_session import TaskSession
>>>>>>> 49b9fb2c
from augur.application.logs import AugurLogger
from celery.result import AsyncResult
from celery.result import allow_join_result
from celery import signature
import time

pr_numbers = [70, 106, 170, 190, 192, 208, 213, 215, 216, 218, 223, 224, 226, 230, 237, 238, 240, 241, 248, 249, 250, 252, 253, 254, 255, 256, 257, 261, 268, 270, 273, 277, 281, 283, 288, 291, 303, 306, 309, 310, 311, 323, 324, 325, 334, 335, 338, 343, 346, 348, 350, 353, 355, 356, 357, 359, 360, 365, 369, 375, 381, 382, 388, 405, 408, 409, 410, 414, 418, 419, 420, 421, 422, 424, 425, 431, 433, 438, 445, 450, 454, 455, 456, 457, 460, 463, 468, 469, 470, 474, 475, 476, 477, 478, 479, 480, 481, 482, 484, 485, 486, 487, 488, 490, 491, 492, 493, 494, 495, 496, 497, 498, 499, 500, 501, 502, 504, 506, 507, 508, 509, 510, 512, 514]

def deserialize_task_set(dict_obj):

    if dict_obj['task'] == 'celery.group':
        #return group(dict(dict_obj))
        task_list = []
        for task in dict_obj['kwargs']['tasks']:
            task_list.append(signature(dict(task)))
        
        return group(task_list)
    else:
        #assume its a signature
        return signature(dict(dict_obj))



#Use this task to listen for other tasks before deploying.
#NOTE: celery pickles signature objects as dicts
@celery.task
def deploy_dependent_task(*args,task_set,bind=True):
    logger = logging.getLogger(deploy_dependent_task.__name__)

    #print(task_set)
    #print(type(task_set))



    for task_id in args:
        prereq = AsyncResult(str(task_id))
        print(prereq.status)
        with allow_join_result():
            prereq.wait()
    
    #The convention now is to just add the string 'child' after the autogen'd
    #parent task id to be consistant.
    to_execute = deserialize_task_set(task_set)
    #print(type(to_execute))

    #print(deploy_dependent_task.request.id )
    to_execute.apply_async(task_id=(deploy_dependent_task.request.id + "child"))


#Class to control what tasks are run when the augur collection is started.
#Groups are run asynchronously 

#routine = AugurTaskRoutine()
#routine['facade'] = facade_commits_model.si()
#routine['my_task_set'] = group(some_tasks)
#routine.add_dependency_relationship('my_task_set','facade')
#routine.start()
class AugurTaskRoutine:

    def __init__(self,disabled_collection_groups=[]):
<<<<<<< HEAD
        self.logger = AugurLogger("data_collection_groups").get_logger()
=======
        self.logger = AugurLogger("data_collection_jobs").get_logger()
>>>>>>> 49b9fb2c
        #self.session = TaskSession(self.logger)
        self.jobs_dict = {}
        self.started_jobs = []
        self.disabled_collection_groups = disabled_collection_groups

        self.dependency_relationships = {}

    #Get and set dict values that correspond to celery task groups
    def __getitem__(self,key):
        return self.jobs_dict[key]
    
    def __setitem__(self,key,newJobs):
        if not hasattr(newJobs, 'apply_async') or not callable(newJobs.apply_async):
            self.logger.error("Collection groups must be of celery types that can be called with \'apply_async\'")
            raise AttributeError 
        
        if key in self.disabled_collection_groups:
            self.logger.error("Group has been disabled")
            return
        self.jobs_dict[key] = newJobs
        self.dependency_relationships[key] = []

    #Make a group deleted from the dict and unable to be run or added.
    def disable_group(self,key):
        del self.jobs_dict[key]
        del self.dependency_relationships[key]
        self.disabled_collection_groups.append(key)

<<<<<<< HEAD
    def add_dependency_relationship(self,key,otherKey):
        assert (key in self.jobs_dict.keys() and otherKey in self.jobs_dict.keys()), "One or both collection groups don't exist!"

        self.dependency_relationships[key].append(otherKey)
=======
    #force these params to be kwargs so they are more readable
    def add_dependency_relationship(self,job=None,depends_on=None):
        assert (job in self.jobs_dict.keys() and depends_on in self.jobs_dict.keys()), "One or both collection groups don't exist!"

        self.dependency_relationships[job].append(depends_on)
>>>>>>> 49b9fb2c
    
    def _update_dependency_relationship_with_celery_id(self,celery_id,dependency_name,append=None):
        #Replace dependency with active celery id once started so that dependent tasks can check status
        #append is to add the id of the child task before it starts. (Don't worry the parent task starts it before it dies and the child is added on the end)
        #IMPORTANT for the append to actually be on the end of the list.
        for group_name in self.dependency_relationships.keys():
            #self.dependency_relationships[group_name] = [celery_id if item == name else item for item in self.dependency_relationships[group_name]]
            for index,item in enumerate(self.dependency_relationships[group_name]):
                if item == dependency_name:
                    self.dependency_relationships[group_name][index] = celery_id

                    if append:
                        self.dependency_relationships[group_name].append(append)
                    
                    break #break once dependency_name found. Should only occur once.


    def start_data_collection(self):
        #First, start all task groups that have no dependencies. 
        for name, collection_set in self.jobs_dict.items():
            if not len(self.dependency_relationships[name]):
                self.logger.info(f"Starting non dependant collection group {name}...")
                self.started_jobs.append(name)
                task_collection = collection_set.apply_async()
                
                self._update_dependency_relationship_with_celery_id(task_collection.id,name)
        
        #Check if there are any elements in any of the dependency_relationships lists
        #that still haven't been replaced by celery task ids.
        while not all( any(check in dependencies for check in list(self.jobs_dict.keys())) for dependencies in self.dependency_relationships.values()):
            for name in self.dependency_relationships.keys():
                #Check that task group has no dependencies that haven't been started yet and that it has not already been started.
                if not any(check in self.dependency_relationships[name] for check in list(self.jobs_dict.keys())) and not name in self.started_jobs:
                    self.started_jobs.append(name)
                    self.logger.info(f"Starting dependant collection group {name}...")
                    #task_collection = self.jobs_dict[name].apply_async()
                    print(self.dependency_relationships[name])
                    dependent_task_collection = deploy_dependent_task.si(*self.dependency_relationships[name],task_set=self.jobs_dict[name])
                    result = dependent_task_collection.apply_async()
                    print(result)

                    self._update_dependency_relationship_with_celery_id(task_collection.id,name,append=(task_collection.id + "child"))
                
            
            #if dependency_cycle:
            #    raise Exception("Task group dependency cycle found as all pending tasks have prereqs that cannot be run.")

@celery.task
def start_task(repo_git: str):

    owner, repo = get_owner_repo(repo_git)
    
    logger = logging.getLogger(start_task.__name__)

    logger.info(f"Collecting data for {owner}/{repo}")
 
    start_task_list = []
    start_task_list.append(facade_commits_model.si())
    start_task_list.append(collect_pull_requests.si(repo_git))
    start_task_list.append(collect_issues.si(repo_git))

    start_tasks_group = group(start_task_list)
    
    secondary_task_list = []
    # secondary_task_list.append(pull_request_reviews.s(owner, repo, pr_numbers))
    secondary_task_list.append(collect_events.si(repo_git))
    secondary_task_list.append(collect_issue_and_pr_comments.si(repo_git))
    
    secondary_task_group = group(secondary_task_list)

    job = chain(
        start_tasks_group,
        secondary_task_group
    )

    job.apply_async()

def get_owner_repo(git_url):
    """ Gets the owner and repository names of a repository from a git url

    :param git_url: String, the git url of a repository
    :return: Tuple, includes the owner and repository names in that order
    """
    split = git_url.split('/')

    owner = split[-2]
    repo = split[-1]

    if '.git' == repo[-4:]:
        repo = repo[:-4]

    return owner, repo<|MERGE_RESOLUTION|>--- conflicted
+++ resolved
@@ -1,10 +1,6 @@
 from augur.tasks.github.issue_tasks import *
 
 from augur.tasks.init.celery_app import celery_app as celery
-<<<<<<< HEAD
-=======
-from augur.tasks.util.task_session import TaskSession
->>>>>>> 49b9fb2c
 from augur.application.logs import AugurLogger
 from celery.result import AsyncResult
 from celery.result import allow_join_result
@@ -65,11 +61,7 @@
 class AugurTaskRoutine:
 
     def __init__(self,disabled_collection_groups=[]):
-<<<<<<< HEAD
-        self.logger = AugurLogger("data_collection_groups").get_logger()
-=======
         self.logger = AugurLogger("data_collection_jobs").get_logger()
->>>>>>> 49b9fb2c
         #self.session = TaskSession(self.logger)
         self.jobs_dict = {}
         self.started_jobs = []
@@ -98,18 +90,11 @@
         del self.dependency_relationships[key]
         self.disabled_collection_groups.append(key)
 
-<<<<<<< HEAD
-    def add_dependency_relationship(self,key,otherKey):
-        assert (key in self.jobs_dict.keys() and otherKey in self.jobs_dict.keys()), "One or both collection groups don't exist!"
-
-        self.dependency_relationships[key].append(otherKey)
-=======
     #force these params to be kwargs so they are more readable
     def add_dependency_relationship(self,job=None,depends_on=None):
         assert (job in self.jobs_dict.keys() and depends_on in self.jobs_dict.keys()), "One or both collection groups don't exist!"
 
         self.dependency_relationships[job].append(depends_on)
->>>>>>> 49b9fb2c
     
     def _update_dependency_relationship_with_celery_id(self,celery_id,dependency_name,append=None):
         #Replace dependency with active celery id once started so that dependent tasks can check status
