from __future__ import annotations
from typing import List
import time
import logging
import json
import os
from enum import Enum
import math
import numpy as np
#from celery.result import AsyncResult
from celery import signature
from celery import group, chain, chord, signature
    from sqlalchemy import or_, and_


from augur.tasks.github import *
if os.environ.get('AUGUR_DOCKER_DEPLOY') != "1":
    from augur.tasks.data_analysis import *
from augur.tasks.github.detect_move.tasks import detect_github_repo_move
from augur.tasks.github.releases.tasks import collect_releases
from augur.tasks.github.repo_info.tasks import collect_repo_info
from augur.tasks.github.pull_requests.files_model.tasks import process_pull_request_files
from augur.tasks.github.pull_requests.commits_model.tasks import process_pull_request_commits
from augur.tasks.git.dependency_tasks.tasks import process_dependency_metrics
from augur.tasks.git.facade_tasks import *
from augur.tasks.db.refresh_materialized_views import *
# from augur.tasks.data_analysis import *
from augur.tasks.init.celery_app import celery_app as celery, engine
from celery.result import allow_join_result
from augur.application.logs import AugurLogger
from augur.application.config import AugurConfig
from augur.application.db.session import DatabaseSession
from augur.application.db.util import execute_session_query
from logging import Logger
from enum import Enum
from augur.tasks.util.redis_list import RedisList
from augur.application.db.models import CollectionStatus, Repo

CELERY_GROUP_TYPE = type(group())
CELERY_CHAIN_TYPE = type(chain())


# class syntax
class CollectionState(Enum):
    SUCCESS = "Success"
    PENDING = "Pending"
    ERROR = "Error"
    COLLECTING = "Collecting"

"""
@celery.task(bind=True)
def collection_task_wrapper(self,*args,**kwargs):
    task = kwargs.pop('task')

    task(*args,**kwargs)

    return self.request.id
"""

@celery.task
def task_success(repo_git):
    logger = logging.getLogger(task_success.__name__)

    with DatabaseSession(logger, engine) as session:

        repo = Repo.get_by_repo_git(session, repo_git)
        if not repo:
            raise Exception(f"Task with repo_git of {repo_git} but could not be found in Repo table")

        collection_status = repo.collection_status

        collection_status.status = CollectionState.SUCCESS
        collection_status.data_last_collected = datetime.datetime.now().strftime('%Y-%m-%d %H:%M:%S')

        session.commit()

@celery.task
def task_failed(request,exc,traceback):
    logger = logging.getLogger(task_failed.__name__)
    
    with DatabaseSession(logger,engine) as session:
        query = session.query(CollectionStatus).filter(CollectionStatus.task_id == request.id)

        collectionRecord = execute_session_query(query,'one')

        print(f"chain: {request.chain}")
        #Make sure any further execution of tasks dependent on this one stops.
        try:
            #Replace the tasks queued ahead of this one in a chain with None.
            request.chain = None
        except AttributeError:
            pass #Task is not part of a chain. Normal so don't log.
        except Exception as e:
            logger.error(f"Could not mutate request chain! \n Error: {e}")
        
        if collectionRecord.status == CollectionState.COLLECTING:
            # set status to Error in db
            collectionRecord.status = CollectionStatus.ERROR
            session.commit()

            # log traceback to error file
            session.logger.error(f"Task {request.id} raised exception: {exc}\n{traceback}")
    
    


#Predefine phases. For new phases edit this and the config to reflect.
#The domain of tasks ran should be very explicit.
def prelim_phase(repo_git):

    logger = logging.getLogger(prelim_phase.__name__)
    job = None
    with DatabaseSession(logger) as session:
        query = session.query(Repo).filter(Repo.repo_git == repo_git)
        repo_obj = execute_session_query(query, 'one')

        #TODO: if repo has moved mark it as pending. 
        job = detect_github_repo_move.si(repo_obj.repo_git)

        

    return job


def repo_collect_phase(repo_git):
    logger = logging.getLogger(repo_collect_phase.__name__)

    #Here the term issues also includes prs. This list is a bunch of chains that run in parallel to process issue data.
    issue_dependent_tasks = []
    #repo_info should run in a group
    repo_info_tasks = []

    np_clustered_array = []

    #A chain is needed for each repo.
    with DatabaseSession(logger) as session:
        query = session.query(Repo).filter(Repo.repo_git == repo_git)
        repo_obj = execute_session_query(query, 'one')
        repo_git = repo_obj.repo_git

        repo_info_task = collect_repo_info.si(repo_git)#collection_task_wrapper(self)

        primary_repo_jobs = group(
            collect_issues.si(repo_git),
            collect_pull_requests.si(repo_git)
        )

        secondary_repo_jobs = group(
            collect_events.si(repo_git),#*create_grouped_task_load(dataList=first_pass, task=collect_events).tasks,
            collect_github_messages.si(repo_git),#*create_grouped_task_load(dataList=first_pass,task=collect_github_messages).tasks,
            process_pull_request_files.si(repo_git),#*create_grouped_task_load(dataList=first_pass, task=process_pull_request_files).tasks,
            process_pull_request_commits.si(repo_git)#*create_grouped_task_load(dataList=first_pass, task=process_pull_request_commits).tasks
        )

        repo_task_group = group(
            repo_info_task,
            chain(primary_repo_jobs,secondary_repo_jobs,process_contributors.si()),
            chain(generate_facade_chain(logger,repo_git),process_dependency_metrics.si(repo_git)),
            collect_releases.si()
        )

        return repo_task_group


DEFINED_COLLECTION_PHASES = [prelim_phase, repo_collect_phase]
if os.environ.get('AUGUR_DOCKER_DEPLOY') != "1":
    DEFINED_COLLECTION_PHASES.append(machine_learning_phase)


class AugurTaskRoutine:
    """class to keep track of various groups of collection tasks as well as how they relate to one another.
    Accessible like a dict, each dict item represents a 'phase' of augur collection executed more or less in parallel.

    Attributes:
        logger (Logger): Get logger from AugurLogger
        jobs_dict (dict): Dict of data collection phases to run
        repos (List[int]): List of repo_ids to run collection on.
        collection_phases (List[str]): List of phases to run in augur collection.
        session: Database session to use
    """
    def __init__(self,session,repos: List[int]=[],collection_phases: List[str]=[]):
        self.logger = AugurLogger("data_collection_jobs").get_logger()
        #self.session = TaskSession(self.logger)
        self.jobs_dict = {}
        self.collection_phases = collection_phases
        #self.disabled_collection_tasks = disabled_collection_tasks
        self.repos = repos
        self.session = session

        #Assemble default phases
        #These will then be able to be overridden through the config.
        for phase in collection_phases:
            self.jobs_dict[phase.__name__] = phase

    #Get and set dict values that correspond to phases of collection
    def __getitem__(self,key: str) -> dict:
        """Return the collection group with the specified key.
        """
        return self.jobs_dict[key]
    
    def __setitem__(self,key: str,newJobs):
        """Create a new collection job group with the name of the key specified.
        """
        self.collection_phases.append(newJobs)
        self.jobs_dict[key] = newJobs

    def start_data_collection(self):
        """Start all task items and return.
        """
        self.logger.info("Starting augur collection")

        self.logger.info(f"Enabled phases: {list(self.jobs_dict.keys())}")
        augur_collection_list = []

        
        
        for repo_id in self.repos:
            repo_git = self.session.query(Repo).filter( Repo.repo_id == repo_id).one().repo_git
            augur_collection_sequence = []

            for phaseName, job in self.jobs_dict.items():
                self.logger.info(f"Queuing phase {phaseName} for repo {repo_git}")
                
                #Add the phase to the sequence in order as a celery task.
                #The preliminary task creates the larger task chain 
                augur_collection_sequence.append(job.si(repo_git))
        
            #Link all phases in a chain and send to celery
            augur_collection_chain = chain(*augur_collection_sequence)
            augur_collection_chain.apply_async()

            #set status in database to collecting
            repoStatus = self.session.query(CollectionStatus).filter(CollectionStatus.repo_id == repo_id).one()
            repoStatus.status = CollectionState.COLLECTING
            session.commit()

"""
@celery.task
def start_task():

    logger = logging.getLogger(start_task.__name__)

    #Get phase options from the config
    with DatabaseSession(logger, engine) as session:
        config = AugurConfig(logger, session)
        phase_options = config.get_section("Task_Routine")

    #Get list of enabled phases 
    enabled_phase_names = [name for name, phase in phase_options.items() if phase == 1]
    enabled_phases = [phase for phase in DEFINED_COLLECTION_PHASES if phase.__name__ in enabled_phase_names]

    #print(f"disabled: {disabled_phases}")
    augur_collection = AugurTaskRoutine(collection_phases=enabled_phases)

    augur_collection.start_data_collection()
"""



@celery.task
def augur_collection_monitor():           
    logger = logging.getLogger(augur_collection_monitor.__name__)

    logger.info("Checking for repos to collect")

    #Get phase options from the config
    with DatabaseSession(logger, engine) as session:

        max_repo_count = 500
        days = 30

        config = AugurConfig(logger, session)
        phase_options = config.get_section("Task_Routine")

        #Get list of enabled phases 
        enabled_phase_names = [name for name, phase in phase_options.items() if phase == 1]
        enabled_phases = [phase for phase in DEFINED_COLLECTION_PHASES if phase.__name__ in enabled_phase_names]
        
<<<<<<< HEAD
        active_repos = len(session.query(CollectionStatus).filter(CollectionStatus.status == CollectionState.COLLECTING).all())

        # get repos with these requirements
            # haven't been collected or not collected in awhile
            # don't have a status of Error or Collecting
        # TODO: add filter to check for repos that haven't been collected in ahile
        query = session.query(CollectionStatus).filter(CollectionStatus.status == CollectionState.PENDING, CollectionStatus.data_last_collected == None)
        

        repoStatusObjs = query.limit(max_repo_count - active_repos).all()

        repo_ids = [repo.repo_id for repo in repoStatusObjs]

        augur_collection = AugurTaskRoutine(session,repos=repo_ids,collection_phases=enabled_phases)
=======
        active_repo_count = len(session.query(CollectionStatus).filter(CollectionStatus.status == CollectionState.COLLECTING).all())

        cutoff_date = datetime.datetime.now() - datetime.timedelta(days=days)
        not_erroed = CollectionStatus.status != str(CollectionState.ERROR)
        not_collecting = CollectionStatus.status != str(CollectionState.COLLECTING)
        never_collected = CollectionStatus.data_last_collected == None
        old_collection = CollectionStatus.data_last_collected <= cutoff_date

        limit = max_repo_count-active_repo_count

        repo_status_list = session.query(CollectionStatus).filter(and_(not_erroed, not_collecting, or_(never_collected, old_collection))).limit(limit).all()

        for repo_status in repo_status_list:

            repo_git = repo_status.repo.repo_git

            # create and start repo chain
            task_id = None

            repo_status.task_id = task_id
            repo_status.status = CollectionState.COLLECTING
            session.commit()


>>>>>>> fdf2d9d2



<|MERGE_RESOLUTION|>--- conflicted
+++ resolved
@@ -10,7 +10,7 @@
 #from celery.result import AsyncResult
 from celery import signature
 from celery import group, chain, chord, signature
-    from sqlalchemy import or_, and_
+from sqlalchemy import or_, and_
 
 
 from augur.tasks.github import *
@@ -276,22 +276,6 @@
         enabled_phase_names = [name for name, phase in phase_options.items() if phase == 1]
         enabled_phases = [phase for phase in DEFINED_COLLECTION_PHASES if phase.__name__ in enabled_phase_names]
         
-<<<<<<< HEAD
-        active_repos = len(session.query(CollectionStatus).filter(CollectionStatus.status == CollectionState.COLLECTING).all())
-
-        # get repos with these requirements
-            # haven't been collected or not collected in awhile
-            # don't have a status of Error or Collecting
-        # TODO: add filter to check for repos that haven't been collected in ahile
-        query = session.query(CollectionStatus).filter(CollectionStatus.status == CollectionState.PENDING, CollectionStatus.data_last_collected == None)
-        
-
-        repoStatusObjs = query.limit(max_repo_count - active_repos).all()
-
-        repo_ids = [repo.repo_id for repo in repoStatusObjs]
-
-        augur_collection = AugurTaskRoutine(session,repos=repo_ids,collection_phases=enabled_phases)
-=======
         active_repo_count = len(session.query(CollectionStatus).filter(CollectionStatus.status == CollectionState.COLLECTING).all())
 
         cutoff_date = datetime.datetime.now() - datetime.timedelta(days=days)
@@ -304,19 +288,9 @@
 
         repo_status_list = session.query(CollectionStatus).filter(and_(not_erroed, not_collecting, or_(never_collected, old_collection))).limit(limit).all()
 
-        for repo_status in repo_status_list:
-
-            repo_git = repo_status.repo.repo_git
-
-            # create and start repo chain
-            task_id = None
-
-            repo_status.task_id = task_id
-            repo_status.status = CollectionState.COLLECTING
-            session.commit()
-
-
->>>>>>> fdf2d9d2
-
-
-
+        repo_ids = [repo.repo_id for repo in repo_status_list]
+
+        augur_collection = AugurTaskRoutine(session,repos=repo_ids,collection_phases=enabled_phases)
+        augur_collection.start_data_collection()
+
+
