--- conflicted
+++ resolved
@@ -58,15 +58,9 @@
 celery_app = Celery('tasks', broker=BROKER_URL, backend=BACKEND_URL, include=tasks)
 
 # define the queues that tasks will be put in (by default tasks are put in celery queue)
-<<<<<<< HEAD
 celery_app.conf.task_routes = {
     'augur.tasks.start_tasks.*': {'queue': 'scheduling'}
 }
-=======
-# celery_app.conf.task_routes = {
-#     'augur.tasks.start_tasks.*': {'queue': 'scheduling'}
-# }
->>>>>>> 06e75c1a
 
 #Setting to be able to see more detailed states of running tasks
 celery_app.conf.task_track_started = True
@@ -125,14 +119,8 @@
     Returns
         The tasks so that they are grouped by the module they are defined in
     """
-<<<<<<< HEAD
     from augur.tasks.start_tasks import augur_collection_monitor
     from augur.tasks.start_tasks import non_repo_domain_tasks
-=======
-    from augur.tasks.start_tasks import start_task
-    from augur.tasks.start_tasks import non_repo_domain_tasks
-
->>>>>>> 06e75c1a
     
     with DatabaseEngine() as engine, DatabaseSession(logger, engine) as session:
 
@@ -169,12 +157,7 @@
 
     from augur.application.db.engine import DatabaseEngine
 
-<<<<<<< HEAD
-    engine = DatabaseEngine().engine
-    logger.info(f"Creating database engine for worker. Engine: {engine}")
-=======
     engine = DatabaseEngine(pool_size=10, max_overflow=20, pool_timeout=240).engine
->>>>>>> 06e75c1a
 
 
 @worker_process_shutdown.connect
@@ -184,24 +167,3 @@
         logger.info('Closing database connectionn for worker')
         engine.dispose()
 
-<<<<<<< HEAD
-
-@eventlet_pool_started.connect
-def init_eventlet_worker(**kwargs):
-
-    global engine
-
-    from augur.application.db.engine import DatabaseEngine
-
-    engine = DatabaseEngine(pool_size=40, max_overflow=50, pool_timeout=60).engine
-    logger.info(f"Creating database engine for eventlet worker. Engine: {id(engine)}")
-
-@eventlet_pool_postshutdown.connect
-def shutdown_eventlet_worker(**kwargs):
-    global engine
-    if engine:
-        logger.info(f'Closing database connectionn for worker. Engine {id(engine)}')
-        engine.dispose()
-
-=======
->>>>>>> 06e75c1a
