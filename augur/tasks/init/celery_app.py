"""Defines the Celery app."""
from celery.signals import worker_process_init, worker_process_shutdown
import logging
from typing import List, Dict
import os
import datetime
import traceback
import celery
from celery import Celery
from celery import current_app 
from celery.signals import after_setup_logger


from augur.application.logs import TaskLogConfig, AugurLogger
from augur.application.db.session import DatabaseSession
from augur.application.db import get_engine
from augur.application.db.lib import get_session
from augur.application.config import AugurConfig
from augur.tasks.init import get_redis_conn_values, get_rabbitmq_conn_string
from augur.application.db.models import Repo
from augur.tasks.util.collection_state import CollectionState

logger = logging.getLogger(__name__)

start_tasks = ['augur.tasks.start_tasks',
                'augur.tasks.data_analysis',
                'augur.tasks.util.collection_util']

github_tasks = ['augur.tasks.github.contributors',
                'augur.tasks.github.issues',
                'augur.tasks.github.pull_requests.tasks',
                'augur.tasks.github.events',
                'augur.tasks.github.messages',
                'augur.tasks.github.facade_github.tasks',
                'augur.tasks.github.releases.tasks',
                'augur.tasks.github.repo_info.tasks',
                'augur.tasks.github.detect_move.tasks',
                'augur.tasks.github.pull_requests.files_model.tasks',
                'augur.tasks.github.pull_requests.commits_model.tasks',
                'augur.tasks.github.traffic', 
                'augur.tasks.github.util.populate_repo_src_id']

gitlab_tasks = ['augur.tasks.gitlab.merge_request_task',
                'augur.tasks.gitlab.issues_task',
                'augur.tasks.gitlab.events_task']

git_tasks = ['augur.tasks.git.facade_tasks',
            'augur.tasks.git.dependency_tasks.tasks',
            'augur.tasks.git.dependency_libyear_tasks.tasks',
            'augur.tasks.git.scc_value_tasks.tasks']

data_analysis_tasks = ['augur.tasks.data_analysis.message_insights.tasks',
                       'augur.tasks.data_analysis.clustering_worker.tasks',
                       'augur.tasks.data_analysis.discourse_analysis.tasks',
                       'augur.tasks.data_analysis.pull_request_analysis_worker.tasks',
                       'augur.tasks.data_analysis.insight_worker.tasks',
                       'augur.tasks.data_analysis.contributor_breadth_worker.contributor_breadth_worker']

materialized_view_tasks = ['augur.tasks.db.refresh_materialized_views']

frontend_tasks = ['augur.tasks.frontend']

tasks = start_tasks + github_tasks + gitlab_tasks + git_tasks + materialized_view_tasks + frontend_tasks

if os.environ.get('AUGUR_DOCKER_DEPLOY') != "1":
    tasks += data_analysis_tasks

redis_db_number, redis_conn_string = get_redis_conn_values()

# initialize the celery app
BROKER_URL = get_rabbitmq_conn_string()#f'{redis_conn_string}{redis_db_number}'
BACKEND_URL = f'{redis_conn_string}{redis_db_number+1}'


#Classes for tasks that take a repo_git as an argument.
class AugurCoreRepoCollectionTask(celery.Task):

    def augur_handle_task_failure(self,exc,task_id,repo_git,logger_name,collection_hook='core',after_fail=CollectionState.ERROR.value):
            
        # Note: I think self.app.engine would work but leaving it to try later
        engine = get_engine()

        logger = AugurLogger(logger_name).get_logger()

        logger.error(f"Task {task_id} raised exception: {exc}\n Traceback: {''.join(traceback.format_exception(None, exc, exc.__traceback__))}")

        with get_session() as session:
            logger.info(f"Repo git: {repo_git}")
            repo = session.query(Repo).filter(Repo.repo_git == repo_git).one()

            repoStatus = repo.collection_status[0]

            #Only set to error if the repo was actually running at the time.
            #This is to allow for things like exiting from collection without error.
            #i.e. detect_repo_move changes the repo's repo_git and resets collection to pending without error
            prevStatus = getattr(repoStatus, f"{collection_hook}_status")

            if prevStatus == CollectionState.COLLECTING.value or prevStatus == CollectionState.INITIALIZING.value:
                setattr(repoStatus, f"{collection_hook}_status", after_fail)
                setattr(repoStatus, f"{collection_hook}_task_id", None)
                session.commit()

    def on_failure(self,exc,task_id,args, kwargs, einfo):
        repo_git = args[0]
        # log traceback to error file
        self.augur_handle_task_failure(exc, task_id, repo_git, "core_task_failure")

class AugurSecondaryRepoCollectionTask(AugurCoreRepoCollectionTask):
    def on_failure(self,exc,task_id,args, kwargs, einfo):
        
        repo_git = args[0]
        self.augur_handle_task_failure(exc, task_id, repo_git, "secondary_task_failure",collection_hook='secondary')

class AugurFacadeRepoCollectionTask(AugurCoreRepoCollectionTask):
    def on_failure(self,exc,task_id,args, kwargs, einfo):
        repo_git = args[0]
        self.augur_handle_task_failure(exc, task_id, repo_git, "facade_task_failure",collection_hook='facade')

class AugurMlRepoCollectionTask(AugurCoreRepoCollectionTask):
    def on_failure(self,exc,task_id,args,kwargs,einfo):
        repo_git = args[0]
        self.augur_handle_task_failure(exc,task_id,repo_git, "ml_task_failure", collection_hook='ml')


#task_cls='augur.tasks.init.celery_app:AugurCoreRepoCollectionTask'
celery_app = Celery('tasks', broker=BROKER_URL, backend=BACKEND_URL, include=tasks)

# define the queues that tasks will be put in (by default tasks are put in celery queue)
celery_app.conf.task_routes = {
    'augur.tasks.start_tasks.*': {'queue': 'scheduling'},
    'augur.tasks.util.collection_util.*': {'queue': 'scheduling'},
    'augur.tasks.git.facade_tasks.*': {'queue': 'facade'},
    'augur.tasks.github.facade_github.tasks.*': {'queue': 'facade'},
    'augur.tasks.github.pull_requests.commits_model.tasks.*': {'queue': 'secondary'},
    'augur.tasks.github.pull_requests.files_model.tasks.*': {'queue': 'secondary'},
    'augur.tasks.github.pull_requests.tasks.collect_pull_request_reviews': {'queue': 'secondary'},
    'augur.tasks.github.pull_requests.tasks.collect_pull_request_review_comments': {'queue': 'secondary'},
    'augur.tasks.git.dependency_tasks.tasks.process_ossf_dependency_metrics': {'queue': 'secondary'},
    'augur.tasks.git.dependency_tasks.tasks.process_dependency_metrics': {'queue': 'facade'},
    'augur.tasks.git.scc_value_tasks.tasks.process_scc_value_metrics' : {'queue': 'facade'},
    'augur.tasks.git.dependency_libyear_tasks.tasks.process_libyear_dependency_metrics': {'queue': 'facade'},
    'augur.tasks.frontend.*': {'queue': 'frontend'},
    'augur.tasks.data_analysis.contributor_breadth_worker.*': {'queue': 'secondary'},
}

#Setting to be able to see more detailed states of running tasks
celery_app.conf.task_track_started = True

#ignore task results by default
##celery_app.conf.task_ignore_result = True

# store task erros even if the task result is ignored
celery_app.conf.task_store_errors_even_if_ignored = True

# set task default rate limit
celery_app.conf.task_default_rate_limit = '5/s'

# set tasks annotations for rate limiting specific tasks
celery_app.conf.task_annotations = None

# allow workers to be restarted remotely
celery_app.conf.worker_pool_restarts = True



def split_tasks_into_groups(augur_tasks: List[str]) -> Dict[str, List[str]]:
    """Split tasks on the celery app into groups.

    Args:
        augur_tasks: list of tasks specified in augur

    Returns
        The tasks so that they are grouped by the module they are defined in
    """
    grouped_tasks = {}

    for task in augur_tasks: 
        task_divided = task.split(".")

        try:
            grouped_tasks[task_divided[-2]].append(task_divided[-1])
        except KeyError:
            grouped_tasks[task_divided[-2]] = [task_divided[-1]]
    
    return grouped_tasks




@celery_app.on_after_finalize.connect
def setup_periodic_tasks(sender, **kwargs):
    """Setup task scheduler.

    Note:
        This is where all task scedules are defined and added the celery beat

    Args:
        app: Celery app

    Returns
        The tasks so that they are grouped by the module they are defined in
    """
    from celery.schedules import crontab
    from augur.tasks.start_tasks import augur_collection_monitor
    from augur.tasks.start_tasks import non_repo_domain_tasks, retry_errored_repos, create_collection_status_records
    from augur.tasks.git.facade_tasks import clone_repos
    from augur.tasks.github.contributors import process_contributors
    from augur.tasks.db.refresh_materialized_views import refresh_materialized_views
    from augur.tasks.data_analysis.contributor_breadth_worker.contributor_breadth_worker import contributor_breadth_model
    from augur.application.db import temporary_database_engine

    # Need to engine to be temporary so that there isn't an engine defined when the parent is forked to create worker processes
    with temporary_database_engine() as engine, DatabaseSession(logger, engine) as session:

        config = AugurConfig(logger, session)

        collection_interval = config.get_value('Tasks', 'collection_interval')
        logger.info(f"Scheduling collection every {collection_interval/60} minutes")
        sender.add_periodic_task(collection_interval, augur_collection_monitor.s())

        #Do longer tasks less often
        logger.info(f"Scheduling data analysis every 30 days")
        thirty_days_in_seconds = 30*24*60*60
        sender.add_periodic_task(thirty_days_in_seconds, non_repo_domain_tasks.s())

        mat_views_interval = int(config.get_value('Celery', 'refresh_materialized_views_interval_in_days'))
        logger.info(f"Scheduling refresh materialized view every night at 1am CDT")
        sender.add_periodic_task(datetime.timedelta(days=mat_views_interval), refresh_materialized_views.s())

        # logger.info(f"Scheduling update of collection weights on midnight each day")
        # sender.add_periodic_task(crontab(hour=0, minute=0),augur_collection_update_weights.s())

        logger.info(f"Setting 404 repos to be marked for retry on midnight each day")
        sender.add_periodic_task(crontab(hour=0, minute=0),retry_errored_repos.s())

<<<<<<< HEAD
        one_hour_in_seconds = 60*60
        sender.add_periodic_task(one_hour_in_seconds, process_contributors.s()
)

=======
        one_day_in_seconds = 24*60*60
        sender.add_periodic_task(one_day_in_seconds, create_collection_status_records.s())
>>>>>>> cbd0fd6b

@after_setup_logger.connect
def setup_loggers(*args,**kwargs):
    """Override Celery loggers with our own."""

    all_celery_tasks = list(current_app.tasks.keys())

    augur_tasks = [task for task in all_celery_tasks if 'celery.' not in task]
    
    TaskLogConfig(split_tasks_into_groups(augur_tasks))


#engine = None
@worker_process_init.connect
def init_worker(**kwargs):

    celery_app.engine = get_engine()

    # global engine

    # from augur.application.db.engine import DatabaseEngine
    # from sqlalchemy.pool import NullPool, StaticPool

    # engine = DatabaseEngine(poolclass=StaticPool).engine


@worker_process_shutdown.connect
def shutdown_worker(**kwargs):

    from augur.application.db import dispose_database_engine
    dispose_database_engine()

    # global engine
    # if engine:
    #     logger.info('Closing database connectionn for worker')
    #     engine.dispose()

<|MERGE_RESOLUTION|>--- conflicted
+++ resolved
@@ -233,15 +233,11 @@
         logger.info(f"Setting 404 repos to be marked for retry on midnight each day")
         sender.add_periodic_task(crontab(hour=0, minute=0),retry_errored_repos.s())
 
-<<<<<<< HEAD
         one_hour_in_seconds = 60*60
-        sender.add_periodic_task(one_hour_in_seconds, process_contributors.s()
-)
-
-=======
+        sender.add_periodic_task(one_hour_in_seconds, process_contributors.s())
+
         one_day_in_seconds = 24*60*60
         sender.add_periodic_task(one_day_in_seconds, create_collection_status_records.s())
->>>>>>> cbd0fd6b
 
 @after_setup_logger.connect
 def setup_loggers(*args,**kwargs):
