--- conflicted
+++ resolved
@@ -157,13 +157,9 @@
             self.__handle_github_ratelimit_response(e.response)
             raise e
         except NotAuthorizedException as e:
-<<<<<<< HEAD
             self.expired_keys_for_request = []
             self.__handle_github_not_authorized_response()
             raise e
-=======
-            self.__handle_github_not_authorized_response()
->>>>>>> d313fbb7
 
     def __handle_github_not_authorized_response(self):
 
