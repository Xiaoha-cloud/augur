--- conflicted
+++ resolved
@@ -550,7 +550,6 @@
     except KeyError:
         return 1
 
-<<<<<<< HEAD
     return page_number
 
 
@@ -615,7 +614,4 @@
         num_attempts += 1
 
     logger.error("Unable to collect data in 10 attempts")
-    return None, GithubApiResult.NO_MORE_ATTEMPTS
-=======
-    return page_number
->>>>>>> 9fc0fd52
+    return None, GithubApiResult.NO_MORE_ATTEMPTS