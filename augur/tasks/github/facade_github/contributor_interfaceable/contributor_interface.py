--- conflicted
+++ resolved
@@ -276,7 +276,6 @@
             f"Couldn't resolve email url with given data. Reason: {e}")
         # If the method throws an error it means that we can't hit the endpoint so we can't really do much
         return login_json
-<<<<<<< HEAD
 
     try:
         github_data_access = GithubDataAccess(auth, logger, feature="search")
@@ -285,10 +284,6 @@
         logger.error(f"Couldn't resolve email URL with given data. Reason: {e}")
         # If the method throws an error it means that we can't hit the endpoint so we can't really do much
         return None
-=======
-    
-    login_json = GithubDataAccess(auth, logger, feature="search").get_resource(url)
->>>>>>> 9050232e
 
     # Check if the email result got anything, if it failed try a name search.
     if login_json is None or 'total_count' not in login_json or login_json['total_count'] == 0:
