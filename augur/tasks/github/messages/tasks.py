--- conflicted
+++ resolved
@@ -8,15 +8,9 @@
 from augur.tasks.github.util.github_random_key_auth import GithubRandomKeyAuth
 from augur.tasks.util.worker_util import remove_duplicate_dicts
 from augur.tasks.github.util.util import get_owner_repo
-<<<<<<< HEAD
 from augur.application.db.models import Message, PullRequestMessageRef, IssueMessageRef, Contributor
 from augur.application.db.lib import get_repo_by_repo_git, bulk_insert_dicts, get_issues_by_repo_id, get_pull_requests_by_repo_id
 
-=======
-from augur.application.db.models import PullRequest, Message, Issue, PullRequestMessageRef, IssueMessageRef, Contributor, Repo, CollectionStatus
-from augur.application.db import get_engine, get_session
-from sqlalchemy.sql import text
->>>>>>> ca489d51
 
 platform_id = 1
 
@@ -25,24 +19,16 @@
 
     logger = logging.getLogger(collect_github_messages.__name__)
 
-    repo_id = get_repo_by_repo_git(repo_git).repo_id
-
-    owner, repo = get_owner_repo(repo_git)
-
-<<<<<<< HEAD
-    key_auth = GithubRandomKeyAuth(logger)
-        
-    task_name = f"{owner}/{repo}: Message Task"
-    message_data = retrieve_all_pr_and_issue_messages(repo_git, logger, key_auth, task_name)
-    
-    if message_data:
-        process_messages(message_data, task_name, repo_id, logger)
-    else:
-        logger.info(f"{owner}/{repo} has no messages")
-=======
+    with GithubTaskManifest(logger) as manifest:
+
+        augur_db = manifest.augur_db
+            
+        repo_id = augur_db.session.query(Repo).filter(
+            Repo.repo_git == repo_git).one().repo_id
+
         owner, repo = get_owner_repo(repo_git)
+
         task_name = f"{owner}/{repo}: Message Task"
-
         
         if is_repo_small(repo_id):
             message_data = fast_retrieve_all_pr_and_issue_messages(repo_git, logger, manifest.key_auth, task_name)
@@ -56,7 +42,6 @@
         else:
             process_large_issue_and_pr_message_collection(repo_id, repo_git, logger, manifest.key_auth, task_name, augur_db)
 
->>>>>>> ca489d51
 
 def is_repo_small(repo_id):
 
