--- conflicted
+++ resolved
@@ -23,23 +23,13 @@
 
     logger = logging.getLogger(collect_pull_requests.__name__)
 
-    repo_id = get_repo_by_repo_git(repo_git).repo_id
-
-    owner, repo = get_owner_repo(repo_git)
-
-    key_auth = GithubRandomKeyAuth(logger)
-
-<<<<<<< HEAD
-    pr_data = retrieve_all_pr_data(repo_git, logger, key_auth)
-
-    if pr_data:
-        process_pull_requests(pr_data, f"{owner}/{repo}: Pr task", repo_id, logger)
-
-        return len(pr_data)
-    else:
-        logger.info(f"{owner}/{repo} has no pull requests")
-        return 0
-=======
+    with GithubTaskManifest(logger) as manifest:
+
+        augur_db = manifest.augur_db
+
+        repo_id = augur_db.session.query(Repo).filter(
+        Repo.repo_git == repo_git).one().repo_id
+
         owner, repo = get_owner_repo(repo_git)
 
         total_count = 0
@@ -61,7 +51,6 @@
         else:
             logger.info(f"{owner}/{repo} has no pull requests")
             return 0
->>>>>>> ca489d51
         
         
     
