import sqlalchemy as s
from augur.tasks.github.util.github_paginator import GithubPaginator
from augur.application.db.models import *
from augur.tasks.github.util.util import get_owner_repo
<<<<<<< HEAD
from augur.application.db.util import execute_session_query
from augur.application.db.lib import get_secondary_data_last_collected, get_updated_prs


def pull_request_commits_model(repo_id,logger, augur_db, key_auth, full_collection=False):
    
    if full_collection:
        # query existing PRs and the respective url we will append the commits url to
        pr_url_sql = s.sql.text("""
                SELECT DISTINCT pr_url, pull_requests.pull_request_id
                FROM pull_requests--, pull_request_meta
                WHERE repo_id = :repo_id
            """).bindparams(repo_id=repo_id)
        pr_urls = []
        #pd.read_sql(pr_number_sql, self.db, params={})

        pr_urls = augur_db.fetchall_data_from_sql_text(pr_url_sql)#session.execute_sql(pr_number_sql).fetchall()
    
    else:
        last_collected = get_secondary_data_last_collected(repo_id).date()
        prs = get_updated_prs(repo_id, last_collected)
        pr_urls = [pr.pr_url for pr in prs]

        pr_urls = []
        for pr in prs:
            pr_urls.append({
                'pr_url': pr.pr_url,
                'pull_request_id': pr.pull_request_id
            })

    
    query = augur_db.session.query(Repo).filter(Repo.repo_id == repo_id)
    repo = execute_session_query(query, 'one')

=======
from augur.application.db.lib import bulk_insert_dicts, fetchall_data_from_sql_text

def pull_request_commits_model(repo,logger, key_auth):
    
    # query existing PRs and the respective url we will append the commits url to
    pr_url_sql = s.sql.text("""
            SELECT DISTINCT pr_url, pull_requests.pull_request_id
            FROM pull_requests--, pull_request_meta
            WHERE repo_id = :repo_id
        """).bindparams(repo_id=repo.repo_id)
    pr_urls = []
    #pd.read_sql(pr_number_sql, self.db, params={})

    pr_urls = fetchall_data_from_sql_text(pr_url_sql)
>>>>>>> 6b5bfdb9
    owner, name = get_owner_repo(repo.repo_git)

    task_name = f"{owner}/{name} Pr commits"

    logger.info(f"Getting pull request commits for repo: {repo.repo_git}")
        
    all_data = []
    for index,pr_info in enumerate(pr_urls):
        logger.info(f'{task_name}: Querying commits for pull request #{index + 1} of {len(pr_urls)}')

        commits_url = pr_info['pr_url'] + '/commits?state=all'

        #Paginate through the pr commits
        pr_commits = GithubPaginator(commits_url, key_auth, logger)
        
        for page_data in pr_commits:

            if page_data:
                logger.info(f"{task_name}: Processing pr commit with hash {page_data['sha']}")
                pr_commit_row = {
                    'pull_request_id': pr_info['pull_request_id'],
                    'pr_cmt_sha': page_data['sha'],
                    'pr_cmt_node_id': page_data['node_id'],
                    'pr_cmt_message': page_data['commit']['message'],
                    # 'pr_cmt_comments_url': pr_commit['comments_url'],
                    'tool_source': 'pull_request_commits_model',
                    'tool_version': '0.41',
                    'data_source': 'GitHub API',
                    'repo_id': repo.repo_id,
                }

                all_data.append(pr_commit_row)
    
    if len(all_data) > 0:
        logger.info(f"{task_name}: Inserting {len(all_data)} rows")
        pr_commits_natural_keys = ["pull_request_id", "repo_id", "pr_cmt_sha"]
        bulk_insert_dicts(logger, all_data,PullRequestCommit,pr_commits_natural_keys)
            




<|MERGE_RESOLUTION|>--- conflicted
+++ resolved
@@ -2,7 +2,6 @@
 from augur.tasks.github.util.github_paginator import GithubPaginator
 from augur.application.db.models import *
 from augur.tasks.github.util.util import get_owner_repo
-<<<<<<< HEAD
 from augur.application.db.util import execute_session_query
 from augur.application.db.lib import get_secondary_data_last_collected, get_updated_prs
 
@@ -37,22 +36,6 @@
     query = augur_db.session.query(Repo).filter(Repo.repo_id == repo_id)
     repo = execute_session_query(query, 'one')
 
-=======
-from augur.application.db.lib import bulk_insert_dicts, fetchall_data_from_sql_text
-
-def pull_request_commits_model(repo,logger, key_auth):
-    
-    # query existing PRs and the respective url we will append the commits url to
-    pr_url_sql = s.sql.text("""
-            SELECT DISTINCT pr_url, pull_requests.pull_request_id
-            FROM pull_requests--, pull_request_meta
-            WHERE repo_id = :repo_id
-        """).bindparams(repo_id=repo.repo_id)
-    pr_urls = []
-    #pd.read_sql(pr_number_sql, self.db, params={})
-
-    pr_urls = fetchall_data_from_sql_text(pr_url_sql)
->>>>>>> 6b5bfdb9
     owner, name = get_owner_repo(repo.repo_git)
 
     task_name = f"{owner}/{name} Pr commits"
@@ -90,6 +73,7 @@
         logger.info(f"{task_name}: Inserting {len(all_data)} rows")
         pr_commits_natural_keys = ["pull_request_id", "repo_id", "pr_cmt_sha"]
         bulk_insert_dicts(logger, all_data,PullRequestCommit,pr_commits_natural_keys)
+        augur_db.insert_data(all_data,PullRequestCommit,pr_commits_natural_keys)
             
 
 
