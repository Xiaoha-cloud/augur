--- conflicted
+++ resolved
@@ -4,17 +4,11 @@
 from augur.tasks.github.util.util import get_owner_repo
 from augur.application.db.lib import bulk_insert_dicts, execute_sql
 from augur.application.db.util import execute_session_query
-<<<<<<< HEAD
 from augur.application.db.lib import get_secondary_data_last_collected, get_updated_prs
-=======
-import traceback 
-import httpx  # Import httpx
->>>>>>> 6b5bfdb9
 
 
 def pull_request_files_model(repo_id,logger, augur_db, key_auth, full_collection=False):
     
-<<<<<<< HEAD
     if full_collection:
         # query existing PRs and the respective url we will append the commits url to
         pr_number_sql = s.sql.text("""
@@ -39,17 +33,6 @@
                 'pull_request_id': pr.pull_request_id
             })
 
-=======
-    # query existing PRs and the respective url we will append the commits url to
-    pr_number_sql = s.sql.text("""
-        SELECT DISTINCT pr_src_number as pr_src_number, pull_requests.pull_request_id
-        FROM pull_requests--, pull_request_meta
-        WHERE repo_id = :repo_id
-    """).bindparams(repo_id=repo_id)
-    pr_numbers = []
-    #pd.read_sql(pr_number_sql, self.db, params={})
-    
->>>>>>> 6b5bfdb9
     query = augur_db.session.query(Repo).filter(Repo.repo_id == repo_id)
     repo = execute_session_query(query, 'one')
     owner, name = get_owner_repo(repo.repo_git)
@@ -110,4 +93,4 @@
     if len(pr_file_rows) > 0:
         # Execute a bulk upsert with sqlalchemy 
         pr_file_natural_keys = ["pull_request_id", "repo_id", "pr_file_path"]
-        bulk_insert_dicts(logger, pr_file_rows, PullRequestFile, pr_file_natural_keys)+        augur_db.insert_data(pr_file_rows, PullRequestFile, pr_file_natural_keys)