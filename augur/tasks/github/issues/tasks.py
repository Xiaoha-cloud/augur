import time
import logging


from augur.tasks.init.celery_app import celery_app as celery, engine
from augur.application.db.data_parse import *
from augur.tasks.github.util.github_paginator import GithubPaginator, hit_api
from augur.tasks.github.util.github_task_session import GithubTaskSession
from augur.tasks.github.util.util import remove_duplicate_dicts, add_key_value_pair_to_dicts, get_owner_repo
from augur.application.db.models import PullRequest, Message, PullRequestReview, PullRequestLabel, PullRequestReviewer, PullRequestEvent, PullRequestMeta, PullRequestAssignee, PullRequestReviewMessageRef, Issue, IssueEvent, IssueLabel, IssueAssignee, PullRequestMessageRef, IssueMessageRef, Contributor, Repo


@celery.task
def collect_issues(repo_id: int) -> None:

    logger = logging.getLogger(collect_issues.__name__)

<<<<<<< HEAD
    # define GithubTaskSession to handle insertions, and store oauth keys 
    with GithubTaskSession(logger) as session:
        
        repo_obj = session.query(Repo).filter(Repo.repo_id == repo_id).one()
        repo_id = repo_obj.repo_id
        repo_git = repo_obj.repo_git

        owner, repo = get_owner_repo(repo_git)

        logger.info(f"Collecting issues for {owner}/{repo}")

        url = f"https://api.github.com/repos/{owner}/{repo}/issues?state=all"
=======
    owner, repo = get_owner_repo(repo_git)

    with GithubTaskSession(logger, engine) as session:

        repo_id = session.query(Repo).filter(Repo.repo_git == repo_git).one().repo_id

    issue_data = retrieve_all_issue_data(repo_git, logger)

    if issue_data:

        process_issues(issue_data, "Issue task", repo_id, logger)

    else:
        logger.info(f"{owner}/{repo} has no issues")


def retrieve_all_issue_data(repo_git, logger) -> None:

    owner, repo = get_owner_repo(repo_git)

    logger.info(f"Collecting issues for {owner}/{repo}")

    url = f"https://api.github.com/repos/{owner}/{repo}/issues?state=all"

    # define GithubTaskSession to handle insertions, and store oauth keys 
    
    with GithubTaskSession(logger, engine) as session:
>>>>>>> 01cf5d03

        # returns an iterable of all issues at this url (this essentially means you can treat the issues variable as a list of the issues)
        # Reference the code documenation for GithubPaginator for more details
        issues = GithubPaginator(url, session.oauths, logger)

    # this is defined so we can decrement it each time 
    # we come across a pr, so at the end we can log how 
    # many issues were collected
    # loop through the issues 
    all_data = []
    num_pages = issues.get_num_pages()
    for page_data, page in issues.iter_pages():

        if page_data is None:
            return all_data

        if len(page_data) == 0:
            logger.debug(f"{repo} Issues Page {page} contains no data...returning")
            logger.info(f"{repo} Issues Page {page} of {num_pages}")
            return all_data

        logger.info(f"{repo} Issues Page {page} of {num_pages}")

        all_data += page_data

    return all_data
    
def process_issues(issues, task_name, repo_id, logger) -> None:
    
    # get repo_id or have it passed
    tool_source = "Issue Task"
    tool_version = "2.0"
    data_source = "Github API"

    issue_dicts = []
    issue_mapping_data = {}
    issue_total = len(issues)
    contributors = []
    for index, issue in enumerate(issues):

        # calls is_valid_pr_block to see if the data is a pr.
        # if it is a pr we skip it because we don't need prs 
        # in the issues table
        if is_valid_pr_block(issue) is True:
            issue_total-=1
            continue

        issue, contributor_data = process_issue_contributors(issue, tool_source, tool_version, data_source)

        contributors += contributor_data

        # create list of issue_dicts to bulk insert later
        issue_dicts.append(
            # get only the needed data for the issues table
            extract_needed_issue_data(issue, repo_id, tool_source, tool_version, data_source)
        )

         # get only the needed data for the issue_labels table
        issue_labels = extract_needed_issue_label_data(issue["labels"], repo_id,
                                                       tool_source, tool_version, data_source)

        # get only the needed data for the issue_assignees table
        issue_assignees = extract_needed_issue_assignee_data(issue["assignees"], repo_id,
                                                             tool_source, tool_version, data_source)


        mapping_data_key = issue["url"]
        issue_mapping_data[mapping_data_key] = {
                                            "labels": issue_labels,
                                            "assignees": issue_assignees,
                                            }     

    if len(issue_dicts) == 0:
        print("No issues found while processing")  
        return

    with GithubTaskSession(logger, engine) as session:

        # remove duplicate contributors before inserting
        contributors = remove_duplicate_dicts(contributors)

        # insert contributors from these issues
        logger.info(f"{task_name}: Inserting {len(contributors)} contributors")
        session.insert_data(contributors, Contributor, ["cntrb_login"])
                            

        # insert the issues into the issues table. 
        # issue_urls are gloablly unique across github so we are using it to determine whether an issue we collected is already in the table
        # specified in issue_return_columns is the columns of data we want returned. This data will return in this form; {"issue_url": url, "issue_id": id}
        logger.info(f"{task_name}: Inserting {len(issue_dicts)} issues")
        issue_natural_keys = ["issue_url"]
        issue_return_columns = ["issue_url", "issue_id"]
        issue_return_data = session.insert_data(issue_dicts, Issue, issue_natural_keys, issue_return_columns)


        # loop through the issue_return_data so it can find the labels and 
        # assignees that corelate to the issue that was inserted labels 
        issue_label_dicts = []
        issue_assignee_dicts = []
        for data in issue_return_data:

            issue_url = data["issue_url"]
            issue_id = data["issue_id"]

            try:
                other_issue_data = issue_mapping_data[issue_url]
            except KeyError as e:
                logger.info(f"Cold not find other issue data. This should never happen. Error: {e}")


            # add the issue id to the lables and assignees, then add them to a list of dicts that will be inserted soon
            dict_key = "issue_id"
            issue_label_dicts += add_key_value_pair_to_dicts(other_issue_data["labels"], "issue_id", issue_id)
            issue_assignee_dicts += add_key_value_pair_to_dicts(other_issue_data["assignees"], "issue_id", issue_id)


        logger.info(f"{task_name}: Inserting other issue data of lengths: Labels: {len(issue_label_dicts)} - Assignees: {len(issue_assignee_dicts)}")

        # inserting issue labels
        # we are using label_src_id and issue_id to determine if the label is already in the database.
        issue_label_natural_keys = ['label_src_id', 'issue_id']
        session.insert_data(issue_label_dicts, IssueLabel, issue_label_natural_keys)
    
        # inserting issue assignees
        # we are using issue_assignee_src_id and issue_id to determine if the label is already in the database.
        issue_assignee_natural_keys = ['issue_assignee_src_id', 'issue_id']
        session.insert_data(issue_assignee_dicts, IssueAssignee, issue_assignee_natural_keys)



def process_issue_contributors(issue, tool_source, tool_version, data_source):

    contributors = []

    issue_cntrb = extract_needed_contributor_data(issue["user"], tool_source, tool_version, data_source)
    issue["cntrb_id"] = issue_cntrb["cntrb_id"]
    contributors.append(issue_cntrb)

    for assignee in issue["assignees"]:

        issue_assignee_cntrb = extract_needed_contributor_data(issue["user"], tool_source, tool_version, data_source)
        assignee["cntrb_id"] = issue_assignee_cntrb["cntrb_id"]
        contributors.append(issue_assignee_cntrb)

    return issue, contributors


def is_valid_pr_block(issue):
    return (
        'pull_request' in issue and issue['pull_request']
        and isinstance(issue['pull_request'], dict) and 'url' in issue['pull_request']
    )<|MERGE_RESOLUTION|>--- conflicted
+++ resolved
@@ -15,25 +15,12 @@
 
     logger = logging.getLogger(collect_issues.__name__)
 
-<<<<<<< HEAD
     # define GithubTaskSession to handle insertions, and store oauth keys 
     with GithubTaskSession(logger) as session:
         
         repo_obj = session.query(Repo).filter(Repo.repo_id == repo_id).one()
         repo_id = repo_obj.repo_id
         repo_git = repo_obj.repo_git
-
-        owner, repo = get_owner_repo(repo_git)
-
-        logger.info(f"Collecting issues for {owner}/{repo}")
-
-        url = f"https://api.github.com/repos/{owner}/{repo}/issues?state=all"
-=======
-    owner, repo = get_owner_repo(repo_git)
-
-    with GithubTaskSession(logger, engine) as session:
-
-        repo_id = session.query(Repo).filter(Repo.repo_git == repo_git).one().repo_id
 
     issue_data = retrieve_all_issue_data(repo_git, logger)
 
@@ -56,7 +43,6 @@
     # define GithubTaskSession to handle insertions, and store oauth keys 
     
     with GithubTaskSession(logger, engine) as session:
->>>>>>> 01cf5d03
 
         # returns an iterable of all issues at this url (this essentially means you can treat the issues variable as a list of the issues)
         # Reference the code documenation for GithubPaginator for more details
