#SPDX-License-Identifier: MIT
"""
Analyzes Augur source and CHAOSS repos to determine metric implementation status
"""

import re
from abc import ABC
import requests
from augur.util import metric_metadata

class FrontendStatusExtractor(object):

    def __init__(self):
        self.api_text = open("frontend/app/AugurAPI.js", 'r').read()
        self.attributes = re.findall(r'(?:(GitEndpoint|Endpoint|Timeseries)\(repo, )\'(.*)\', \'(.*)\'', self.api_text)
        self.timeseries = [attribute for attribute in self.attributes if attribute[0] == "Timeseries"]
        self.endpoints = [attribute for attribute in self.attributes if attribute[0] == "Endpoint"]
        self.git_endpoints = [attribute for attribute in self.attributes if attribute[0] == "GitEndpoint"]

    def determine_frontend_status(self, metric):
        attribute = None
        
        if metric.metric_type == "timeseries":
            attribute = next((attribute for attribute in self.timeseries if "/api/unstable/<owner>/<repo>/timeseries/{}".format(attribute[2]) == metric.endpoint), None)

        elif metric.metric_type == "metric":
            attribute = next((attribute for attribute in self.endpoints if "/api/unstable/<owner>/<repo>/{}".format(attribute[2]) == metric.endpoint), None)

        elif metric.metric_type == "git":
            attribute = next((attribute for attribute in self.git_endpoints if "/api/unstable/git/{}".format(attribute[2]) == metric.endpoint), None)

        if attribute is not None:
            metric.frontend_status = 'implemented'
            metric.chart_mapping = attribute[1]
        else:
            metric.frontend_status = 'unimplemented'

        # return metric

class Metric(ABC):

    def __init__(self):
        self.ID = 'none'
        self.tag = 'none'
        self.display_name = 'none'
        self.group = 'none'
        self.backend_status = 'unimplemented'
        self.frontend_status = 'unimplemented'
        self.chart_mapping = "none"
        self.endpoint = 'none'
        self.data_source = 'none'
        self.metric_type = 'none'
        self.documentation_url = '/'
        self.is_defined = 'false'

class GroupedMetric(Metric):

    def __init__(self, raw_name, group):
        Metric.__init__(self)
        self.display_name = re.sub('/', '-', re.sub(r'-$|\*', '', re.sub('-', ' ', raw_name).title()))
        self.tag = re.sub(' ', '-', self.display_name).lower()
        self.ID = re.sub(r'-$|\*', '', self.data_source + '-' + self.tag)
        self.group = group

class ImplementedMetric(Metric):

    def __init__(self, metadata, frontend_status_extractor):
        Metric.__init__(self)

        self.ID = metadata['ID']
        self.tag = metadata['tag']
        self.display_name = metadata['metric_name']
        self.backend_status = 'implemented'
        self.data_source = metadata['source']
        self.group = "experimental"

        if 'metric_type' in metadata:
            self.metric_type = metadata['metric_type']
        else:
            self.metric_type = 'metric'

        if 'endpoint' in metadata:
            self.endpoint = metadata['endpoint']
            frontend_status_extractor.determine_frontend_status(self)
        # print(self.frontend_status)

class MetricsStatus(object):

    diversity_inclusion_urls = [
        {"raw_content_url": "https://raw.githubusercontent.com/augurlabs/metrics/wg-gmd/goal_communication.md", "has_links": True},
        {"raw_content_url": "https://raw.githubusercontent.com/augurlabs/metrics/wg-gmd/goal_contribution.md", "has_links": True},
        {"raw_content_url": "https://raw.githubusercontent.com/augurlabs/metrics/wg-gmd/goal_events.md", "has_links": False},
        {"raw_content_url": "https://raw.githubusercontent.com/augurlabs/metrics/wg-gmd/goal_governance.md", "has_links": False},
        {"raw_content_url": "https://raw.githubusercontent.com/augurlabs/metrics/wg-gmd/goal_leadership.md", "has_links": False},
        {"raw_content_url": "https://raw.githubusercontent.com/augurlabs/metrics/wg-gmd/goal_project_places.md", "has_links": True},
        {"raw_content_url": "https://raw.githubusercontent.com/augurlabs/metrics/wg-gmd/goal_recognition.md", "has_links": False}
    ]

    growth_maturity_decline_urls = [
        {"raw_content_url": "https://raw.githubusercontent.com/augurlabs/metrics/wg-gmd/2_Growth-Maturity-Decline.md", "has_links": True},
    ]

    risk_urls = [
        {"raw_content_url": "https://raw.githubusercontent.com/augurlabs/metrics/wg-gmd/3_Risk.md", "has_links": False},
    ]

    value_urls = [
        {"raw_content_url": "https://raw.githubusercontent.com/augurlabs/metrics/wg-gmd/4_Value.md", "has_links": False},
    ]

    activity_urls = [
        {"raw_content_url": "https://raw.githubusercontent.com/augurlabs/metrics/wg-gmd/activity-metrics-list.md", "has_links": False},
    ]

    activity_repo = "augurlabs/metrics"

    def __init__(self, githubapi):
        self.__githubapi = githubapi.api

        #TODO: don't hardcode this
        self.groups = {
            "diversity-inclusion": "Diversity and Inclusion",
            "growth-maturity-decline": "Growth, Maturity, and Decline",
            "risk": "Risk",
            "value": "Value",
            "activity": "Activity",
            "experimental": "Experimental",
            "all": "All"
        }

        self.implemented_metrics = []

        self.diversity_inclusion_metrics = []
        self.growth_maturity_decline_metrics = []
        self.risk_metrics = []
        self.value_metrics = []
        self.activity_metrics = []

        self.metrics_by_group = []

        self.metrics_status = []

        self.data_sources = []
        self.metric_types = []
        self.tags = {}
        self.metadata = []

    def create_metrics_status(self):

        self.build_implemented_metrics()

        self.diversity_inclusion_metrics = self.create_grouped_metrics(self.diversity_inclusion_urls, "diversity-inclusion")
        self.growth_maturity_decline_metrics = self.create_grouped_metrics(self.growth_maturity_decline_urls, "growth-maturity-decline")
        self.risk_metrics = self.create_grouped_metrics(self.risk_urls, "risk")
        self.value_metrics = self.create_grouped_metrics(self.value_urls, "value")

        self.metrics_by_group = [self.diversity_inclusion_metrics, self.growth_maturity_decline_metrics, self.risk_metrics, self.value_metrics]

        self.activity_metrics = self.create_activity_metrics()
        self.metrics_by_group.append(self.activity_metrics)

        self.create_experimental_metrics()
        self.metrics_by_group.append(self.experimental_metrics)

        self.copy_implemented_metrics()

        self.find_defined_metrics()

        self.build_metrics_status()

        self.build_metadata()

    def build_implemented_metrics(self):
        frontend_status_extractor = FrontendStatusExtractor()
        for metric in metric_metadata:
            if "ID" in metric.keys():
                self.implemented_metrics.append(ImplementedMetric(metric, frontend_status_extractor))

    def extract_grouped_metric_names(self, remote):
        metric_file = requests.get(remote["raw_content_url"]).text

        reg_ex_pattern = r'^(?!Name)(.*[^-])(?:\ \|)'
        if remote["has_links"]:
            reg_ex_pattern = r'\[(.*?)\]\((?:.*?\.md)\)'

        return re.findall(reg_ex_pattern, metric_file, re.M)

    def create_grouped_metrics(self, remotes_list, group):
        remote_names = []

        for remote in remotes_list:
            for name in self.extract_grouped_metric_names(remote):
                remote_names.append(name)

        remote_metrics = []

        for name in remote_names:
            remote_metrics.append(GroupedMetric(name, group))

        return remote_metrics

    def create_activity_metrics(self):
        activity_metrics_raw_text = requests.get(self.activity_urls[0]["raw_content_url"]).text

        raw_activity_names = re.findall(r'\|(?:\[|)(.*)\|(?:\]|)(?:\S| )', activity_metrics_raw_text)

        activity_names = [re.sub(r'(?:\]\(.*\))', '', name) for name in raw_activity_names if name not in ('---', 'Name')]

        activity_metrics = []

        tags = []

        for group in self.metrics_by_group:
            for metric in group:
                tags.append(metric.tag)

        for raw_name in activity_names:
            metric = GroupedMetric(raw_name, "activity")
<<<<<<< HEAD
            # print(metric.tag)
=======
>>>>>>> ee2b8ff1

            is_not_grouped_metric = False
            if metric.tag in tags:
                is_not_grouped_metric = True

            if is_not_grouped_metric:
                activity_metrics.append(metric)

        for metric in activity_metrics:
            print(metric.tag)

        return activity_metrics

    def create_experimental_metrics(self):
        tags = []
        for group in self.metrics_by_group:
            for metric in group:
                tags.append(metric.tag)

        self.experimental_metrics = [metric for metric in self.implemented_metrics if metric.tag not in tags]

    def copy_implemented_metrics(self):
        # takes implemented metrics and copies their data to the appropriate metric object
        # I am so very sorry
        implemented_metric_tags = [metric.tag for metric in self.implemented_metrics]
        for group in self.metrics_by_group:
            if group is not self.experimental_metrics: #experime    ntal metrics don't need to be copied, since they don't have a definition
                for grouped_metric in group:
                    if grouped_metric.tag in implemented_metric_tags:
                        metric = next(metric for metric in self.implemented_metrics if metric.tag == grouped_metric.tag)
                        for key in metric.__dict__.keys():
                            if key != 'group': #don't copy the group over, since the metrics are already grouped
                                grouped_metric.__dict__[key] = metric.__dict__[key]

    def find_defined_metrics(self):
        activity_files = self.__githubapi.get_repo(self.activity_repo).get_dir_contents("activity-metrics")
        defined_tags = [re.sub(".md", '', file.name) for file in activity_files]

        for group in self.metrics_by_group:
            for metric in group:
                if metric.tag in defined_tags:
                    metric.is_defined = 'true'
                    metric.documentation_url = "https://github.com/{}/blob/wg-gmd/activity-metrics/{}.md".format(MetricsStatus.activity_repo, metric.tag)

    def build_metrics_status(self):
        for group in self.metrics_by_group:
            for metric in group:
                self.metrics_status.append(metric.__dict__)

    def build_metadata(self):
        self.get_metric_sources()
        self.get_metric_types()
        self.get_metric_tags()

        self.metadata = {
            "remotes": {
                "diversity_inclusion_urls": self.diversity_inclusion_urls,
                "growth_maturity_decline_urls": self.growth_maturity_decline_urls,
                "risk_urls": self.risk_urls,
                "value_urls": self.value_urls,
                "activity_repo_urls": self.activity_urls
            },
            "groups": self.groups,
            "data_sources": self.data_sources,
            "metric_types": self.metric_types,
            "tags": self.tags
        }

    def get_metric_sources(self):
        for data_source in [metric['data_source'] for metric in self.metrics_status]:
            data_source = data_source.lower()
            if data_source not in self.data_sources and data_source != "none":
                self.data_sources.append(data_source)
        self.data_sources.append("all")

    def get_metric_types(self):
        for metric_type in [metric['metric_type'] for metric in self.metrics_status]:
            metric_type = metric_type.lower()
            if metric_type not in self.metric_types and metric_type != "none":
                self.metric_types.append(metric_type)
        self.metric_types.append("all")

    def get_metric_tags(self):
        for tag in [(metric['tag'], metric['group']) for metric in self.metrics_status]:
            # tag[0] = tag[0].lower()
            if tag[0] not in [tag[0] for tag in self.tags] and tag[0] != "none":
                self.tags[tag[0]] = tag[1]<|MERGE_RESOLUTION|>--- conflicted
+++ resolved
@@ -216,10 +216,6 @@
 
         for raw_name in activity_names:
             metric = GroupedMetric(raw_name, "activity")
-<<<<<<< HEAD
-            # print(metric.tag)
-=======
->>>>>>> ee2b8ff1
 
             is_not_grouped_metric = False
             if metric.tag in tags:
