--- conflicted
+++ resolved
@@ -118,11 +118,7 @@
                 COUNT(cmt_author_email), repo_name
                 FROM ( SELECT repo_name, cmt_author_email, MIN(TO_TIMESTAMP(cmt_author_date,'YYYY-MM-DD')) AS new_date
                 FROM commits JOIN repo ON commits.repo_id = repo.repo_id
-<<<<<<< HEAD
                 WHERE commits.repo_id = :repo_id
-=======
-                WHERE repo_id = :repo_id
->>>>>>> 581353c5
                 AND TO_TIMESTAMP(cmt_author_date,'YYYY-MM-DD') BETWEEN :begin_date AND :end_date AND cmt_author_email IS NOT NULL
                 GROUP BY cmt_author_email, repo_name
                 ) as abc GROUP BY commit_date, repo_name
@@ -459,11 +455,7 @@
                         WHERE repo_id in (SELECT repo_id FROM repo WHERE repo_group_id=:repo_group_id)
                             AND created_at BETWEEN :begin_date AND :end_date
                             AND gh_user_id IS NOT NULL
-<<<<<<< HEAD
                         GROUP BY gh_user_id, repo_id)
-=======
-                        GROUP BY gh_user_id)
->>>>>>> 581353c5
                         UNION ALL
                         (SELECT cmt_ght_author_id AS id,
                                 repo_id,
@@ -595,7 +587,6 @@
             contributorsNewSQL = s.sql.text("""
                 SELECT date_trunc(:period, b.created_at::DATE) AS contribute_at, COUNT(id) AS count, repo.repo_id, repo_name
                 FROM (
-<<<<<<< HEAD
                         SELECT id as id, MIN(created_at) AS created_at, a.repo_id
                         FROM (
                                 (SELECT gh_user_id AS id, MIN(created_at) AS created_at, repo_id
@@ -635,33 +626,6 @@
                         GROUP BY a.id, a.repo_id) b, repo
                 WHERE repo.repo_id = b.repo_id
                 GROUP BY contribute_at, repo.repo_id, repo_name
-=======
-                (SELECT gh_user_id AS id, MIN(created_at) AS created_at
-                FROM issues
-                WHERE repo_id in (SELECT repo_id FROM repo WHERE repo_group_id=:repo_group_id)
-                AND created_at BETWEEN :begin_date AND :end_date AND gh_user_id IS NOT NULL
-                GROUP BY gh_user_id)
-                UNION ALL
-                (SELECT cmt_ght_author_id AS id, MIN(TO_TIMESTAMP(cmt_author_date,'YYYY-MM-DD'))  AS created_at
-                FROM commits
-                WHERE repo_id in (SELECT repo_id FROM repo WHERE repo_group_id=:repo_group_id)
-                AND cmt_ght_author_id IS NOT NULL AND TO_TIMESTAMP(cmt_author_date, 'YYYY-MM-DD') BETWEEN :begin_date AND :end_date
-                GROUP BY cmt_ght_author_id)
-                UNION ALL
-                (SELECT cntrb_id as id, MIN(created_at) AS created_at
-                FROM commit_comment_ref, commits, message
-                where commits.cmt_id = commit_comment_ref.cmt_id
-                and repo_id in (SELECT repo_id FROM repo WHERE repo_group_id=:repo_group_id)
-                and commit_comment_ref.msg_id = message.msg_id
-                group by id)
-                UNION ALL
-                (SELECT cntrb_id AS id, MIN(created_at) AS created_at
-                FROM issue_events
-                WHERE issue_id IN (SELECT issue_id FROM issues WHERE repo_id in (SELECT repo_id FROM repo WHERE repo_group_id=:repo_group_id))
-                AND created_at BETWEEN :begin_date AND :end_date AND cntrb_id IS NOT NULL
-                AND action = 'closed' GROUP BY cntrb_id)
-                ) a GROUP BY a.id ) b GROUP BY contribute_at
->>>>>>> 581353c5
                 """)
 
             results = pd.read_sql(contributorsNewSQL, self.db, params={'repo_group_id': repo_group_id, 'period': period,
