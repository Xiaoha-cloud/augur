--- conflicted
+++ resolved
@@ -1206,8 +1206,78 @@
             """)
             results = pd.read_sql(closedIssueCountSQL, self.db, params={'repo_id': repo_id})
             return results
-
-<<<<<<< HEAD
+          
+    @annotate(tag='annual-commit-count-ranked-by-new-repo-in-repo-group')
+    def annual_commit_count_ranked_by_new_repo_in_repo_group(self, repo_group_id, repo_id = None, calendar_year=None):
+        """
+        For each repository in a collection of repositories being managed, each REPO that first appears in the parameterized 
+        calendar year (a new repo in that year), show all commits for that year (total for year by repo). 
+        Result ranked from highest number of commits to lowest by default. 
+
+        :param repo_url: the repository's URL
+        :param calendar_year: the calendar year a repo is created in to be considered "new"
+        :param repo_group: the group of repositories to analyze
+        """
+        if calendar_year == None:
+            calendar_year = 2019
+
+        cdRgNewrepRankedCommitsSQL = s.sql.text("""
+            SELECT repo.repo_id, sum(cast(added as INTEGER) - cast(removed as INTEGER) - cast(whitespace as INTEGER)) as net, patches, rg_name
+            FROM dm_repo_annual, repo, repo_groups
+            where  repo.repo_group_id = :repo_group_id
+            and dm_repo_annual.repo_id = repo.repo_id
+            and date_part('year', repo.repo_added) = :calendar_year
+            and repo.repo_group_id = repo_groups.repo_group_id
+            group by repo.repo_id, patches, rg_name
+            ORDER BY net desc
+            LIMIT 10
+        """)
+        results = pd.read_sql(cdRgNewrepRankedCommitsSQL, self.db, params={ "repo_group_id": repo_group_id, "calendar_year": calendar_year})
+        return results
+
+    @annotate(tag="get-issues")
+    def get_issues(self, repo_group_id, repo_id=None):
+        if not repo_id:
+            issuesSQL = s.sql.text("""
+                SELECT issue_title,
+                    issues.issue_id,
+                    issues.repo_id,
+                    issues.html_url,
+                    issue_state                                 AS STATUS,
+                    issues.created_at                           AS DATE,
+                    count(issue_events.event_id),
+                    MAX(issue_events.created_at)                AS LAST_EVENT_DATE,
+                    EXTRACT(DAY FROM NOW() - issues.created_at) AS OPEN_DAY
+                FROM issues,
+                    issue_events
+                WHERE issues.repo_id IN (SELECT repo_id FROM repo WHERE repo_group_id = :repo_group_id)
+                AND issues.issue_id = issue_events.issue_id
+                GROUP BY issues.issue_id
+                ORDER by OPEN_DAY DESC
+            """)
+            results = pd.read_sql(issuesSQL, self.db, params={'repo_group_id': repo_group_id})
+            return results
+        else:
+            issuesSQL = s.sql.text("""
+                SELECT issue_title,
+                    issues.issue_id,
+                    issues.repo_id,
+                    issues.html_url,
+                    issue_state                                 AS STATUS,
+                    issues.created_at                           AS DATE,
+                    count(issue_events.event_id),
+                    MAX(issue_events.created_at)                AS LAST_EVENT_DATE,
+                    EXTRACT(DAY FROM NOW() - issues.created_at) AS OPEN_DAY
+                FROM issues, issue_events
+                WHERE issues.repo_id = :repo_id
+                AND issues.issue_id = issue_events.issue_id
+                GROUP BY issues.issue_id
+                ORDER by OPEN_DAY DESC
+            """)
+            results = pd.read_sql(issuesSQL, self.db, params={'repo_id': repo_id})
+            return results
+
+
 #####################################
 ###           UTILITIES           ###
 #####################################
@@ -1299,35 +1369,6 @@
         """)
 
         results = pd.read_sql(repos_in_repo_groups_SQL, self.db, params={'repo_group_id': repo_group_id})
-=======
-    @annotate(tag='annual-commit-count-ranked-by-new-repo-in-repo-group')
-    def annual_commit_count_ranked_by_new_repo_in_repo_group(self, repo_group_id, repo_id = None, calendar_year=None):
-        """
-        For each repository in a collection of repositories being managed, each REPO that first appears in the parameterized 
-        calendar year (a new repo in that year), 
-        show all commits for that year (total for year by repo). 
-        Result ranked from highest number of commits to lowest by default. 
-        :param repo_url: the repository's URL
-        :param calendar_year: the calendar year a repo is created in to be considered "new"
-        :param repo_group: the group of repositories to analyze
-        """
-        if calendar_year == None:
-            calendar_year = 2019
-
-        cdRgNewrepRankedCommitsSQL = s.sql.text("""
-            SELECT repo.repo_id, sum(cast(added as INTEGER) - cast(removed as INTEGER) - cast(whitespace as INTEGER)) as net, patches, rg_name
-            FROM dm_repo_annual, repo, repo_groups
-            where  repo.repo_group_id = :repo_group_id
-            and dm_repo_annual.repo_id = repo.repo_id
-            and date_part('year', repo.repo_added) = :calendar_year
-            and repo.repo_group_id = repo_groups.repo_group_id
-            group by repo.repo_id, patches, rg_name
-            ORDER BY net desc
-            LIMIT 10
-        """)
-
-        results = pd.read_sql(cdRgNewrepRankedCommitsSQL, self.db, params={ "repo_group_id": repo_group_id, "calendar_year": calendar_year})
->>>>>>> 9b90002a
         return results
 
     @annotate(tag='get-repo')
@@ -1349,7 +1390,6 @@
 
         return results
 
-<<<<<<< HEAD
     # @annotate(tag='dosocs-repos')
     def get_repos_for_dosocs(self):
         """ Returns a list of repos along with their repo_id & path """
@@ -1361,47 +1401,3 @@
 
         results = pd.read_sql(get_repos_for_dosocs_SQL, self.db)
         return results
-=======
-    @annotate(tag="get-issues")
-    def get_issues(self, repo_group_id, repo_id=None):
-        if not repo_id:
-            issuesSQL = s.sql.text("""
-                SELECT issue_title,
-                    issues.issue_id,
-                    issues.repo_id,
-                    issues.html_url,
-                    issue_state                                 AS STATUS,
-                    issues.created_at                           AS DATE,
-                    count(issue_events.event_id),
-                    MAX(issue_events.created_at)                AS LAST_EVENT_DATE,
-                    EXTRACT(DAY FROM NOW() - issues.created_at) AS OPEN_DAY
-                FROM issues,
-                    issue_events
-                WHERE issues.repo_id IN (SELECT repo_id FROM repo WHERE repo_group_id = :repo_group_id)
-                AND issues.issue_id = issue_events.issue_id
-                GROUP BY issues.issue_id
-                ORDER by OPEN_DAY DESC
-            """)
-            results = pd.read_sql(issuesSQL, self.db, params={'repo_group_id': repo_group_id})
-            return results
-        else:
-            issuesSQL = s.sql.text("""
-                SELECT issue_title,
-                    issues.issue_id,
-                    issues.repo_id,
-                    issues.html_url,
-                    issue_state                                 AS STATUS,
-                    issues.created_at                           AS DATE,
-                    count(issue_events.event_id),
-                    MAX(issue_events.created_at)                AS LAST_EVENT_DATE,
-                    EXTRACT(DAY FROM NOW() - issues.created_at) AS OPEN_DAY
-                FROM issues, issue_events
-                WHERE issues.repo_id = :repo_id
-                AND issues.issue_id = issue_events.issue_id
-                GROUP BY issues.issue_id
-                ORDER by OPEN_DAY DESC
-            """)
-            results = pd.read_sql(issuesSQL, self.db, params={'repo_id': repo_id})
-            return results
-    
->>>>>>> 9b90002a
