--- conflicted
+++ resolved
@@ -300,14 +300,13 @@
     assert len(data) >= 1
     assert data[0]["diffdate"] >= 0
 
-<<<<<<< HEAD
 def test_annual_commit_count_ranked_by_new_repo_in_repo_group(augur_db_routes):
     response = requests.get('http://localhost:5000/api/unstable/repo-groups/20/annual-commit-count-ranked-by-new-repo-in-repo-group/')
     data = response.json()
     assert response.status_code == 200
     assert len(data) >= 1
     assert data[0]["net"] >= 0 
-=======
+
 def test_cii_best_practices_badge_by_group(augur_db_routes):
     response = requests.get('http://localhost:5000/api/unstable/repo-groups/21/cii-best-practices-badge')
     data = response.json()
@@ -343,4 +342,3 @@
     assert response.status_code == 200
     assert len(data) >= 1
     assert data[0]["license"] == 'Apache-2.0'
->>>>>>> 01849c9b
