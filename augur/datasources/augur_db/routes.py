#SPDX-License-Identifier: MIT
"""
Creates routes for the Augur database data source plugin
"""

from flask import request, Response

def create_routes(server):

    augur_db = server._augur['augur_db']()

    @server.app.route('/{}/repo-groups'.format(server.api_version))
    def get_repo_groups(): #TODO: make this name automatic - wrapper?
        drs = server.transform(augur_db.repo_groups)
        return Response(response=drs,
                        status=200,
                        mimetype="application/json")
    server.updateMetricMetadata(function=augur_db.repo_groups, endpoint='/{}/repo-groups'.format(server.api_version), metric_type='git')

    @server.app.route('/{}/repos'.format(server.api_version))
    def downloaded_repos():
        drs = server.transform(augur_db.downloaded_repos)
        return Response(response=drs,
                        status=200,
                        mimetype="application/json")
    server.updateMetricMetadata(function=augur_db.downloaded_repos, endpoint='/{}/repos'.format(server.api_version), metric_type='git')

<<<<<<< HEAD
    """
    @api {get} /repo-groups/:repo_group_id/pull-requests-merge-contributor-new
    @apiName New Contributors of Commits
    @apiGroup Evolution
    @apiDescription <a href="https://github.com/chaoss/wg-evolution/blob/master/metrics/pull-requests-merge-contributor-new.md">CHAOSS Metric Definition</a>
    @apiParam {String} repo_group_id Repository Group ID
    @apiParam {string} [period="day"] Periodicity specification. Possible values: 'day', 'week', 'month', 'year'. Defaults to 'day'
    @apiParam {string} [begin_date="1970-1-1 0:0:1"] Beginning date specification. Possible values: '2018', '2018-05', '2019-05-01', ..., ' 2017-03-02 05:34:19'. Defaults to '1970-1-1 0:0:1'
    @apiParam {string} [end_date] Ending date specification. Possible values: '2018', '2018-05', '2019-05-01', ..., ' 2017-03-02 05:34:19'. Defaults to current date & time.
=======
    #####################################
    ###           EVOLUTION           ###
    #####################################

    """
    @api {get} /repo-groups/:repo_group_id/code-changes
    @apiName Code Changes
    @apiGroup Evolution
    @apiDescription <a href="https://github.com/chaoss/wg-evolution/blob/master/metrics/Code_Changes.md">CHAOSS Metric Definition</a>

    @apiParam {String} repo_group_id Repository Group ID
    @apiParam {string} period Periodicity specification. Possible values: 'day', 'week', 'month', 'year'. Defaults to 'day'
    @apiParam {string} begin_date Beginning date specification. Possible values: '2018', '2018-05', '2019-05-01', ..., ' 2017-03-02 05:34:19'. Defaults to '1970-1-1 0:0:0'
    @apiParam {string} end_date Ending date specification. Possible values: '2018', '2018-05', '2019-05-01', ..., ' 2017-03-02 05:34:19'. Defaults to current date & time.

>>>>>>> 899547d4
    @apiSuccessExample {json} Success-Response:
                    [
                        {
                            "commit_date": "2018-01-01T00:00:00.000Z",
<<<<<<< HEAD
                            "count": 5140
                        },
                        {
                            "commit_date": "2019-01-01T00:00:00.000Z",
                            "commit_count": 711
                        }
                    ]
    """
    server.addRepoGroupMetric(
        augur_db.pull_requests_merge_contributor_new, 'pull-requests-merge-contributor-new')

    """
    @api {get} /repo-groups/:repo_group_id/repos/:repo_id/pull-requests-merge-contributor-new
    @apiName New Contributors of Commits
    @apiGroup Evolution
    @apiDescription <a href="https://github.com/chaoss/wg-evolution/blob/master/metrics/pull-requests-merge-contributor-new.md">CHAOSS Metric Definition</a>
    @apiParam {String} repo_group_id Repository Group ID.
    @apiParma {String} repo_id Repository ID.
    @apiParam {string} [period="day"] Periodicity specification. Possible values: 'day', 'week', 'month', 'year'. Defaults to 'day'
    @apiParam {string} [begin_date="1970-1-1 0:0:1"] Beginning date specification. Possible values: '2018', '2018-05', '2019-05-01', ..., ' 2017-03-02 05:34:19'. Defaults to '1970-1-1 0:0:1'
    @apiParam {string} [end_date] Ending date specification. Possible values: '2018', '2018-05', '2019-05-01', ..., ' 2017-03-02 05:34:19'. Defaults to current date & time.
=======
                            "repo_id": 1,
                            "commit_count": 5140
                        },
                        {
                            "commit_date": "2019-01-01T00:00:00.000Z",
                            "repo_id": 1,
                            "commit_count": 711
                        },
                        {
                            "commit_date": "2015-01-01T00:00:00.000Z",
                            "repo_id": 25001,
                            "commit_count": 1071
                        }
                    ]
    """
    server.addRepoGroupMetric(augur_db.code_changes, 'code-changes')

    """
    @api {get} /repo-groups/:repo_group_id/repos/:repo_id/code-changes
    @apiName Code Changes
    @apiGroup Evolution
    @apiDescription <a href="https://github.com/chaoss/wg-evolution/blob/master/metrics/Code_Changes.md">CHAOSS Metric Definition</a>

    @apiParam {String} repo_group_id Repository Group ID.
    @apiParma {String} repo_id Repository ID.
    @apiParam {string} period Periodicity specification. Possible values: 'day', 'week', 'month', 'year'. Defaults to 'day'
    @apiParam {string} begin_date Beginning date specification. Possible values: '2018', '2018-05', '2019-05-01', ..., ' 2017-03-02 05:34:19'. Defaults to '1970-1-1 0:0:0'
    @apiParam {string} end_date Ending date specification. Possible values: '2018', '2018-05', '2019-05-01', ..., ' 2017-03-02 05:34:19'. Defaults to current date & time.

>>>>>>> 899547d4
    @apiSuccessExample {json} Success-Response:
                    [
                        {
                            "commit_date": "2018-01-01T00:00:00.000Z",
<<<<<<< HEAD
                            "count": 2287
                        },
                        {
                            "commit_date": "2018-02-01T00:00:00.000Z",
                            "count": 1939
                        }
                    ]
    """
    server.addRepoMetric(
        augur_db.pull_requests_merge_contributor_new, 'pull-requests-merge-contributor-new')

    """
    @api {get} /repo-groups/:repo_group_id/issues-first-time-opened
    @apiName New Contributors of Issues
    @apiGroup Evolution
    @apiDescription <a href="https://github.com/chaoss/wg-evolution/blob/master/metrics/issues-first-time-opened.md">CHAOSS Metric Definition</a>
    @apiParam {String} repo_group_id Repository Group ID
    @apiParam {string} [period="day"] Periodicity specification. Possible values: 'day', 'week', 'month', 'year'. Defaults to 'day'
    @apiParam {string} [begin_date="1970-1-1 0:0:1"] Beginning date specification. Possible values: '2018', '2018-05', '2019-05-01', ..., ' 2017-03-02 05:34:19'. Defaults to '1970-1-1 0:0:1'
    @apiParam {string} [end_date] Ending date specification. Possible values: '2018', '2018-05', '2019-05-01', ..., ' 2017-03-02 05:34:19'. Defaults to current date & time.
    @apiSuccessExample {json} Success-Response:
                    [
                        {
                            "issue_date": "2018-05-20T00:00:00.000Z",
                            "count": 3
                        },
                        {
                            "issue_date": "2019-06-03T00:00:00.000Z",
                            "count": 23
                        }
                    ]
    """
    server.addRepoGroupMetric(
        augur_db.issues_first_time_opened, 'issues-first-time-opened')

    """
    @api {get} /repo-groups/:repo_group_id/repos/:repo_id/issues-first-time-opened
    @apiName New Contributors of Issues
    @apiGroup Evolution
    @apiDescription <a href="https://github.com/chaoss/wg-evolution/blob/master/metrics/issues-first-time-opened.md">CHAOSS Metric Definition</a>
    @apiParam {String} repo_group_id Repository Group ID.
    @apiParma {String} repo_id Repository ID.
    @apiParam {string} [period="day"] Periodicity specification. Possible values: 'day', 'week', 'month', 'year'. Defaults to 'day'
    @apiParam {string} [begin_date="1970-1-1 0:0:1"] Beginning date specification. Possible values: '2018', '2018-05', '2019-05-01', ..., ' 2017-03-02 05:34:19'. Defaults to '1970-1-1 0:0:1'
    @apiParam {string} [end_date] Ending date specification. Possible values: '2018', '2018-05', '2019-05-01', ..., ' 2017-03-02 05:34:19'. Defaults to current date & time.
    @apiSuccessExample {json} Success-Response:
                    [
                        {
                            "issue_date": "2018-05-20T00:00:00.000Z",
                            "count": 3
                        },
                        {
                            "issue_date": "2019-06-03T00:00:00.000Z",
                            "count": 23
                        }
                    ]
    """
    server.addRepoMetric(
        augur_db.issues_first_time_opened, 'issues-first-time-opened')

    """
    @api {get} /repo-groups/:repo_group_id/issues-first-time-closed
    @apiName Closed Issues New Contributors
    @apiGroup Evolution
    @apiDescription <a href="https://github.com/chaoss/wg-evolution/blob/master/metrics/issues-first-time-closed.md">CHAOSS Metric Definition</a>
    @apiParam {String} repo_group_id Repository Group ID
    @apiParam {string} [period="day"] Periodicity specification. Possible values: 'day', 'week', 'month', 'year'. Defaults to 'day'
    @apiParam {string} [begin_date="1970-1-1 0:0:1"] Beginning date specification. Possible values: '2018', '2018-05', '2019-05-01', ..., ' 2017-03-02 05:34:19'. Defaults to '1970-1-1 0:0:1'
    @apiParam {string} [end_date] Ending date specification. Possible values: '2018', '2018-05', '2019-05-01', ..., ' 2017-03-02 05:34:19'. Defaults to current date & time.
    @apiSuccessExample {json} Success-Response:
                    [
                        {
                            "issue_date": "2018-05-20T00:00:00.000Z",
                            "count": 3
                        },
                        {
                            "issue_date": "2019-06-03T00:00:00.000Z",
                            "count": 23
                        }
                    ]
    """
    server.addRepoGroupMetric(
        augur_db.issues_first_time_closed, 'issues-first-time-closed')

    """
    @api {get} /repo-groups/:repo_group_id/repos/:repo_id/issues-first-time-closed
    @apiName Closed Issues New Contributors
    @apiGroup Evolution
    @apiDescription <a href="https://github.com/chaoss/wg-evolution/blob/master/metrics/issues-first-time-closed.md">CHAOSS Metric Definition</a>
    @apiParam {String} repo_group_id Repository Group ID.
    @apiParma {String} repo_id Repository ID.
    @apiParam {string} [period="day"] Periodicity specification. Possible values: 'day', 'week', 'month', 'year'. Defaults to 'day'
    @apiParam {string} [begin_date="1970-1-1 0:0:1"] Beginning date specification. Possible values: '2018', '2018-05', '2019-05-01', ..., ' 2017-03-02 05:34:19'. Defaults to '1970-1-1 0:0:1'
    @apiParam {string} [end_date] Ending date specification. Possible values: '2018', '2018-05', '2019-05-01', ..., ' 2017-03-02 05:34:19'. Defaults to current date & time.
    @apiSuccessExample {json} Success-Response:
                    [
                        {
                            "issue_date": "2018-05-20T00:00:00.000Z",
                            "count": 3
                        },
                        {
                            "issue_date": "2019-06-03T00:00:00.000Z",
                            "count": 23
                        }
                    ]
    """
    server.addRepoMetric(
        augur_db.issues_first_time_closed, 'issues-first-time-closed')

    """
    @api {get} /repo-groups/:repo_group_id/sub-projects
    @apiName Sub-Projects
    @apiGroup Evolution
    @apiDescription <a href="https://github.com/chaoss/wg-evolution/blob/master/metrics/sub-projects.md">CHAOSS Metric Definition</a>
    @apiParam {String} repo_group_id Repository Group ID
    @apiParam {string} [begin_date="1970-1-1 0:0:1"] Beginning date specification. Possible values: '2018', '2018-05', '2019-05-01', ..., ' 2017-03-02 05:34:19'. Defaults to '1970-1-1 0:0:1'
    @apiParam {string} [end_date] Ending date specification. Possible values: '2018', '2018-05', '2019-05-01', ..., ' 2017-03-02 05:34:19'. Defaults to current date & time.
    @apiSuccessExample {json} Success-Response:
                    [
                        {
                            "sub_protject_count": 2
                        }
                    ]
    """
    server.addRepoGroupMetric(
        augur_db.sub_projects, 'sub-projects')

    """
    @api {get} /repo-groups/:repo_group_id/repos/:repo_id/sub-projects
    @apiName Sub-Projects
    @apiGroup Evolution
    @apiDescription <a href="https://github.com/chaoss/wg-evolution/blob/master/metrics/sub-projects.md">CHAOSS Metric Definition</a>
    @apiParam {String} repo_group_id Repository Group ID.
    @apiParma {String} repo_id Repository ID.
    @apiParam {string} [begin_date="1970-1-1 0:0:1"] Beginning date specification. Possible values: '2018', '2018-05', '2019-05-01', ..., ' 2017-03-02 05:34:19'. Defaults to '1970-1-1 0:0:1'
    @apiParam {string} [end_date] Ending date specification. Possible values: '2018', '2018-05', '2019-05-01', ..., ' 2017-03-02 05:34:19'. Defaults to current date & time.
    @apiSuccessExample {json} Success-Response:
                    [
                        {
                            "sub_protject_count": 2
                        }
                    ]
    """
    server.addRepoMetric(
        augur_db.sub_projects, 'sub-projects')

    """
    @api {get} /repo-groups/:repo_group_id/contributors
    @apiName Contributors
    @apiGroup Evolution
    @apiDescription <a href="https://github.com/chaoss/wg-evolution/blob/master/metrics/contributors.md">CHAOSS Metric Definition</a>
    @apiParam {String} repo_group_id Repository Group ID
    @apiParam {string} [begin_date="1970-1-1 0:0:1"] Beginning date specification. Possible values: '2018', '2018-05', '2019-05-01', ..., ' 2017-03-02 05:34:19'. Defaults to '1970-1-1 0:0:1'
    @apiParam {string} [end_date] Ending date specification. Possible values: '2018', '2018-05', '2019-05-01', ..., ' 2017-03-02 05:34:19'. Defaults to current date & time.
    @apiSuccessExample {json} Success-Response:
                    [
                        {
                            "user": 1,
                            "commits": 0,
                            "issues": 2,
                            "commit_comments": 0,
                            "issue_comments": 0,
                            "pull_requests": 0,
                            "pull_request_comments": 0,
                            "total": 2
                        },
                        {
                            "user": 2,
                            "commits": 0,
                            "issues": 2,
                            "commit_comments": 0,
                            "issue_comments": 0,
                            "pull_requests": 0,
                            "pull_request_comments": 0,
                            "total": 2
                        }
                    ]
    """
    server.addRepoGroupMetric(
        augur_db.contributors, 'contributors')

    """
    @api {get} /repo-groups/:repo_group_id/repos/:repo_id/contributors
    @apiName Contributors
    @apiGroup Evolution
    @apiDescription <a href="https://github.com/chaoss/wg-evolution/blob/master/metrics/contributors.md">CHAOSS Metric Definition</a>
    @apiParam {String} repo_group_id Repository Group ID.
    @apiParma {String} repo_id Repository ID.
    @apiParam {string} [begin_date="1970-1-1 0:0:1"] Beginning date specification. Possible values: '2018', '2018-05', '2019-05-01', ..., ' 2017-03-02 05:34:19'. Defaults to '1970-1-1 0:0:1'
    @apiParam {string} [end_date] Ending date specification. Possible values: '2018', '2018-05', '2019-05-01', ..., ' 2017-03-02 05:34:19'. Defaults to current date & time.
    @apiSuccessExample {json} Success-Response:
                    [
                       {
                            "user": 1,
                            "commits": 0,
                            "issues": 2,
                            "commit_comments": 0,
                            "issue_comments": 0,
                            "pull_requests": 0,
                            "pull_request_comments": 0,
                            "total": 2
                        },
                        {
                            "user": 2,
                            "commits": 0,
                            "issues": 2,
                            "commit_comments": 0,
                            "issue_comments": 0,
                            "pull_requests": 0,
                            "pull_request_comments": 0,
                            "total": 2
                        }
                    ]
    """
    server.addRepoMetric(
        augur_db.contributors, 'contributors')

    """
    @api {get} /repo-groups/:repo_group_id/contributors-new
    @apiName New Contributors
    @apiGroup Evolution
    @apiDescription <a href="https://github.com/chaoss/wg-evolution/blob/master/metrics/contributors-new.md">CHAOSS Metric Definition</a>
    @apiParam {String} repo_group_id Repository Group ID
    @apiParam {string} [period="day"] Periodicity specification. Possible values: 'day', 'week', 'month', 'year'. Defaults to 'day'
    @apiParam {string} [begin_date="1970-1-1 0:0:1"] Beginning date specification. Possible values: '2018', '2018-05', '2019-05-01', ..., ' 2017-03-02 05:34:19'. Defaults to '1970-1-1 0:0:1'
    @apiParam {string} [end_date] Ending date specification. Possible values: '2018', '2018-05', '2019-05-01', ..., ' 2017-03-02 05:34:19'. Defaults to current date & time.
    @apiSuccessExample {json} Success-Response:
                    [
                        {
                            "contribute_at": "2018-05-20T00:00:00.000Z",
                            "count": 3
                        },
                        {
                            "contribute_at": "2019-06-03T00:00:00.000Z",
                            "count": 23
                        }
                    ]
    """
    server.addRepoGroupMetric(
        augur_db.contributors_new, 'contributors-new')

    """
    @api {get} /repo-groups/:repo_group_id/repos/:repo_id/contributors-new
    @apiName New Contributors
    @apiGroup Evolution
    @apiDescription <a href="https://github.com/chaoss/wg-evolution/blob/master/metrics/contributors-new.md">CHAOSS Metric Definition</a>
    @apiParam {String} repo_group_id Repository Group ID.
    @apiParma {String} repo_id Repository ID.
    @apiParam {string} [period="day"] Periodicity specification. Possible values: 'day', 'week', 'month', 'year'. Defaults to 'day'
    @apiParam {string} [begin_date="1970-1-1 0:0:1"] Beginning date specification. Possible values: '2018', '2018-05', '2019-05-01', ..., ' 2017-03-02 05:34:19'. Defaults to '1970-1-1 0:0:1'
    @apiParam {string} [end_date] Ending date specification. Possible values: '2018', '2018-05', '2019-05-01', ..., ' 2017-03-02 05:34:19'. Defaults to current date & time.
    @apiSuccessExample {json} Success-Response:
                    [
                        {
                            "contribute_at": "2018-05-20T00:00:00.000Z",
                            "count": 3
                        },
                        {
                            "contribute_at": "2019-06-03T00:00:00.000Z",
                            "count": 23
                        }
                    ]
    """
    server.addRepoMetric(
        augur_db.contributors_new, 'contributors-new')
=======
                            "commit_count": 2287
                        },
                        {
                            "commit_date": "2018-02-01T00:00:00.000Z",
                            "commit_count": 1939
                        },
                        {
                            "commit_date": "2018-03-01T00:00:00.000Z",
                            "commit_count": 1979
                        },
                        {
                            "commit_date": "2018-04-01T00:00:00.000Z",
                            "commit_count": 2159
                        }
                    ]
    """
    server.addRepoMetric(augur_db.code_changes, 'code-changes')

    """
    @api {get} /repo-groups/:repo_group_id/code-changes-lines Code Changes Lines
    @apiName code-changes-lines
    @apiGroup Evolution
    @apiDescription <a href="https://github.com/chaoss/wg-evolution/blob/master/metrics/Code_Changes_Lines.md">CHAOSS Metric Definition</a>

    @apiParam {String} repo_group_id Repository Group ID
    @apiParam {string} period Periodicity specification. Possible values: 'day', 'week', 'month', 'year'. Defaults to 'day'
    @apiParam {string} begin_date Beginning date specification. Possible values: '2018', '2018-05', '2019-05-01', ..., ' 2017-03-02 05:34:19'. Defaults to '1970-1-1 0:0:0'
    @apiParam {string} end_date Ending date specification. Possible values: '2018', '2018-05', '2019-05-01', ..., ' 2017-03-02 05:34:19'. Defaults to current date & time.

    @apiSuccessExample {json} Success-Response:
                    [
                        {
                            "commit_date": "2018-01-01T00:00:00.000Z",
                            "repo_id": 1,
                            "added": 640098,
                            "removed": 694608
                        },
                        {
                            "commit_date": "2019-01-01T00:00:00.000Z",
                            "repo_id": 1,
                            "added": 56549,
                            "removed": 48962
                        },
                        {
                            "commit_date": "2014-01-01T00:00:00.000Z",
                            "repo_id": 25001,
                            "added": 19,
                            "removed": 1
                        },
                        {
                            "commit_date": "2015-01-01T00:00:00.000Z",
                            "repo_id": 25001,
                            "added": 429535,
                            "removed": 204015
                        }
                    ]
    """
    server.addRepoGroupMetric(augur_db.code_changes_lines, 'code-changes-lines')

    """
    @api {get} /repo-groups/:repo_group_id/repos/:repo_id/code-changes-lines Code Changes Lines
    @apiName code-changes-lines
    @apiGroup Evolution
    @apiDescription <a href="https://github.com/chaoss/wg-evolution/blob/master/metrics/Code_Changes_Lines.md">CHAOSS Metric Definition</a>

    @apiParam {String} repo_group_id Repository Group ID.
    @apiParma {String} repo_id Repository ID.
    @apiParam {string} period Periodicity specification. Possible values: 'day', 'week', 'month', 'year'. Defaults to 'day'
    @apiParam {string} begin_date Beginning date specification. Possible values: '2018', '2018-05', '2019-05-01', ..., ' 2017-03-02 05:34:19'. Defaults to '1970-1-1 0:0:0'
    @apiParam {string} end_date Ending date specification. Possible values: '2018', '2018-05', '2019-05-01', ..., ' 2017-03-02 05:34:19'. Defaults to current date & time.

    @apiSuccessExample {json} Success-Response:
                    [
                        {
                            "commit_date": "2014-01-01T00:00:00.000Z",
                            "added": 19,
                            "removed": 1
                        },
                        {
                            "commit_date": "2015-01-01T00:00:00.000Z",
                            "added": 429535,
                            "removed": 204015
                        },
                        {
                            "commit_date": "2016-01-01T00:00:00.000Z",
                            "added": 2739765,
                            "removed": 944568
                        },
                        {
                            "commit_date": "2017-01-01T00:00:00.000Z",
                            "added": 3945001,
                            "removed": 1011396
                        }
                    ]
    """
    server.addRepoMetric(augur_db.code_changes_lines, 'code-changes-lines')

    """
    @api {get} /repo-groups/:repo_group_id/issues-new Issues New
    @apiName issues-new
    @apiGroup Evolution
    @apiDescription <a href="https://github.com/chaoss/wg-evolution/blob/master/metrics/Issues_New.md">CHAOSS Metric Definition</a>

    @apiParam {String} repo_group_id Repository Group ID
    @apiParam {string} period Periodicity specification. Possible values: 'day', 'week', 'month', 'year'. Defaults to 'day'
    @apiParam {string} begin_date Beginning date specification. Possible values: '2018', '2018-05', '2019-05-01', ..., ' 2017-03-02 05:34:19'. Defaults to '1970-1-1 0:0:0'
    @apiParam {string} end_date Ending date specification. Possible values: '2018', '2018-05', '2019-05-01', ..., ' 2017-03-02 05:34:19'. Defaults to current date & time.

    @apiSuccessExample {json} Success-Response:
                    [
                        {
                            "issue_date": "2019-05-01T00:00:00.000Z",
                            "repo_id": 1,
                            "issues": 3
                        },
                        {
                            "issue_date": "2019-05-01T00:00:00.000Z",
                            "repo_id": 25001,
                            "issues": 1
                        }
                    ]
    """
    server.addRepoGroupMetric(augur_db.issues_new, 'issues-new')

    """
    @api {get} /repo-groups/:repo_group_id/repos/:repo_id/issues-new Issues New
    @apiName issues-new
    @apiGroup Evolution
    @apiDescription <a href="https://github.com/chaoss/wg-evolution/blob/master/metrics/Issues_New.md">CHAOSS Metric Definition</a>

    @apiParam {String} repo_group_id Repository Group ID.
    @apiParma {String} repo_id Repository ID.
    @apiParam {string} period Periodicity specification. Possible values: 'day', 'week', 'month', 'year'. Defaults to 'day'
    @apiParam {string} begin_date Beginning date specification. Possible values: '2018', '2018-05', '2019-05-01', ..., ' 2017-03-02 05:34:19'. Defaults to '1970-1-1 0:0:0'
    @apiParam {string} end_date Ending date specification. Possible values: '2018', '2018-05', '2019-05-01', ..., ' 2017-03-02 05:34:19'. Defaults to current date & time.

    @apiSuccessExample {json} Success-Response:
                    [
                        {
                            "issue_date": "2019-05-01T00:00:00.000Z",
                            "issues": 1
                        },
                        {
                            "issue_date": "2019-06-01T00:00:00.000Z",
                            "issues": 31
                        }
                    ]
    """
    server.addRepoMetric(augur_db.issues_new, 'issues-new')

    """
    @api {get} /repo-groups/:repo_group_id/issues-closed Issues Closed
    @apiName issues-closed
    @apiGroup Evolution
    @apiDescription <a href="https://github.com/chaoss/wg-evolution/blob/master/metrics/Issues_Closed.md">CHAOSS Metric Definition</a>

    @apiParam {String} repo_group_id Repository Group ID
    @apiParam {string} period Periodicity specification. Possible values: 'day', 'week', 'month', 'year'. Defaults to 'day'
    @apiParam {string} begin_date Beginning date specification. Possible values: '2018', '2018-05', '2019-05-01', ..., ' 2017-03-02 05:34:19'. Defaults to '1970-1-1 0:0:0'
    @apiParam {string} end_date Ending date specification. Possible values: '2018', '2018-05', '2019-05-01', ..., ' 2017-03-02 05:34:19'. Defaults to current date & time.

    @apiSuccessExample {json} Success-Response:
                    TODO
    """
    server.addRepoGroupMetric(augur_db.issues_closed, 'issues-closed')

    """
    @api {get} /repo-groups/:repo_group_id/repos/:repo_id/issues-closed Issues Closed
    @apiName issues-closed
    @apiGroup Evolution
    @apiDescription <a href="https://github.com/chaoss/wg-evolution/blob/master/metrics/Issues_New.md">CHAOSS Metric Definition</a>

    @apiParam {String} repo_group_id Repository Group ID.
    @apiParma {String} repo_id Repository ID.
    @apiParam {string} period Periodicity specification. Possible values: 'day', 'week', 'month', 'year'. Defaults to 'day'
    @apiParam {string} begin_date Beginning date specification. Possible values: '2018', '2018-05', '2019-05-01', ..., ' 2017-03-02 05:34:19'. Defaults to '1970-1-1 0:0:0'
    @apiParam {string} end_date Ending date specification. Possible values: '2018', '2018-05', '2019-05-01', ..., ' 2017-03-02 05:34:19'. Defaults to current date & time.

    @apiSuccessExample {json} Success-Response:
                    TODO
    """
    server.addRepoMetric(augur_db.issues_closed, 'issues-closed')

    """
    @api {get} /repo-groups/:repo_group_id/issue-backlog Issue Backlog
    @apiName issue-backlog
    @apiGroup Evolution
    @apiDescription <a href="https://github.com/chaoss/wg-evolution/blob/master/focus_areas/code_development.md">CHAOSS Metric Definition</a>

    @apiParam {String} repo_group_id Repository Group ID

    @apiSuccessExample {json} Success-Response:
                    [
                        {
                            "repo_id": 1,
                            "issue_backlog": 3
                        },
                        {
                            "repo_id": 25001,
                            "issue_backlog": 32
                        }
                    ]
    """
    server.addRepoGroupMetric(augur_db.issue_backlog, 'issue-backlog')

    """
    @api {get} /repo-groups/:repo_group_id/repos/:repo_id/issue-backlog Issue Backlog
    @apiName issue-backlog
    @apiGroup Evolution
    @apiDescription <a href="https://github.com/chaoss/wg-evolution/blob/master/focus_areas/code_development.md">CHAOSS Metric Definition</a>

    @apiParam {String} repo_group_id Repository Group ID.
    @apiParma {String} repo_id Repository ID.

    @apiSuccessExample {json} Success-Response:
                    [
                        {
                            "issue_backlog": 3
                        }
                    ]
    """
    server.addRepoMetric(augur_db.issue_backlog, 'issue-backlog')

    # @server.app.route('/{}/repo-groups/<repo_group_id>/code-changes'.format(server.api_version))
    # def code_changes_repo_group_route(repo_group_id):
    #     period = request.args.get('period', 'day')
    #     begin_date = request.args.get('begin_date')
    #     end_date = request.args.get('end_date')

    #     kwargs = {'repo_group_id': repo_group_id, 'period': period,
    #               'begin_date': begin_date, 'end_date': end_date}

    #     data = server.transform(augur_db.code_changes,
    #                             args=[],
    #                             kwargs=kwargs)

    #     return Response(response=data, status=200, mimetype='application/json')

    # @server.app.route('/{}/repo-groups/<repo_group_id>/repo/<repo_id>/code-changes'.format(server.api_version))
    # def code_changes_repo_route(repo_group_id, repo_id):
    #     period = request.args.get('period', 'day')
    #     begin_date = request.args.get('begin_date')
    #     end_date = request.args.get('end_date')

    #     kwargs = {'repo_group_id': repo_group_id, 'repo_id': repo_id,
    #               'period': period, 'begin_date': begin_date,
    #               'end_date': end_date}

    #     data = server.transform(augur_db.code_changes,
    #                             args=[],
    #                             kwargs=kwargs)

    #     return Response(response=data, status=200, mimetype='application/json')
>>>>>>> 899547d4
<|MERGE_RESOLUTION|>--- conflicted
+++ resolved
@@ -25,17 +25,6 @@
                         mimetype="application/json")
     server.updateMetricMetadata(function=augur_db.downloaded_repos, endpoint='/{}/repos'.format(server.api_version), metric_type='git')
 
-<<<<<<< HEAD
-    """
-    @api {get} /repo-groups/:repo_group_id/pull-requests-merge-contributor-new
-    @apiName New Contributors of Commits
-    @apiGroup Evolution
-    @apiDescription <a href="https://github.com/chaoss/wg-evolution/blob/master/metrics/pull-requests-merge-contributor-new.md">CHAOSS Metric Definition</a>
-    @apiParam {String} repo_group_id Repository Group ID
-    @apiParam {string} [period="day"] Periodicity specification. Possible values: 'day', 'week', 'month', 'year'. Defaults to 'day'
-    @apiParam {string} [begin_date="1970-1-1 0:0:1"] Beginning date specification. Possible values: '2018', '2018-05', '2019-05-01', ..., ' 2017-03-02 05:34:19'. Defaults to '1970-1-1 0:0:1'
-    @apiParam {string} [end_date] Ending date specification. Possible values: '2018', '2018-05', '2019-05-01', ..., ' 2017-03-02 05:34:19'. Defaults to current date & time.
-=======
     #####################################
     ###           EVOLUTION           ###
     #####################################
@@ -45,40 +34,14 @@
     @apiName Code Changes
     @apiGroup Evolution
     @apiDescription <a href="https://github.com/chaoss/wg-evolution/blob/master/metrics/Code_Changes.md">CHAOSS Metric Definition</a>
-
-    @apiParam {String} repo_group_id Repository Group ID
-    @apiParam {string} period Periodicity specification. Possible values: 'day', 'week', 'month', 'year'. Defaults to 'day'
-    @apiParam {string} begin_date Beginning date specification. Possible values: '2018', '2018-05', '2019-05-01', ..., ' 2017-03-02 05:34:19'. Defaults to '1970-1-1 0:0:0'
-    @apiParam {string} end_date Ending date specification. Possible values: '2018', '2018-05', '2019-05-01', ..., ' 2017-03-02 05:34:19'. Defaults to current date & time.
-
->>>>>>> 899547d4
+    @apiParam {String} repo_group_id Repository Group ID
+    @apiParam {string} period Periodicity specification. Possible values: 'day', 'week', 'month', 'year'. Defaults to 'day'
+    @apiParam {string} begin_date Beginning date specification. Possible values: '2018', '2018-05', '2019-05-01', ..., ' 2017-03-02 05:34:19'. Defaults to '1970-1-1 0:0:0'
+    @apiParam {string} end_date Ending date specification. Possible values: '2018', '2018-05', '2019-05-01', ..., ' 2017-03-02 05:34:19'. Defaults to current date & time.
     @apiSuccessExample {json} Success-Response:
                     [
                         {
                             "commit_date": "2018-01-01T00:00:00.000Z",
-<<<<<<< HEAD
-                            "count": 5140
-                        },
-                        {
-                            "commit_date": "2019-01-01T00:00:00.000Z",
-                            "commit_count": 711
-                        }
-                    ]
-    """
-    server.addRepoGroupMetric(
-        augur_db.pull_requests_merge_contributor_new, 'pull-requests-merge-contributor-new')
-
-    """
-    @api {get} /repo-groups/:repo_group_id/repos/:repo_id/pull-requests-merge-contributor-new
-    @apiName New Contributors of Commits
-    @apiGroup Evolution
-    @apiDescription <a href="https://github.com/chaoss/wg-evolution/blob/master/metrics/pull-requests-merge-contributor-new.md">CHAOSS Metric Definition</a>
-    @apiParam {String} repo_group_id Repository Group ID.
-    @apiParma {String} repo_id Repository ID.
-    @apiParam {string} [period="day"] Periodicity specification. Possible values: 'day', 'week', 'month', 'year'. Defaults to 'day'
-    @apiParam {string} [begin_date="1970-1-1 0:0:1"] Beginning date specification. Possible values: '2018', '2018-05', '2019-05-01', ..., ' 2017-03-02 05:34:19'. Defaults to '1970-1-1 0:0:1'
-    @apiParam {string} [end_date] Ending date specification. Possible values: '2018', '2018-05', '2019-05-01', ..., ' 2017-03-02 05:34:19'. Defaults to current date & time.
-=======
                             "repo_id": 1,
                             "commit_count": 5140
                         },
@@ -101,19 +64,291 @@
     @apiName Code Changes
     @apiGroup Evolution
     @apiDescription <a href="https://github.com/chaoss/wg-evolution/blob/master/metrics/Code_Changes.md">CHAOSS Metric Definition</a>
-
-    @apiParam {String} repo_group_id Repository Group ID.
-    @apiParma {String} repo_id Repository ID.
-    @apiParam {string} period Periodicity specification. Possible values: 'day', 'week', 'month', 'year'. Defaults to 'day'
-    @apiParam {string} begin_date Beginning date specification. Possible values: '2018', '2018-05', '2019-05-01', ..., ' 2017-03-02 05:34:19'. Defaults to '1970-1-1 0:0:0'
-    @apiParam {string} end_date Ending date specification. Possible values: '2018', '2018-05', '2019-05-01', ..., ' 2017-03-02 05:34:19'. Defaults to current date & time.
-
->>>>>>> 899547d4
+    @apiParam {String} repo_group_id Repository Group ID.
+    @apiParma {String} repo_id Repository ID.
+    @apiParam {string} period Periodicity specification. Possible values: 'day', 'week', 'month', 'year'. Defaults to 'day'
+    @apiParam {string} begin_date Beginning date specification. Possible values: '2018', '2018-05', '2019-05-01', ..., ' 2017-03-02 05:34:19'. Defaults to '1970-1-1 0:0:0'
+    @apiParam {string} end_date Ending date specification. Possible values: '2018', '2018-05', '2019-05-01', ..., ' 2017-03-02 05:34:19'. Defaults to current date & time.
     @apiSuccessExample {json} Success-Response:
                     [
                         {
                             "commit_date": "2018-01-01T00:00:00.000Z",
-<<<<<<< HEAD
+                            "commit_count": 2287
+                        },
+                        {
+                            "commit_date": "2018-02-01T00:00:00.000Z",
+                            "commit_count": 1939
+                        },
+                        {
+                            "commit_date": "2018-03-01T00:00:00.000Z",
+                            "commit_count": 1979
+                        },
+                        {
+                            "commit_date": "2018-04-01T00:00:00.000Z",
+                            "commit_count": 2159
+                        }
+                    ]
+    """
+    server.addRepoMetric(augur_db.code_changes, 'code-changes')
+
+    """
+    @api {get} /repo-groups/:repo_group_id/code-changes-lines Code Changes Lines
+    @apiName code-changes-lines
+    @apiGroup Evolution
+    @apiDescription <a href="https://github.com/chaoss/wg-evolution/blob/master/metrics/Code_Changes_Lines.md">CHAOSS Metric Definition</a>
+    @apiParam {String} repo_group_id Repository Group ID
+    @apiParam {string} period Periodicity specification. Possible values: 'day', 'week', 'month', 'year'. Defaults to 'day'
+    @apiParam {string} begin_date Beginning date specification. Possible values: '2018', '2018-05', '2019-05-01', ..., ' 2017-03-02 05:34:19'. Defaults to '1970-1-1 0:0:0'
+    @apiParam {string} end_date Ending date specification. Possible values: '2018', '2018-05', '2019-05-01', ..., ' 2017-03-02 05:34:19'. Defaults to current date & time.
+    @apiSuccessExample {json} Success-Response:
+                    [
+                        {
+                            "commit_date": "2018-01-01T00:00:00.000Z",
+                            "repo_id": 1,
+                            "added": 640098,
+                            "removed": 694608
+                        },
+                        {
+                            "commit_date": "2019-01-01T00:00:00.000Z",
+                            "repo_id": 1,
+                            "added": 56549,
+                            "removed": 48962
+                        },
+                        {
+                            "commit_date": "2014-01-01T00:00:00.000Z",
+                            "repo_id": 25001,
+                            "added": 19,
+                            "removed": 1
+                        },
+                        {
+                            "commit_date": "2015-01-01T00:00:00.000Z",
+                            "repo_id": 25001,
+                            "added": 429535,
+                            "removed": 204015
+                        }
+                    ]
+    """
+    server.addRepoGroupMetric(augur_db.code_changes_lines, 'code-changes-lines')
+
+    """
+    @api {get} /repo-groups/:repo_group_id/repos/:repo_id/code-changes-lines Code Changes Lines
+    @apiName code-changes-lines
+    @apiGroup Evolution
+    @apiDescription <a href="https://github.com/chaoss/wg-evolution/blob/master/metrics/Code_Changes_Lines.md">CHAOSS Metric Definition</a>
+    @apiParam {String} repo_group_id Repository Group ID.
+    @apiParma {String} repo_id Repository ID.
+    @apiParam {string} period Periodicity specification. Possible values: 'day', 'week', 'month', 'year'. Defaults to 'day'
+    @apiParam {string} begin_date Beginning date specification. Possible values: '2018', '2018-05', '2019-05-01', ..., ' 2017-03-02 05:34:19'. Defaults to '1970-1-1 0:0:0'
+    @apiParam {string} end_date Ending date specification. Possible values: '2018', '2018-05', '2019-05-01', ..., ' 2017-03-02 05:34:19'. Defaults to current date & time.
+    @apiSuccessExample {json} Success-Response:
+                    [
+                        {
+                            "commit_date": "2014-01-01T00:00:00.000Z",
+                            "added": 19,
+                            "removed": 1
+                        },
+                        {
+                            "commit_date": "2015-01-01T00:00:00.000Z",
+                            "added": 429535,
+                            "removed": 204015
+                        },
+                        {
+                            "commit_date": "2016-01-01T00:00:00.000Z",
+                            "added": 2739765,
+                            "removed": 944568
+                        },
+                        {
+                            "commit_date": "2017-01-01T00:00:00.000Z",
+                            "added": 3945001,
+                            "removed": 1011396
+                        }
+                    ]
+    """
+    server.addRepoMetric(augur_db.code_changes_lines, 'code-changes-lines')
+
+    """
+    @api {get} /repo-groups/:repo_group_id/issues-new Issues New
+    @apiName issues-new
+    @apiGroup Evolution
+    @apiDescription <a href="https://github.com/chaoss/wg-evolution/blob/master/metrics/Issues_New.md">CHAOSS Metric Definition</a>
+    @apiParam {String} repo_group_id Repository Group ID
+    @apiParam {string} period Periodicity specification. Possible values: 'day', 'week', 'month', 'year'. Defaults to 'day'
+    @apiParam {string} begin_date Beginning date specification. Possible values: '2018', '2018-05', '2019-05-01', ..., ' 2017-03-02 05:34:19'. Defaults to '1970-1-1 0:0:0'
+    @apiParam {string} end_date Ending date specification. Possible values: '2018', '2018-05', '2019-05-01', ..., ' 2017-03-02 05:34:19'. Defaults to current date & time.
+    @apiSuccessExample {json} Success-Response:
+                    [
+                        {
+                            "issue_date": "2019-05-01T00:00:00.000Z",
+                            "repo_id": 1,
+                            "issues": 3
+                        },
+                        {
+                            "issue_date": "2019-05-01T00:00:00.000Z",
+                            "repo_id": 25001,
+                            "issues": 1
+                        }
+                    ]
+    """
+    server.addRepoGroupMetric(augur_db.issues_new, 'issues-new')
+
+    """
+    @api {get} /repo-groups/:repo_group_id/repos/:repo_id/issues-new Issues New
+    @apiName issues-new
+    @apiGroup Evolution
+    @apiDescription <a href="https://github.com/chaoss/wg-evolution/blob/master/metrics/Issues_New.md">CHAOSS Metric Definition</a>
+    @apiParam {String} repo_group_id Repository Group ID.
+    @apiParma {String} repo_id Repository ID.
+    @apiParam {string} period Periodicity specification. Possible values: 'day', 'week', 'month', 'year'. Defaults to 'day'
+    @apiParam {string} begin_date Beginning date specification. Possible values: '2018', '2018-05', '2019-05-01', ..., ' 2017-03-02 05:34:19'. Defaults to '1970-1-1 0:0:0'
+    @apiParam {string} end_date Ending date specification. Possible values: '2018', '2018-05', '2019-05-01', ..., ' 2017-03-02 05:34:19'. Defaults to current date & time.
+    @apiSuccessExample {json} Success-Response:
+                    [
+                        {
+                            "issue_date": "2019-05-01T00:00:00.000Z",
+                            "issues": 1
+                        },
+                        {
+                            "issue_date": "2019-06-01T00:00:00.000Z",
+                            "issues": 31
+                        }
+                    ]
+    """
+    server.addRepoMetric(augur_db.issues_new, 'issues-new')
+
+    """
+    @api {get} /repo-groups/:repo_group_id/issues-closed Issues Closed
+    @apiName issues-closed
+    @apiGroup Evolution
+    @apiDescription <a href="https://github.com/chaoss/wg-evolution/blob/master/metrics/Issues_Closed.md">CHAOSS Metric Definition</a>
+    @apiParam {String} repo_group_id Repository Group ID
+    @apiParam {string} period Periodicity specification. Possible values: 'day', 'week', 'month', 'year'. Defaults to 'day'
+    @apiParam {string} begin_date Beginning date specification. Possible values: '2018', '2018-05', '2019-05-01', ..., ' 2017-03-02 05:34:19'. Defaults to '1970-1-1 0:0:0'
+    @apiParam {string} end_date Ending date specification. Possible values: '2018', '2018-05', '2019-05-01', ..., ' 2017-03-02 05:34:19'. Defaults to current date & time.
+    @apiSuccessExample {json} Success-Response:
+                    TODO
+    """
+    server.addRepoGroupMetric(augur_db.issues_closed, 'issues-closed')
+
+    """
+    @api {get} /repo-groups/:repo_group_id/repos/:repo_id/issues-closed Issues Closed
+    @apiName issues-closed
+    @apiGroup Evolution
+    @apiDescription <a href="https://github.com/chaoss/wg-evolution/blob/master/metrics/Issues_New.md">CHAOSS Metric Definition</a>
+    @apiParam {String} repo_group_id Repository Group ID.
+    @apiParma {String} repo_id Repository ID.
+    @apiParam {string} period Periodicity specification. Possible values: 'day', 'week', 'month', 'year'. Defaults to 'day'
+    @apiParam {string} begin_date Beginning date specification. Possible values: '2018', '2018-05', '2019-05-01', ..., ' 2017-03-02 05:34:19'. Defaults to '1970-1-1 0:0:0'
+    @apiParam {string} end_date Ending date specification. Possible values: '2018', '2018-05', '2019-05-01', ..., ' 2017-03-02 05:34:19'. Defaults to current date & time.
+    @apiSuccessExample {json} Success-Response:
+                    TODO
+    """
+    server.addRepoMetric(augur_db.issues_closed, 'issues-closed')
+
+    """
+    @api {get} /repo-groups/:repo_group_id/issue-backlog Issue Backlog
+    @apiName issue-backlog
+    @apiGroup Evolution
+    @apiDescription <a href="https://github.com/chaoss/wg-evolution/blob/master/focus_areas/code_development.md">CHAOSS Metric Definition</a>
+    @apiParam {String} repo_group_id Repository Group ID
+    @apiSuccessExample {json} Success-Response:
+                    [
+                        {
+                            "repo_id": 1,
+                            "issue_backlog": 3
+                        },
+                        {
+                            "repo_id": 25001,
+                            "issue_backlog": 32
+                        }
+                    ]
+    """
+    server.addRepoGroupMetric(augur_db.issue_backlog, 'issue-backlog')
+
+    """
+    @api {get} /repo-groups/:repo_group_id/repos/:repo_id/issue-backlog Issue Backlog
+    @apiName issue-backlog
+    @apiGroup Evolution
+    @apiDescription <a href="https://github.com/chaoss/wg-evolution/blob/master/focus_areas/code_development.md">CHAOSS Metric Definition</a>
+    @apiParam {String} repo_group_id Repository Group ID.
+    @apiParma {String} repo_id Repository ID.
+    @apiSuccessExample {json} Success-Response:
+                    [
+                        {
+                            "issue_backlog": 3
+                        }
+                    ]
+    """
+    server.addRepoMetric(augur_db.issue_backlog, 'issue-backlog')
+
+    # @server.app.route('/{}/repo-groups/<repo_group_id>/code-changes'.format(server.api_version))
+    # def code_changes_repo_group_route(repo_group_id):
+    #     period = request.args.get('period', 'day')
+    #     begin_date = request.args.get('begin_date')
+    #     end_date = request.args.get('end_date')
+
+    #     kwargs = {'repo_group_id': repo_group_id, 'period': period,
+    #               'begin_date': begin_date, 'end_date': end_date}
+
+    #     data = server.transform(augur_db.code_changes,
+    #                             args=[],
+    #                             kwargs=kwargs)
+
+    #     return Response(response=data, status=200, mimetype='application/json')
+
+    # @server.app.route('/{}/repo-groups/<repo_group_id>/repo/<repo_id>/code-changes'.format(server.api_version))
+    # def code_changes_repo_route(repo_group_id, repo_id):
+    #     period = request.args.get('period', 'day')
+    #     begin_date = request.args.get('begin_date')
+    #     end_date = request.args.get('end_date')
+
+    #     kwargs = {'repo_group_id': repo_group_id, 'repo_id': repo_id,
+    #               'period': period, 'begin_date': begin_date,
+    #               'end_date': end_date}
+
+    #     data = server.transform(augur_db.code_changes,
+    #                             args=[],
+    #                             kwargs=kwargs)
+
+    #     return Response(response=data, status=200, mimetype='application/json')
+
+    """
+    @api {get} /repo-groups/:repo_group_id/pull-requests-merge-contributor-new
+    @apiName New Contributors of Commits
+    @apiGroup Evolution
+    @apiDescription <a href="https://github.com/chaoss/wg-evolution/blob/master/metrics/pull-requests-merge-contributor-new.md">CHAOSS Metric Definition</a>
+    @apiParam {String} repo_group_id Repository Group ID
+    @apiParam {string} [period="day"] Periodicity specification. Possible values: 'day', 'week', 'month', 'year'. Defaults to 'day'
+    @apiParam {string} [begin_date="1970-1-1 0:0:1"] Beginning date specification. Possible values: '2018', '2018-05', '2019-05-01', ..., ' 2017-03-02 05:34:19'. Defaults to '1970-1-1 0:0:1'
+    @apiParam {string} [end_date] Ending date specification. Possible values: '2018', '2018-05', '2019-05-01', ..., ' 2017-03-02 05:34:19'. Defaults to current date & time.
+    @apiSuccessExample {json} Success-Response:
+                    [
+                        {
+                            "commit_date": "2018-01-01T00:00:00.000Z",
+                            "count": 5140
+                        },
+                        {
+                            "commit_date": "2019-01-01T00:00:00.000Z",
+                            "commit_count": 711
+                        }
+                    ]
+    """
+    server.addRepoGroupMetric(
+        augur_db.pull_requests_merge_contributor_new, 'pull-requests-merge-contributor-new')
+
+    """
+    @api {get} /repo-groups/:repo_group_id/repos/:repo_id/pull-requests-merge-contributor-new
+    @apiName New Contributors of Commits
+    @apiGroup Evolution
+    @apiDescription <a href="https://github.com/chaoss/wg-evolution/blob/master/metrics/pull-requests-merge-contributor-new.md">CHAOSS Metric Definition</a>
+    @apiParam {String} repo_group_id Repository Group ID.
+    @apiParma {String} repo_id Repository ID.
+    @apiParam {string} [period="day"] Periodicity specification. Possible values: 'day', 'week', 'month', 'year'. Defaults to 'day'
+    @apiParam {string} [begin_date="1970-1-1 0:0:1"] Beginning date specification. Possible values: '2018', '2018-05', '2019-05-01', ..., ' 2017-03-02 05:34:19'. Defaults to '1970-1-1 0:0:1'
+    @apiParam {string} [end_date] Ending date specification. Possible values: '2018', '2018-05', '2019-05-01', ..., ' 2017-03-02 05:34:19'. Defaults to current date & time.
+    @apiSuccessExample {json} Success-Response:
+                    [
+                        {
+                            "commit_date": "2018-01-01T00:00:00.000Z",
                             "count": 2287
                         },
                         {
@@ -378,259 +613,4 @@
                     ]
     """
     server.addRepoMetric(
-        augur_db.contributors_new, 'contributors-new')
-=======
-                            "commit_count": 2287
-                        },
-                        {
-                            "commit_date": "2018-02-01T00:00:00.000Z",
-                            "commit_count": 1939
-                        },
-                        {
-                            "commit_date": "2018-03-01T00:00:00.000Z",
-                            "commit_count": 1979
-                        },
-                        {
-                            "commit_date": "2018-04-01T00:00:00.000Z",
-                            "commit_count": 2159
-                        }
-                    ]
-    """
-    server.addRepoMetric(augur_db.code_changes, 'code-changes')
-
-    """
-    @api {get} /repo-groups/:repo_group_id/code-changes-lines Code Changes Lines
-    @apiName code-changes-lines
-    @apiGroup Evolution
-    @apiDescription <a href="https://github.com/chaoss/wg-evolution/blob/master/metrics/Code_Changes_Lines.md">CHAOSS Metric Definition</a>
-
-    @apiParam {String} repo_group_id Repository Group ID
-    @apiParam {string} period Periodicity specification. Possible values: 'day', 'week', 'month', 'year'. Defaults to 'day'
-    @apiParam {string} begin_date Beginning date specification. Possible values: '2018', '2018-05', '2019-05-01', ..., ' 2017-03-02 05:34:19'. Defaults to '1970-1-1 0:0:0'
-    @apiParam {string} end_date Ending date specification. Possible values: '2018', '2018-05', '2019-05-01', ..., ' 2017-03-02 05:34:19'. Defaults to current date & time.
-
-    @apiSuccessExample {json} Success-Response:
-                    [
-                        {
-                            "commit_date": "2018-01-01T00:00:00.000Z",
-                            "repo_id": 1,
-                            "added": 640098,
-                            "removed": 694608
-                        },
-                        {
-                            "commit_date": "2019-01-01T00:00:00.000Z",
-                            "repo_id": 1,
-                            "added": 56549,
-                            "removed": 48962
-                        },
-                        {
-                            "commit_date": "2014-01-01T00:00:00.000Z",
-                            "repo_id": 25001,
-                            "added": 19,
-                            "removed": 1
-                        },
-                        {
-                            "commit_date": "2015-01-01T00:00:00.000Z",
-                            "repo_id": 25001,
-                            "added": 429535,
-                            "removed": 204015
-                        }
-                    ]
-    """
-    server.addRepoGroupMetric(augur_db.code_changes_lines, 'code-changes-lines')
-
-    """
-    @api {get} /repo-groups/:repo_group_id/repos/:repo_id/code-changes-lines Code Changes Lines
-    @apiName code-changes-lines
-    @apiGroup Evolution
-    @apiDescription <a href="https://github.com/chaoss/wg-evolution/blob/master/metrics/Code_Changes_Lines.md">CHAOSS Metric Definition</a>
-
-    @apiParam {String} repo_group_id Repository Group ID.
-    @apiParma {String} repo_id Repository ID.
-    @apiParam {string} period Periodicity specification. Possible values: 'day', 'week', 'month', 'year'. Defaults to 'day'
-    @apiParam {string} begin_date Beginning date specification. Possible values: '2018', '2018-05', '2019-05-01', ..., ' 2017-03-02 05:34:19'. Defaults to '1970-1-1 0:0:0'
-    @apiParam {string} end_date Ending date specification. Possible values: '2018', '2018-05', '2019-05-01', ..., ' 2017-03-02 05:34:19'. Defaults to current date & time.
-
-    @apiSuccessExample {json} Success-Response:
-                    [
-                        {
-                            "commit_date": "2014-01-01T00:00:00.000Z",
-                            "added": 19,
-                            "removed": 1
-                        },
-                        {
-                            "commit_date": "2015-01-01T00:00:00.000Z",
-                            "added": 429535,
-                            "removed": 204015
-                        },
-                        {
-                            "commit_date": "2016-01-01T00:00:00.000Z",
-                            "added": 2739765,
-                            "removed": 944568
-                        },
-                        {
-                            "commit_date": "2017-01-01T00:00:00.000Z",
-                            "added": 3945001,
-                            "removed": 1011396
-                        }
-                    ]
-    """
-    server.addRepoMetric(augur_db.code_changes_lines, 'code-changes-lines')
-
-    """
-    @api {get} /repo-groups/:repo_group_id/issues-new Issues New
-    @apiName issues-new
-    @apiGroup Evolution
-    @apiDescription <a href="https://github.com/chaoss/wg-evolution/blob/master/metrics/Issues_New.md">CHAOSS Metric Definition</a>
-
-    @apiParam {String} repo_group_id Repository Group ID
-    @apiParam {string} period Periodicity specification. Possible values: 'day', 'week', 'month', 'year'. Defaults to 'day'
-    @apiParam {string} begin_date Beginning date specification. Possible values: '2018', '2018-05', '2019-05-01', ..., ' 2017-03-02 05:34:19'. Defaults to '1970-1-1 0:0:0'
-    @apiParam {string} end_date Ending date specification. Possible values: '2018', '2018-05', '2019-05-01', ..., ' 2017-03-02 05:34:19'. Defaults to current date & time.
-
-    @apiSuccessExample {json} Success-Response:
-                    [
-                        {
-                            "issue_date": "2019-05-01T00:00:00.000Z",
-                            "repo_id": 1,
-                            "issues": 3
-                        },
-                        {
-                            "issue_date": "2019-05-01T00:00:00.000Z",
-                            "repo_id": 25001,
-                            "issues": 1
-                        }
-                    ]
-    """
-    server.addRepoGroupMetric(augur_db.issues_new, 'issues-new')
-
-    """
-    @api {get} /repo-groups/:repo_group_id/repos/:repo_id/issues-new Issues New
-    @apiName issues-new
-    @apiGroup Evolution
-    @apiDescription <a href="https://github.com/chaoss/wg-evolution/blob/master/metrics/Issues_New.md">CHAOSS Metric Definition</a>
-
-    @apiParam {String} repo_group_id Repository Group ID.
-    @apiParma {String} repo_id Repository ID.
-    @apiParam {string} period Periodicity specification. Possible values: 'day', 'week', 'month', 'year'. Defaults to 'day'
-    @apiParam {string} begin_date Beginning date specification. Possible values: '2018', '2018-05', '2019-05-01', ..., ' 2017-03-02 05:34:19'. Defaults to '1970-1-1 0:0:0'
-    @apiParam {string} end_date Ending date specification. Possible values: '2018', '2018-05', '2019-05-01', ..., ' 2017-03-02 05:34:19'. Defaults to current date & time.
-
-    @apiSuccessExample {json} Success-Response:
-                    [
-                        {
-                            "issue_date": "2019-05-01T00:00:00.000Z",
-                            "issues": 1
-                        },
-                        {
-                            "issue_date": "2019-06-01T00:00:00.000Z",
-                            "issues": 31
-                        }
-                    ]
-    """
-    server.addRepoMetric(augur_db.issues_new, 'issues-new')
-
-    """
-    @api {get} /repo-groups/:repo_group_id/issues-closed Issues Closed
-    @apiName issues-closed
-    @apiGroup Evolution
-    @apiDescription <a href="https://github.com/chaoss/wg-evolution/blob/master/metrics/Issues_Closed.md">CHAOSS Metric Definition</a>
-
-    @apiParam {String} repo_group_id Repository Group ID
-    @apiParam {string} period Periodicity specification. Possible values: 'day', 'week', 'month', 'year'. Defaults to 'day'
-    @apiParam {string} begin_date Beginning date specification. Possible values: '2018', '2018-05', '2019-05-01', ..., ' 2017-03-02 05:34:19'. Defaults to '1970-1-1 0:0:0'
-    @apiParam {string} end_date Ending date specification. Possible values: '2018', '2018-05', '2019-05-01', ..., ' 2017-03-02 05:34:19'. Defaults to current date & time.
-
-    @apiSuccessExample {json} Success-Response:
-                    TODO
-    """
-    server.addRepoGroupMetric(augur_db.issues_closed, 'issues-closed')
-
-    """
-    @api {get} /repo-groups/:repo_group_id/repos/:repo_id/issues-closed Issues Closed
-    @apiName issues-closed
-    @apiGroup Evolution
-    @apiDescription <a href="https://github.com/chaoss/wg-evolution/blob/master/metrics/Issues_New.md">CHAOSS Metric Definition</a>
-
-    @apiParam {String} repo_group_id Repository Group ID.
-    @apiParma {String} repo_id Repository ID.
-    @apiParam {string} period Periodicity specification. Possible values: 'day', 'week', 'month', 'year'. Defaults to 'day'
-    @apiParam {string} begin_date Beginning date specification. Possible values: '2018', '2018-05', '2019-05-01', ..., ' 2017-03-02 05:34:19'. Defaults to '1970-1-1 0:0:0'
-    @apiParam {string} end_date Ending date specification. Possible values: '2018', '2018-05', '2019-05-01', ..., ' 2017-03-02 05:34:19'. Defaults to current date & time.
-
-    @apiSuccessExample {json} Success-Response:
-                    TODO
-    """
-    server.addRepoMetric(augur_db.issues_closed, 'issues-closed')
-
-    """
-    @api {get} /repo-groups/:repo_group_id/issue-backlog Issue Backlog
-    @apiName issue-backlog
-    @apiGroup Evolution
-    @apiDescription <a href="https://github.com/chaoss/wg-evolution/blob/master/focus_areas/code_development.md">CHAOSS Metric Definition</a>
-
-    @apiParam {String} repo_group_id Repository Group ID
-
-    @apiSuccessExample {json} Success-Response:
-                    [
-                        {
-                            "repo_id": 1,
-                            "issue_backlog": 3
-                        },
-                        {
-                            "repo_id": 25001,
-                            "issue_backlog": 32
-                        }
-                    ]
-    """
-    server.addRepoGroupMetric(augur_db.issue_backlog, 'issue-backlog')
-
-    """
-    @api {get} /repo-groups/:repo_group_id/repos/:repo_id/issue-backlog Issue Backlog
-    @apiName issue-backlog
-    @apiGroup Evolution
-    @apiDescription <a href="https://github.com/chaoss/wg-evolution/blob/master/focus_areas/code_development.md">CHAOSS Metric Definition</a>
-
-    @apiParam {String} repo_group_id Repository Group ID.
-    @apiParma {String} repo_id Repository ID.
-
-    @apiSuccessExample {json} Success-Response:
-                    [
-                        {
-                            "issue_backlog": 3
-                        }
-                    ]
-    """
-    server.addRepoMetric(augur_db.issue_backlog, 'issue-backlog')
-
-    # @server.app.route('/{}/repo-groups/<repo_group_id>/code-changes'.format(server.api_version))
-    # def code_changes_repo_group_route(repo_group_id):
-    #     period = request.args.get('period', 'day')
-    #     begin_date = request.args.get('begin_date')
-    #     end_date = request.args.get('end_date')
-
-    #     kwargs = {'repo_group_id': repo_group_id, 'period': period,
-    #               'begin_date': begin_date, 'end_date': end_date}
-
-    #     data = server.transform(augur_db.code_changes,
-    #                             args=[],
-    #                             kwargs=kwargs)
-
-    #     return Response(response=data, status=200, mimetype='application/json')
-
-    # @server.app.route('/{}/repo-groups/<repo_group_id>/repo/<repo_id>/code-changes'.format(server.api_version))
-    # def code_changes_repo_route(repo_group_id, repo_id):
-    #     period = request.args.get('period', 'day')
-    #     begin_date = request.args.get('begin_date')
-    #     end_date = request.args.get('end_date')
-
-    #     kwargs = {'repo_group_id': repo_group_id, 'repo_id': repo_id,
-    #               'period': period, 'begin_date': begin_date,
-    #               'end_date': end_date}
-
-    #     data = server.transform(augur_db.code_changes,
-    #                             args=[],
-    #                             kwargs=kwargs)
-
-    #     return Response(response=data, status=200, mimetype='application/json')
->>>>>>> 899547d4
+        augur_db.contributors_new, 'contributors-new')