import os
import pytest
import pandas as pd

@pytest.fixture(scope="module")
def augur_db():
    import augur
    augur_app = augur.Application()
    return augur_app['augur_db']()

# def test_repoid(augur_db):
#     assert ghtorrent.repoid('rails', 'rails') >= 1000

# def test_userid(augur_db):
#     assert ghtorrent.userid('howderek') >= 1000

"""
Pandas testing format

assert ghtorrent.<function>('owner', 'repo').isin(['<data that should be in dataframe>']).any

The tests check if a value is anywhere in the dataframe

"""

def test_code_changes(augur_db):
    #repo_id
    assert augur_db.code_changes(23, 21350, period='year').isin([pd.Timestamp('2009-01-01T00:00:00+00:00'), 2]).any().any()

    # repo_group_id
    assert augur_db.code_changes(23, period='year').isin([pd.Timestamp('2009-01-01T00:00:00+00:00'), 21350, 2]).any().any()

<<<<<<< HEAD
    #begin_date & end_date
    assert augur_db.code_changes(23, 21350, period='month', begin_date='2009',
                                 end_date='2011-05').isin([pd.Timestamp('2009-02-01T00:00:00+00:00'), 2]).any().any()
    assert augur_db.code_changes(23, period='month', begin_date='2009',
                                 end_date='2011-05').isin([pd.Timestamp('2011-02-01T00:00:00+00:00'), 21420, 4]).any().any()

def test_code_changes_lines(augur_db):
    #repo_id
    assert augur_db.code_changes_lines(22, 21331, period='year').isin([pd.Timestamp('2016-01-01T00:00:00+00:00'), 27190, 3163]).any().any()

    #repo_group_id
    assert augur_db.code_changes_lines(23, period='year').isin([pd.Timestamp('2016-01-01T00:00:00+00:00'), 21420, 31, 3]).any().any()

    #begin_date & end_date
    assert augur_db.code_changes_lines(22, 21331, period='month', begin_date='2016',
                                       end_date='2016-05').isin([pd.Timestamp('2016-02-01T00:00:00+00:00'), 196, 108]).any().any()
    assert augur_db.code_changes_lines(22, period='month', begin_date='2016-05',
                                       end_date='2016-08-15').isin([pd.Timestamp('2016-06-01T00:00:00+00:00'), 21331, 70, 20]).any().any()

def test_issues_new(augur_db):
    #repo_id
    assert augur_db.issues_new(23, 21430, period='year').iloc[0]['issues'] == 2

    #repo_group_id
    assert augur_db.issues_new(23, period='year').iloc[0]['issues'] == 2

    #begin_date & end_date
    assert augur_db.issues_new(24, 21979, period='week', begin_date='2017',
                               end_date='2017-05').iloc[1]['issues'] == 4
    assert augur_db.issues_new(24, period='month', begin_date='2017-05',
                               end_date='2018').iloc[2]['issues'] == 7

def test_issue_backlog(augur_db):
    #repo_id
    assert augur_db.issue_backlog(21, 21166).iloc[0]['issue_backlog']  == 4

    #repo_group_id
    assert augur_db.issue_backlog(21).iloc[2]['issue_backlog'] == 3
=======
    # repo_id
    assert augur_db.issues_first_time_opened(
        24, repo_id=22054, period='year').isin([pd.Timestamp('2019-01-01 00:00:00', tz='UTC')]).any().any()

    # repo_gorup_id
    assert augur_db.issues_first_time_opened(24, period='year').isin(
        [pd.Timestamp('2019-01-01 00:00:00', tz='UTC')]).any().any()

    # begin_date and end_date
    assert augur_db.issues_first_time_opened(24, period='year', begin_date='2019-1-1 00:00:01',
                                             end_date='2019-12-31 23:59:59').isin([pd.Timestamp('2019-01-01 00:00:00', tz='UTC')]).any().any()
    assert augur_db.issues_first_time_opened(24, repo_id=22054, period='year', begin_date='2019-1-1 00:00:01',
                                             end_date='2019-12-31 23:59:59').isin([pd.Timestamp('2019-01-01 00:00:00', tz='UTC')]).any().any()


>>>>>>> 19d420b6

def test_issues_first_time_closed(augur_db):

    # repo id
    assert augur_db.issues_first_time_closed(24, repo_id=21524, period='year').isin(
        [pd.Timestamp('2019-01-01 00:00:00', tz='UTC')]).any().any()

    # repo_group_id
    assert augur_db.issues_first_time_closed(24, period='year').isin(
        [pd.Timestamp('2019-01-01 00:00:00', tz='UTC')]).any().any()

    # begin_date and end_date
    assert augur_db.issues_first_time_closed(24, period='year', begin_date='2019-1-1 00:00:00',
                                             end_date='2019-12-31 23:59:59').isin([pd.Timestamp('2019-01-01 00:00:00', tz='UTC')]).any().any()

    assert augur_db.issues_first_time_closed(24, repo_id=21524, period='year', begin_date='2019-1-1 00:00:00',
                                             end_date='2019-12-31 23:59:59').isin([pd.Timestamp('2019-01-01 00:00:00', tz='UTC')]).any().any()

def test_sub_projects(augur_db):

    # repo group
    assert augur_db.sub_projects(24).iloc[0]['sub_protject_count'] > 50

    # repo id
    assert augur_db.sub_projects(
        24, repo_id=21477).iloc[0]['sub_protject_count'] > 50

    # test begin_date and end_date
    assert augur_db.sub_projects(24, begin_date='2019-6-1 00:00:01',
                                 end_date='2019-06-10 23:59:59').iloc[0]['sub_protject_count'] < 5

    assert augur_db.sub_projects(24, repo_id=21441, begin_date='2019-6-1 00:00:01',
                                 end_date='2019-06-10 23:59:59').iloc[0]['sub_protject_count'] < 5

def test_pull_requests_merge_contributor_new(augur_db):
    # repo id
    assert augur_db.pull_requests_merge_contributor_new(24, repo_id=21524, period='year').isin(
        [pd.Timestamp('2019-01-01 00:00:00', tz='UTC')]).any().any()

    # repo_group_id
    assert augur_db.pull_requests_merge_contributor_new(24, period='year').isin(
        [pd.Timestamp('2019-01-01 00:00:00', tz='UTC')]).any().any()

    # begin_date and end_date
    assert augur_db.pull_requests_merge_contributor_new(24, period='year', begin_date='2019-1-1 00:00:00',
                                                        end_date='2019-12-31 23:59:59').isin([pd.Timestamp('2019-01-01 00:00:00', tz='UTC')]).any().any()


def test_contributors(augur_db):
    # repo group
    assert augur_db.contributors(24).iloc[0]['total'] > 5

    # repo id
    assert augur_db.contributors(
        24, repo_id=21524).iloc[0]['total'] > 5

    # test begin_date and end_date
    assert augur_db.contributors(24, begin_date='2019-6-1 00:00:01',
                                 end_date='2019-06-10 23:59:59').iloc[0]['total'] < 5

    assert augur_db.contributors(24, repo_id=21524, begin_date='2019-6-1 00:00:01',
                                 end_date='2019-06-10 23:59:59').iloc[0]['total'] < 5


def test_contributors_new(augur_db):
    assert augur_db.contributors_new(24, repo_id=21524, period='year').isin(
        [pd.Timestamp('2019-01-01 00:00:00', tz='UTC')]).any().any()

    # repo_group_id
    assert augur_db.contributors_new(24, period='year').isin(
        [pd.Timestamp('2019-01-01 00:00:00', tz='UTC')]).any().any()

    # begin_date and end_date
    assert augur_db.contributors_new(24, period='year', begin_date='2019-1-1 00:00:00',
                                     end_date='2019-12-31 23:59:59').isin([pd.Timestamp('2019-01-01 00:00:00', tz='UTC')]).any().any()

    assert augur_db.contributors_new(24, repo_id=21524, period='year', begin_date='2019-1-1 00:00:00',
                                     end_date='2019-12-31 23:59:59').isin([pd.Timestamp('2019-01-01 00:00:00', tz='UTC')]).any().any()<|MERGE_RESOLUTION|>--- conflicted
+++ resolved
@@ -30,7 +30,6 @@
     # repo_group_id
     assert augur_db.code_changes(23, period='year').isin([pd.Timestamp('2009-01-01T00:00:00+00:00'), 21350, 2]).any().any()
 
-<<<<<<< HEAD
     #begin_date & end_date
     assert augur_db.code_changes(23, 21350, period='month', begin_date='2009',
                                  end_date='2011-05').isin([pd.Timestamp('2009-02-01T00:00:00+00:00'), 2]).any().any()
@@ -69,23 +68,7 @@
 
     #repo_group_id
     assert augur_db.issue_backlog(21).iloc[2]['issue_backlog'] == 3
-=======
-    # repo_id
-    assert augur_db.issues_first_time_opened(
-        24, repo_id=22054, period='year').isin([pd.Timestamp('2019-01-01 00:00:00', tz='UTC')]).any().any()
-
-    # repo_gorup_id
-    assert augur_db.issues_first_time_opened(24, period='year').isin(
-        [pd.Timestamp('2019-01-01 00:00:00', tz='UTC')]).any().any()
-
-    # begin_date and end_date
-    assert augur_db.issues_first_time_opened(24, period='year', begin_date='2019-1-1 00:00:01',
-                                             end_date='2019-12-31 23:59:59').isin([pd.Timestamp('2019-01-01 00:00:00', tz='UTC')]).any().any()
-    assert augur_db.issues_first_time_opened(24, repo_id=22054, period='year', begin_date='2019-1-1 00:00:01',
-                                             end_date='2019-12-31 23:59:59').isin([pd.Timestamp('2019-01-01 00:00:00', tz='UTC')]).any().any()
-
-
->>>>>>> 19d420b6
+    
 
 def test_issues_first_time_closed(augur_db):
 
