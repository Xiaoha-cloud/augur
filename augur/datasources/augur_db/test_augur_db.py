import os
import pytest
import pandas as pd

@pytest.fixture(scope="module")
def augur_db():
    import augur
    augur_app = augur.Application()
    return augur_app['augur_db']()

# def test_repoid(augur_db):
#     assert ghtorrent.repoid('rails', 'rails') >= 1000

# def test_userid(augur_db):
#     assert ghtorrent.userid('howderek') >= 1000

"""
Pandas testing format

assert ghtorrent.<function>('owner', 'repo').isin(['<data that should be in dataframe>']).any

The tests check if a value is anywhere in the dataframe

"""


def test_issues_first_time_opened(augur_db):

    # repo_id
    assert augur_db.issues_first_time_opened(
        24, repo_id=22054, period='year').isin([pd.Timestamp('2019-01-01 00:00:00', tz='UTC')]).any().any()

    # repo_gorup_id
<<<<<<< HEAD
    assert augur_db.issues_first_time_opened(1, period='day').isin([
        "2019-05-23 00:00:00+00:00"]).any

def test_code_changes(augur_db):
    #repo_id
    assert augur_db.code_changes(23, 21350, period='year').isin([pd.Timestamp('2009-01-01T00:00:00+00:00'), 2]).any().any()

    # repo_group_id
    assert augur_db.code_changes(23, period='year').isin([pd.Timestamp('2009-01-01T00:00:00+00:00'), 21350, 2]).any().any()

    #begin_date & end_date
    assert augur_db.code_changes(23, 21350, period='month', begin_date='2009',
                                 end_date='2011-05').isin([pd.Timestamp('2009-02-01T00:00:00+00:00'), 2]).any().any()
    assert augur_db.code_changes(23, period='month', begin_date='2009',
                                 end_date='2011-05').isin([pd.Timestamp('2011-02-01T00:00:00+00:00'), 21420, 4]).any().any()

def test_code_changes_lines(augur_db):
    #repo_id
    assert augur_db.code_changes_lines(22, 21331, period='year').isin([pd.Timestamp('2016-01-01T00:00:00+00:00'), 27190, 3163]).any().any()

    #repo_group_id
    assert augur_db.code_changes_lines(23, period='year').isin([pd.Timestamp('2016-01-01T00:00:00+00:00'), 21420, 31, 3]).any().any()

    #begin_date & end_date
    assert augur_db.code_changes_lines(22, 21331, period='month', begin_date='2016',
                                       end_date='2016-05').isin([pd.Timestamp('2016-02-01T00:00:00+00:00'), 196, 108]).any().any()
    assert augur_db.code_changes_lines(22, period='month', begin_date='2016-05',
                                       end_date='2016-08-15').isin([pd.Timestamp('2016-06-01T00:00:00+00:00'), 21331, 70, 20]).any().any()

def test_issues_new(augur_db):
    #repo_id
    assert augur_db.issues_new(23, 21430, period='year').iloc[0]['issues'] == 2

    #repo_group_id
    assert augur_db.issues_new(23, period='year').iloc[0]['issues'] == 2

    #begin_date & end_date
    assert augur_db.issues_new(24, 21979, period='week', begin_date='2017',
                               end_date='2017-05').iloc[1]['issues'] == 4
    assert augur_db.issues_new(24, period='month', begin_date='2017-05',
                               end_date='2018').iloc[2]['issues'] == 7

def test_issue_backlog(augur_db):
    #repo_id
    assert augur_db.issue_backlog(21, 21166).iloc[0]['issue_backlog']  == 4

    #repo_group_id
    assert augur_db.issue_backlog(21).iloc[2]['issue_backlog'] == 3
=======
    assert augur_db.issues_first_time_opened(24, period='year').isin(
        [pd.Timestamp('2019-01-01 00:00:00', tz='UTC')]).any().any()

    # begin_date and end_date
    assert augur_db.issues_first_time_opened(24, period='year', begin_date='2019-1-1 00:00:01',
                                             end_date='2019-12-31 23:59:59').isin([pd.Timestamp('2019-01-01 00:00:00', tz='UTC')]).any().any()
    assert augur_db.issues_first_time_opened(24, repo_id=22054, period='year', begin_date='2019-1-1 00:00:01',
                                             end_date='2019-12-31 23:59:59').isin([pd.Timestamp('2019-01-01 00:00:00', tz='UTC')]).any().any()



def test_issues_first_time_closed(augur_db):

    # repo id
    assert augur_db.issues_first_time_closed(24, repo_id=21524, period='year').isin(
        [pd.Timestamp('2019-01-01 00:00:00', tz='UTC')]).any().any()

    # repo_group_id
    assert augur_db.issues_first_time_closed(24, period='year').isin(
        [pd.Timestamp('2019-01-01 00:00:00', tz='UTC')]).any().any()

    # begin_date and end_date
    assert augur_db.issues_first_time_closed(24, period='year', begin_date='2019-1-1 00:00:00',
                                             end_date='2019-12-31 23:59:59').isin([pd.Timestamp('2019-01-01 00:00:00', tz='UTC')]).any().any()

    assert augur_db.issues_first_time_closed(24, repo_id=21524, period='year', begin_date='2019-1-1 00:00:00',
                                             end_date='2019-12-31 23:59:59').isin([pd.Timestamp('2019-01-01 00:00:00', tz='UTC')]).any().any()

def test_sub_projects(augur_db):

    # repo group
    assert augur_db.sub_projects(24).iloc[0]['sub_protject_count'] > 50

    # repo id
    assert augur_db.sub_projects(
        24, repo_id=21477).iloc[0]['sub_protject_count'] > 50

    # test begin_date and end_date
    assert augur_db.sub_projects(24, begin_date='2019-6-1 00:00:01',
                                 end_date='2019-06-10 23:59:59').iloc[0]['sub_protject_count'] < 5

    assert augur_db.sub_projects(24, repo_id=21441, begin_date='2019-6-1 00:00:01',
                                 end_date='2019-06-10 23:59:59').iloc[0]['sub_protject_count'] < 5

def test_pull_requests_merge_contributor_new(augur_db):
    # repo id
    assert augur_db.pull_requests_merge_contributor_new(24, repo_id=21524, period='year').isin(
        [pd.Timestamp('2019-01-01 00:00:00', tz='UTC')]).any().any()

    # repo_group_id
    assert augur_db.pull_requests_merge_contributor_new(24, period='year').isin(
        [pd.Timestamp('2019-01-01 00:00:00', tz='UTC')]).any().any()

    # begin_date and end_date
    assert augur_db.pull_requests_merge_contributor_new(24, period='year', begin_date='2019-1-1 00:00:00',
                                                        end_date='2019-12-31 23:59:59').isin([pd.Timestamp('2019-01-01 00:00:00', tz='UTC')]).any().any()


def test_contributors(augur_db):
    # repo group
    assert augur_db.contributors(24).iloc[0]['total'] > 5

    # repo id
    assert augur_db.contributors(
        24, repo_id=21524).iloc[0]['total'] > 5

    # test begin_date and end_date
    assert augur_db.contributors(24, begin_date='2019-6-1 00:00:01',
                                 end_date='2019-06-10 23:59:59').iloc[0]['total'] < 5

    assert augur_db.contributors(24, repo_id=21524, begin_date='2019-6-1 00:00:01',
                                 end_date='2019-06-10 23:59:59').iloc[0]['total'] < 5


def test_contributors_new(augur_db):
    assert augur_db.contributors_new(24, repo_id=21524, period='year').isin(
        [pd.Timestamp('2019-01-01 00:00:00', tz='UTC')]).any().any()

    # repo_group_id
    assert augur_db.contributors_new(24, period='year').isin(
        [pd.Timestamp('2019-01-01 00:00:00', tz='UTC')]).any().any()

    # begin_date and end_date
    assert augur_db.contributors_new(24, period='year', begin_date='2019-1-1 00:00:00',
                                     end_date='2019-12-31 23:59:59').isin([pd.Timestamp('2019-01-01 00:00:00', tz='UTC')]).any().any()

    assert augur_db.contributors_new(24, repo_id=21524, period='year', begin_date='2019-1-1 00:00:00',
                                     end_date='2019-12-31 23:59:59').isin([pd.Timestamp('2019-01-01 00:00:00', tz='UTC')]).any().any()
>>>>>>> 02313d2d
<|MERGE_RESOLUTION|>--- conflicted
+++ resolved
@@ -22,18 +22,6 @@
 The tests check if a value is anywhere in the dataframe
 
 """
-
-
-def test_issues_first_time_opened(augur_db):
-
-    # repo_id
-    assert augur_db.issues_first_time_opened(
-        24, repo_id=22054, period='year').isin([pd.Timestamp('2019-01-01 00:00:00', tz='UTC')]).any().any()
-
-    # repo_gorup_id
-<<<<<<< HEAD
-    assert augur_db.issues_first_time_opened(1, period='day').isin([
-        "2019-05-23 00:00:00+00:00"]).any
 
 def test_code_changes(augur_db):
     #repo_id
@@ -80,17 +68,6 @@
 
     #repo_group_id
     assert augur_db.issue_backlog(21).iloc[2]['issue_backlog'] == 3
-=======
-    assert augur_db.issues_first_time_opened(24, period='year').isin(
-        [pd.Timestamp('2019-01-01 00:00:00', tz='UTC')]).any().any()
-
-    # begin_date and end_date
-    assert augur_db.issues_first_time_opened(24, period='year', begin_date='2019-1-1 00:00:01',
-                                             end_date='2019-12-31 23:59:59').isin([pd.Timestamp('2019-01-01 00:00:00', tz='UTC')]).any().any()
-    assert augur_db.issues_first_time_opened(24, repo_id=22054, period='year', begin_date='2019-1-1 00:00:01',
-                                             end_date='2019-12-31 23:59:59').isin([pd.Timestamp('2019-01-01 00:00:00', tz='UTC')]).any().any()
-
-
 
 def test_issues_first_time_closed(augur_db):
 
@@ -168,5 +145,4 @@
                                      end_date='2019-12-31 23:59:59').isin([pd.Timestamp('2019-01-01 00:00:00', tz='UTC')]).any().any()
 
     assert augur_db.contributors_new(24, repo_id=21524, period='year', begin_date='2019-1-1 00:00:00',
-                                     end_date='2019-12-31 23:59:59').isin([pd.Timestamp('2019-01-01 00:00:00', tz='UTC')]).any().any()
->>>>>>> 02313d2d
+                                     end_date='2019-12-31 23:59:59').isin([pd.Timestamp('2019-01-01 00:00:00', tz='UTC')]).any().any()