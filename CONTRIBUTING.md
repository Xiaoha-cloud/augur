# How to Contribute

We love to pull requests from everyone! We follow the standard Git workflow of `fork -> change -> pull request -> merge -> update fork -> change ... (repeat forever)`. If you are new to open source, we recommend GitHub's excellent guide on "[How to Contribute to Open Source](https://opensource.guide/how-to-contribute/)". In addition, please feel free to reach out to any of the maintainers or other community members if you are struggling; we are here to help you learn!

<<<<<<< HEAD
Before getting started, please make sure you've read the [README](README.md) to get a primer on our project. Augur's documentation can be found at: https://oss-augur.readthedocs.io/en/main
=======
Before getting started, please make sure you've read the [README](README.md) to get a primer on our project. Augur's documentation can be found at: https://oss-augur.readthedocs.io/en/main/
>>>>>>> f530f717

## Opening an issue
If you're experiencing an issue with Augur or have a question you'd like help answering, please feel free to open an [issue](https://github.com/chaoss/augur/issues). To help us prevent duplicates, we kindly ask that you briefly search for your problem or question in our issues before opening a new one.

Please note that if you open a bug report and your issue does not follow our template, we cannot help you until you have provided us all the relevant information in that format. Respectfully, we do not have the time to try and recreate an error given with minimal or no context, so by providing this information you are helping us help you! You will see this template when you open an issue; click on "Bug Report" and it will be populated with descriptions of what to put in each section. Replace the descriptions with your comments to the best of your ability, and please include screenshots and error logs if applicable.

## Contributing to the source code

1. Fork this repo, and then clone it:
```bash
$ git clone github.com:your-username/augur.git
$ cd augur/
$ git remote add upstream https://github.com/chaoss/augur.git
```

<<<<<<< HEAD
2. Follow the [development installation instructions](https://oss-augur.readthedocs.io/en/main/development-guide/installation.html).
=======
1. Follow the [development installation instructions](https://oss-augur.readthedocs.io/en/main/development-guide/installation.html).
>>>>>>> f530f717

3. Create a new branch
```bash
$ git checkout -b my-new-branch
```
4. Make your change(s).

5. Commit the change(s) and push to your fork
```bash
$ git add .
$ git commit -s -m "This is my first commit"
$ git push -u origin my-new-branch
```
6. Then, [submit a pull request](https://github.com/chaoss/augur/compare).

At this point, you're waiting on us. We like to at least comment on pull requests
within three business days (and, typically, one business day). Once one of our maintainers has had a chance to review your PR, we will either mark it as "needs review" and provide specific feedback on your changes, or we will go ahead and complete the pull request.

We require all commits to be signed off with a [Developer Certificate of Origin](https://developercertificate.org/) by the [CHAOSS charter](https://chaoss.community/about/charter/#user-content-8-intellectual-property-policy). This can be easily done by using the `-s` flag when using `git commit`. For example: `git commit -s -m "Update README.md"`. **Any pull requests containing commits that are not signed off will not be eligible for merge until the commits have been signed off.** 

## Community Resources

### Augur
- [Stable documentation (`master` branch)](https://oss-augur.readthedocs.io/en/main/)
- [Nightly/developer build documentation (`dev` branch)](https://oss-augur.readthedocs.io/en/dev/) (warning: this is should be considered an unstable branch and should not be used for production)
- [Live Augur demo](http://zephyr.osshealth.io/)

### CHAOSS
- [Website](https://chaoss.community/)
- [Get Involved](https://chaoss.community/participate)
- [Metrics](https://github.com/chaoss/metrics)
- [Evolution Metrics Working Group](https://github.com/chaoss/wg-evolution)
- [Common Metrics Working Group](https://github.com/chaoss/wg-common)
- [Risk Metrics Working Group](https://github.com/chaoss/wg-risk)
- [Value Metrics Working Group](https://github.com/chaoss/wg-value)
- [Diversity & Inclusion Metrics Working Group](https://github.com/chaoss/wg-diversity-inclusion)

## Technical Resources

### Git & GitHub
- [How to contribute to Open Source](https://opensource.guide/how-to-contribute/)
- [GitHub's Git Handbook](https://guides.github.com/introduction/git-handbook/)
- [GitHub's "Hello World" tutorial](https://guides.github.com/activities/hello-world/)
- [Understanding the GitHub Flow](https://guides.github.com/introduction/flow/)
- [Commit message style guidelines](https://commit.style/)
- [No-nonsense Git reference](https://rogerdudler.github.io/git-guide/) (best to have a cursory understanding of Git before hand)

### Python guides
- [Python's official tutorial](https://docs.python.org/3/tutorial/index.html)
- [Python's official style guide](https://www.python.org/dev/peps/pep-0008/)
- [Python best practices](https://gist.github.com/sloria/7001839)
- [The Zen of Python](https://www.python.org/dev/peps/pep-0020/)

### PostgreSQL guides
- [PostgreSQL installation guide](https://www.postgresql.org/docs/12/tutorial-install.html)
- [PostgreSQL official tutotial](https://www.postgresql.org/docs/)
- [PostgreSQL docker official image](https://hub.docker.com/_/postgres)
- [SQL style guide](https://docs.telemetry.mozilla.org/concepts/sql_style.html)
<|MERGE_RESOLUTION|>--- conflicted
+++ resolved
@@ -2,11 +2,7 @@
 
 We love to pull requests from everyone! We follow the standard Git workflow of `fork -> change -> pull request -> merge -> update fork -> change ... (repeat forever)`. If you are new to open source, we recommend GitHub's excellent guide on "[How to Contribute to Open Source](https://opensource.guide/how-to-contribute/)". In addition, please feel free to reach out to any of the maintainers or other community members if you are struggling; we are here to help you learn!
 
-<<<<<<< HEAD
-Before getting started, please make sure you've read the [README](README.md) to get a primer on our project. Augur's documentation can be found at: https://oss-augur.readthedocs.io/en/main
-=======
 Before getting started, please make sure you've read the [README](README.md) to get a primer on our project. Augur's documentation can be found at: https://oss-augur.readthedocs.io/en/main/
->>>>>>> f530f717
 
 ## Opening an issue
 If you're experiencing an issue with Augur or have a question you'd like help answering, please feel free to open an [issue](https://github.com/chaoss/augur/issues). To help us prevent duplicates, we kindly ask that you briefly search for your problem or question in our issues before opening a new one.
@@ -19,14 +15,10 @@
 ```bash
 $ git clone github.com:your-username/augur.git
 $ cd augur/
-$ git remote add upstream https://github.com/chaoss/augur.git
+$ git remote add upstream https://github.com/<your-username>/augur.git
 ```
 
-<<<<<<< HEAD
 2. Follow the [development installation instructions](https://oss-augur.readthedocs.io/en/main/development-guide/installation.html).
-=======
-1. Follow the [development installation instructions](https://oss-augur.readthedocs.io/en/main/development-guide/installation.html).
->>>>>>> f530f717
 
 3. Create a new branch
 ```bash
@@ -50,7 +42,7 @@
 ## Community Resources
 
 ### Augur
-- [Stable documentation (`master` branch)](https://oss-augur.readthedocs.io/en/main/)
+- [Stable documentation (`main` branch)](https://oss-augur.readthedocs.io/en/main/)
 - [Nightly/developer build documentation (`dev` branch)](https://oss-augur.readthedocs.io/en/dev/) (warning: this is should be considered an unstable branch and should not be used for production)
 - [Live Augur demo](http://zephyr.osshealth.io/)
 
