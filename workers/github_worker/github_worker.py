--- conflicted
+++ resolved
@@ -72,67 +72,6 @@
             }
         }
 
-<<<<<<< HEAD
-        source_issues = self.new_paginate_endpoint(
-            issues_url, action_map=action_map,
-            table=self.issues_table, where_clause=self.issues_table.c.repo_id == self.repo_id
-        )
-
-        if len(source_issues['all']) == 0:
-            self.logger.info("There are no issues for this repository.\n")
-            self.register_task_completion(self.task_info, self.repo_id, 'issues')
-            return False
-
-        def is_valid_pr_block(issue):
-            return (
-                'pull_request' in issue and issue['pull_request']
-                and isinstance(issue['pull_request'], dict) and 'url' in issue['pull_request']
-            )
-
-        source_issues['insert'] = self.enrich_cntrb_id(
-            source_issues['insert'], 'user.login', action_map_additions={
-                'insert': {
-                    'source': ['user.node_id'],
-                    'augur': ['gh_node_id']
-                }
-            }, prefix='user.'
-        )
-
-        issues_insert = [
-            {
-                'repo_id': self.repo_id,
-                'reporter_id': issue['cntrb_id'],
-                'pull_request': (
-                    issue['pull_request']['url'].split('/')[-1]
-                    if is_valid_pr_block(issue) else None
-                ),
-                'pull_request_id': (
-                    issue['pull_request']['url'].split('/')[-1]
-                    if is_valid_pr_block(issue) else None
-                ),
-                'created_at': issue['created_at'],
-                'issue_title': issue['title'],
-                'issue_body': issue['body'].replace('0x00', '____') if issue['body'] else None,
-                'comment_count': issue['comments'],
-                'updated_at': issue['updated_at'],
-                'closed_at': issue['closed_at'],
-                'repository_url': issue['repository_url'],
-                'issue_url': issue['url'],
-                'labels_url': issue['labels_url'],
-                'comments_url': issue['comments_url'],
-                'events_url': issue['events_url'],
-                'html_url': issue['html_url'],
-                'issue_state': issue['state'],
-                'issue_node_id': issue['node_id'],
-                'gh_issue_id': issue['id'],
-                'gh_issue_number': issue['number'],
-                'gh_user_id': issue['user']['id'],
-                'tool_source': self.tool_source,
-                'tool_version': self.tool_version,
-                'data_source': self.data_source
-            } for issue in source_issues['insert']
-        ]
-=======
         def pk_source_issues_increment_insert(inc_source_issues,action_map):
             if len(inc_source_issues['all']) == 0:
                 self.logger.info("There are no issues for this repository.\n")
@@ -193,7 +132,6 @@
                     'data_source': self.data_source
                 } for issue in inc_source_issues['insert']
             ]
->>>>>>> f3e6a1e8
 
             if len(inc_source_issues['insert']) > 0 or len(inc_source_issues['update']) > 0:
                 issues_insert_result, issues_update_result = self.bulk_insert(
@@ -527,13 +465,8 @@
             s.sql.select(self.get_relevant_columns(self.issue_assignees_table,assignee_action_map))
         ).fetchall()
 
-<<<<<<< HEAD
-        source_assignees_insert, _ = self.new_organize_needed_data(
-            assignees_all, augur_table=self.issue_assignees_table,
-=======
         source_assignees_insert, _ = self.organize_needed_data(
             assignees_all, table_values=table_values_issue_assignees,
->>>>>>> f3e6a1e8
             action_map=assignee_action_map
         )
         if len(source_assignees_insert) > 0:
@@ -571,10 +504,6 @@
                 'augur': ['label_src_id']
             }
         }
-<<<<<<< HEAD
-        source_labels_insert, _ = self.new_organize_needed_data(
-            labels_all, augur_table=self.issue_labels_table,
-=======
 
         table_values_issue_labels = self.db.execute(
             s.sql.select(self.get_relevant_columns(self.issue_labels_table,label_action_map))
@@ -583,7 +512,6 @@
 
         source_labels_insert, _ = self.organize_needed_data(
             labels_all, table_values=table_values_issue_labels,
->>>>>>> f3e6a1e8
             action_map=label_action_map
         )
         labels_insert = [
