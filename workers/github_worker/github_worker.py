#SPDX-License-Identifier: MIT
from multiprocessing import Process, Queue
from urllib.parse import urlparse
import pandas as pd
import sqlalchemy as s
import requests, time, logging, json, os
from datetime import datetime
from workers.worker_base import Worker

class GitHubWorker(Worker):
    """ Worker that collects data from the Github API and stores it in our database
    task: most recent task the broker added to the worker's queue
    child: current process of the queue being ran
    queue: queue of tasks to be fulfilled
    config: holds info like api keys, descriptions, and database connection strings
    """
    def __init__(self, config={}):

        worker_type = 'github_worker'

        given = [['github_url']]
        models = ['issues']

        data_tables = ['contributors', 'issues', 'issue_labels', 'message',
            'issue_message_ref', 'issue_events','issue_assignees','contributors_aliases',
            'pull_request_assignees', 'pull_request_events', 'pull_request_reviewers', 'pull_request_meta',
            'pull_request_repo']
        operations_tables = ['worker_history', 'worker_job']

        # These 3 are included in every tuple the worker inserts (data collection info)
        self.tool_source = 'GitHub API Worker'
        self.tool_version = '1.0.0'
        self.data_source = 'GitHub API'

        self.finishing_task = True # if we are finishing a previous task, pagination works differenty
        self.platform_id = 25150 # GitHub

        self.process_count = 1

        self.deep_collection = True

        # Run the general worker initialization
        super().__init__(worker_type, config, given, models, data_tables, operations_tables)

    def issues_model(self, entry_info, repo_id):
        """ Data collection function
        Query the GitHub API for issues
        """

        github_url = entry_info['given']['github_url']

        # Contributors are part of this model, and finding all for the repo saves us
        #   from having to add them as we discover committers in the issue process
        self.query_github_contributors(entry_info, repo_id)

        owner, repo = self.get_owner_repo(github_url)

        issues_url = f"https://api.github.com/repos/{owner}/{repo}" + \
            "/issues?per_page=100&state=all&page={}"

        action_map = {
            'insert': {
                'source': ['id'],
                'augur': ['gh_issue_id']
            },
            'update': {
                'source': ['comments', 'state'],
                'augur': ['comment_count', 'issue_state']
            }
        }

        source_issues = self.new_paginate_endpoint(
            issues_url, action_map=action_map,
            table=self.issues_table, where_clause=self.issues_table.c.repo_id == repo_id
        )

        if len(source_issues['all']) == 0:
            self.logger.info("There are no issues for this repository.\n")
            self.register_task_completion(entry_info, repo_id, 'issues')
            return

        issues_insert = [
            {
                'repo_id': repo_id,
                'reporter_id': self.find_id_from_login(issue['user']['login']),
<<<<<<< HEAD
                'pull_request': int(issue['pull_request']['url'].split('/')[-1]) if 'pull_request' in issue else None,
                'pull_request_id': int(issue['pull_request']['url'].split('/')[-1]) if 'pull_request' in issue else None,
=======
                'pull_request': (
                    issue['pull_request']['url'].split('/')[-1]
                    if 'pull_request' in issue else None
                ),
                'pull_request_id': (
                    issue['pull_request']['url'].split('/')[-1]
                    if 'pull_request' in issue else None
                ),
>>>>>>> 969e9109
                'created_at': issue['created_at'],
                'issue_title': issue['title'],
                'issue_body': issue['body'].replace('0x00', '____') if issue['body'] else None,
                'comment_count': issue['comments'],
                'updated_at': issue['updated_at'],
                'closed_at': issue['closed_at'],
                'repository_url': issue['repository_url'],
                'issue_url': issue['url'],
                'labels_url': issue['labels_url'],
                'comments_url': issue['comments_url'],
                'events_url': issue['events_url'],
                'html_url': issue['html_url'],
                'issue_state': issue['state'],
                'issue_node_id': issue['node_id'],
                'gh_issue_id': issue['id'],
                'gh_issue_number': issue['number'],
                'gh_user_id': issue['user']['id'],
                'tool_source': self.tool_source,
                'tool_version': self.tool_version,
                'data_source': self.data_source
            } for issue in source_issues['insert']
        ]

        if len(source_issues['insert']) > 0 or len(source_issues['update']) > 0:

<<<<<<< HEAD
            self.logger.debug(issues_insert['pull_request']+ "the pull request and " + issues_insert['pull_request_id'] + "is the pull request ID.")

            issues_insert_result, issues_update_result = self.bulk_insert(self.issues_table, 
                update=source_issues['update'], unique_columns=action_map['insert']['augur'], 
                insert=issues_insert, update_columns=action_map['update']['augur'])
=======
            issues_insert_result, issues_update_result = self.bulk_insert(
                self.issues_table, update=source_issues['update'],
                unique_columns=action_map['insert']['augur'],
                insert=issues_insert, update_columns=action_map['update']['augur']
            )
>>>>>>> 969e9109

            source_data = source_issues['insert'] + source_issues['update']

        elif not self.deep_collection:
            self.logger.info(
                "There are not issues to update, insert, or collect nested information for.\n"
            )
            self.register_task_completion(entry_info, repo_id, 'issues')
            return

        if self.deep_collection:
            source_data = source_issues['all']

        # Merge source data to inserted data to have access to inserted primary keys

        gh_merge_fields = ['id']
        augur_merge_fields = ['gh_issue_id']

        pk_source_issues = self.enrich_data_primary_keys(
            source_data, self.issues_table, gh_merge_fields, augur_merge_fields
        )

        # Messages/comments

        comments_url = (
            f"https://api.github.com/repos/{owner}/{repo}"
            "/issues/comments?per_page=100&page={}"
        )

        # Get contributors that we already have stored
        #   Set our duplicate and update column map keys (something other than PK) to
        #   check dupicates/needed column updates with
        comment_action_map = {
            'insert': {
                'source': ['created_at', 'body'],
                'augur': ['msg_timestamp', 'msg_text']
            }
        }

        # list to hold contributors needing insertion or update
        issue_comments = self.new_paginate_endpoint(
            comments_url, action_map=comment_action_map, table=self.message_table,
            where_clause=self.message_table.c.msg_id.in_(
                [
                    msg_row[0] for msg_row in self.db.execute(
                        s.sql.select(
                            [self.issue_message_ref_table.c.msg_id]
                        ).where(
                            self.issue_message_ref_table.c.issue_id.in_(
                                set(pd.DataFrame(pk_source_issues)['issue_id'])
                            )
                        )
                    ).fetchall()
                ]
            )
        )

        issue_comments_insert = [
            {
                'pltfrm_id': self.platform_id,
                'msg_text': comment['body'],
                'msg_timestamp': comment['created_at'],
                'cntrb_id': self.find_id_from_login(comment['user']['login']),
                'tool_source': self.tool_source,
                'tool_version': self.tool_version,
                'data_source': self.data_source
            } for comment in issue_comments['insert']
        ]

        self.bulk_insert(self.message_table, insert=issue_comments_insert,
            unique_columns=comment_action_map['insert']['augur'])

        """ ISSUE MESSAGE REF TABLE """

        c_pk_source_comments = self.enrich_data_primary_keys(
            issue_comments['insert'], self.message_table,
            comment_action_map['insert']['source'], comment_action_map['insert']['augur']
        )
        both_pk_source_comments = self.enrich_data_primary_keys(
            c_pk_source_comments, self.issues_table, ['issue_url'], ['issue_url']
        )

        issue_message_ref_insert = [
            {
                'issue_id': comment['issue_id'],
                'msg_id': comment['msg_id'],
                'tool_source': self.tool_source,
                'tool_version': self.tool_version,
                'data_source': self.data_source,
                'issue_msg_ref_src_comment_id': comment['id'],
                'issue_msg_ref_src_node_id': comment['node_id']
            } for comment in both_pk_source_comments
        ]

        self.bulk_insert(
            self.issue_message_ref_table, insert=issue_message_ref_insert,
            unique_columns=['issue_msg_ref_src_comment_id']
        )

        # Issue Events

        # Get events ready in case the issue is closed and we need to insert the closer's id
        events_url = (
            f"https://api.github.com/repos/{owner}/{repo}"
            "/issues/events?per_page=100&page={}"
        )

        # Get events that we already have stored
        #   Set pseudo key (something other than PK) to
        #   check dupicates with
        event_action_map = {
            'insert': {
                'source': ['url'],
                'augur': ['node_url']
            }
        }

        #list to hold contributors needing insertion or update
        issue_events = self.new_paginate_endpoint(
            events_url, table=self.issue_events_table, action_map=event_action_map,
            where_clause=self.issue_events_table.c.issue_id.in_(
                set(pd.DataFrame(pk_source_issues)['issue_id'])
            )
        )

        pk_issue_events = self.enrich_data_primary_keys(issue_events['insert'],
            self.issues_table, ['issue.id'], ['gh_issue_id'])

        issue_events_insert = [
            {
                'issue_event_src_id': event['id'],
                'issue_id': event['issue_id'],
                'node_id': event['node_id'],
                'node_url': event['url'],
                'cntrb_id': self.find_id_from_login(event['actor']['login']),
                'created_at': event['created_at'],
                'action': event['event'],
                'action_commit_hash': event['commit_id'],
                'tool_source': self.tool_source,
                'tool_version': self.tool_version,
                'data_source': self.data_source
            } for event in pk_issue_events if event['actor'] is not None
        ]

        self.bulk_insert(self.issue_events_table, insert=issue_events_insert,
            unique_columns=event_action_map['insert']['augur'])

        closed_issue_updates = []
<<<<<<< HEAD
        assignees_insert = []
        labels_insert = []


        ## Issue Assigneees
        assignee_action_map = {
            'insert': {
                'source': ['id'],
                'augur': ['issue_assignee_src_id']
            }
        }
=======
>>>>>>> 969e9109

        assignees_all = []
        labels_all = []

        # Issue nested info table insertions

        for issue in pk_source_issues:

            # Issue Assignees
            source_assignees = issue['assignees']
            if issue['assignee'] not in source_assignees and issue['assignee'] is not None:
                source_assignees.append(issue['assignee'])
            assignees_all += source_assignees

            # Issue Labels
            labels_all += issue['labels']

            # If the issue is closed, then we search for the closing event and store the user's id
            if 'closed_at' in issue:

                events_df = pd.DataFrame(issue_events['insert'])

                closed_event = events_df.loc[events_df['event'] == 'closed'].tail(1)

                if len(closed_event) == 0:
                    self.logger.info("Warning! We do not have the closing event of this issue stored\n")
                else:
                    closer_cntrb_id = self.find_id_from_login(closed_event['actor'].values[0]['login'])

                    closed_issue_updates.append({
                        'b_issue_id': issue['issue_id'],
                        'cntrb_id': closer_cntrb_id
                    })

        # Closed issues, update with closer id
        self.bulk_insert(
            self.issues_table, update=closed_issue_updates, unique_columns=['issue_id'],
            update_columns=['cntrb_id']
        )

        # Issue assignees insertion
        assignee_action_map = {
            'insert': {
                'source': ['id'],
                'augur': ['issue_assignee_src_id']
            }
        }
        source_assignees_insert, _ = self.new_organize_needed_data(
            assignees_all, augur_table=self.issue_assignees_table,
            action_map=assignee_action_map
        )
        assignees_insert = [
            {
                'issue_id': issue['issue_id'],
                'cntrb_id': self.find_id_from_login(assignee['login']),
                'tool_source': self.tool_source,
                'tool_version': self.tool_version,
                'data_source': self.data_source,
                'issue_assignee_src_id': assignee['id'],
                'issue_assignee_src_node': assignee['node_id']
            } for assignee in source_assignees_insert
        ]
        self.bulk_insert(
            self.issue_assignees_table, insert=assignees_insert,
            unique_columns=assignee_action_map['insert']['augur']
        )

        # Issue labels insertion
        label_action_map = {
            'insert': {
                'source': ['id'],
                'augur': ['label_src_id']
            }
        }
        source_labels_insert, _ = self.new_organize_needed_data(
            labels_all, augur_table=self.issue_labels_table,
            action_map=label_action_map
        )
        labels_insert = [
            {
                'issue_id': issue['issue_id'],
                'label_text': label['name'],
                'label_description': label['description'] if 'description' in label else None,
                'label_color': label['color'],
                'tool_source': self.tool_source,
                'tool_version': self.tool_version,
                'data_source': self.data_source,
                'label_src_id': label['id'],
                'label_src_node_id': label['node_id']
            } for label in source_labels_insert
        ]
        self.bulk_insert(
            self.issue_labels_table, insert=labels_insert,
            unique_columns=label_action_map['insert']['augur']
        )

        # Register this task as completed
        self.register_task_completion(entry_info, repo_id, 'issues')<|MERGE_RESOLUTION|>--- conflicted
+++ resolved
@@ -83,10 +83,6 @@
             {
                 'repo_id': repo_id,
                 'reporter_id': self.find_id_from_login(issue['user']['login']),
-<<<<<<< HEAD
-                'pull_request': int(issue['pull_request']['url'].split('/')[-1]) if 'pull_request' in issue else None,
-                'pull_request_id': int(issue['pull_request']['url'].split('/')[-1]) if 'pull_request' in issue else None,
-=======
                 'pull_request': (
                     issue['pull_request']['url'].split('/')[-1]
                     if 'pull_request' in issue else None
@@ -95,7 +91,6 @@
                     issue['pull_request']['url'].split('/')[-1]
                     if 'pull_request' in issue else None
                 ),
->>>>>>> 969e9109
                 'created_at': issue['created_at'],
                 'issue_title': issue['title'],
                 'issue_body': issue['body'].replace('0x00', '____') if issue['body'] else None,
@@ -121,19 +116,11 @@
 
         if len(source_issues['insert']) > 0 or len(source_issues['update']) > 0:
 
-<<<<<<< HEAD
             self.logger.debug(issues_insert['pull_request']+ "the pull request and " + issues_insert['pull_request_id'] + "is the pull request ID.")
 
             issues_insert_result, issues_update_result = self.bulk_insert(self.issues_table, 
                 update=source_issues['update'], unique_columns=action_map['insert']['augur'], 
                 insert=issues_insert, update_columns=action_map['update']['augur'])
-=======
-            issues_insert_result, issues_update_result = self.bulk_insert(
-                self.issues_table, update=source_issues['update'],
-                unique_columns=action_map['insert']['augur'],
-                insert=issues_insert, update_columns=action_map['update']['augur']
-            )
->>>>>>> 969e9109
 
             source_data = source_issues['insert'] + source_issues['update']
 
@@ -282,20 +269,6 @@
             unique_columns=event_action_map['insert']['augur'])
 
         closed_issue_updates = []
-<<<<<<< HEAD
-        assignees_insert = []
-        labels_insert = []
-
-
-        ## Issue Assigneees
-        assignee_action_map = {
-            'insert': {
-                'source': ['id'],
-                'augur': ['issue_assignee_src_id']
-            }
-        }
-=======
->>>>>>> 969e9109
 
         assignees_all = []
         labels_all = []
