from flask import Flask, jsonify, request, Response
import click, os, json, requests, logging
from github_worker.worker import GitHubWorker
from workers.standard_methods import read_config

def create_server(app, gw):
    """ Consists of AUGWOP endpoints for the broker to communicate to this worker
    Can post a new task to be added to the workers queue
    Can retrieve current status of the worker
    Can retrieve the workers config object
    """
    
    @app.route("/AUGWOP/task", methods=['POST', 'GET'])
    def augwop_task():
        """ AUGWOP endpoint that gets hit to add a task to the workers queue or is used to get the heartbeat/status of worker
        """
        if request.method == 'POST': #will post a task to be added to the queue
            logging.info("Sending to work on task: {}".format(str(request.json)))
            app.gh_worker.task = request.json
            return Response(response=request.json,
                        status=200,
                        mimetype="application/json")
        if request.method == 'GET': #will retrieve the current tasks/status of the worker
            return jsonify({
                "status": "not implemented"
            })
        return Response(response=request.json,
                        status=200,
                        mimetype="application/json")

    @app.route("/AUGWOP/heartbeat", methods=['GET'])
    def heartbeat():
        if request.method == 'GET':
            return jsonify({
                "status": "alive"
            })

    @app.route("/AUGWOP/config")
    def augwop_config():
        """ Retrieve worker's config
        """
        return app.gh_worker.config

@click.command()
@click.option('--augur-url', default='http://localhost:5000/', help='Augur URL')
@click.option('--host', default='localhost', help='Host')
@click.option('--port', default=51236, help='Port')
def main(augur_url, host, port):
    """ Declares singular worker and creates the server and flask app that it will be running on
    """
    app = Flask(__name__)

    #load credentials
<<<<<<< HEAD
    broker_host = read_config("Server", "host", "AUGUR_HOST", "0.0.0.0")
    broker_port = read_config("Server", "port", "AUGUR_PORT", 5000)
    database_host = read_config('Database', 'host', 'AUGUR_DB_HOST', 'host')
    worker_info = read_config('Workers', 'insight_worker', None, None)

    worker_port = worker_info['port'] if 'port' in worker_info else port

    while True:
        try:
            r = requests.get("http://{}:{}/AUGWOP/heartbeat".format(host, worker_port)).json()
=======
    credentials = read_config("Database", use_main_config=1)
    server = read_config("Server", use_main_config=1)
    worker_info = read_config("Workers", use_main_config=1)['github_worker'] # num of instances and port
    worker_port = worker_info['port'] if 'port' in worker_info else port

    while True: # for multiple instances of workers
        try: # trying each port for an already-alive worker until a free port is found
            r = requests.get("http://{}:{}/AUGWOP/heartbeat".format(server['host'],worker_port)).json()
>>>>>>> a68f39b4
            if 'status' in r:
                if r['status'] == 'alive':
                    worker_port += 1
        except:
            break

    # Format the port the worker is running on to the name of the 
    #   log file so we can tell multiple instances apart
    logging.basicConfig(filename='worker_{}.log'.format(worker_port), filemode='w', level=logging.INFO)

    config = { 
            "id": "com.augurlabs.core.github_worker.{}".format(worker_port),
<<<<<<< HEAD
            "broker_port": broker_port,
            "broker_host": broker_host,
            "location": "http://{}:{}".format(read_config('Server', 'host', 'AUGUR_HOST', 'localhost'),worker_port),
            "host": database_host,
            "key": read_config("Database", "key", "AUGUR_GITHUB_API_KEY", "key"),
            "password": read_config('Database', 'password', 'AUGUR_DB_PASSWORD', 'password'),
            "port": read_config('Database', 'port', 'AUGUR_DB_PORT', 'port'),
            "user": read_config('Database', 'user', 'AUGUR_DB_USER', 'user'),
            "database": read_config('Database', 'database', 'AUGUR_DB_DATABASE', 'database'),
            "endpoint": "https://bestpractices.coreinfrastructure.org/projects.json",
            "display_name": "",
            "description": "",
            "required": 1,
            "type": "string"
=======
            "broker_port": server['port'],
            "broker_host": server['host'],
            "location": "http://{}:{}".format(server['host'],worker_port),
            "host": credentials["host"],
            "key": credentials["key"],
            "password": credentials["password"],
            "port": credentials["port"],
            "user": credentials["user"],
            "database": credentials["database"]
>>>>>>> a68f39b4
        }

    #create instance of the worker
    app.gh_worker = GitHubWorker(config) # declares the worker that will be running on this server with specified config
    create_server(app, None)
    logging.info("Starting Flask App with pid: " + str(os.getpid()) + "...")

    app.run(debug=app.debug, host=host, port=worker_port)
    if app.gh_worker._child is not None:
        app.gh_worker._child.terminate()
    try:
        requests.post('http://{}:{}/api/unstable/workers/remove'.format(broker_host, broker_port), json={"id": config['id']})
    except:
        pass
    
    logging.info("Killing Flask App: " + str(os.getpid()))
    os.kill(os.getpid(), 9)
<<<<<<< HEAD

=======
>>>>>>> a68f39b4
<|MERGE_RESOLUTION|>--- conflicted
+++ resolved
@@ -51,7 +51,6 @@
     app = Flask(__name__)
 
     #load credentials
-<<<<<<< HEAD
     broker_host = read_config("Server", "host", "AUGUR_HOST", "0.0.0.0")
     broker_port = read_config("Server", "port", "AUGUR_PORT", 5000)
     database_host = read_config('Database', 'host', 'AUGUR_DB_HOST', 'host')
@@ -62,16 +61,6 @@
     while True:
         try:
             r = requests.get("http://{}:{}/AUGWOP/heartbeat".format(host, worker_port)).json()
-=======
-    credentials = read_config("Database", use_main_config=1)
-    server = read_config("Server", use_main_config=1)
-    worker_info = read_config("Workers", use_main_config=1)['github_worker'] # num of instances and port
-    worker_port = worker_info['port'] if 'port' in worker_info else port
-
-    while True: # for multiple instances of workers
-        try: # trying each port for an already-alive worker until a free port is found
-            r = requests.get("http://{}:{}/AUGWOP/heartbeat".format(server['host'],worker_port)).json()
->>>>>>> a68f39b4
             if 'status' in r:
                 if r['status'] == 'alive':
                     worker_port += 1
@@ -84,7 +73,6 @@
 
     config = { 
             "id": "com.augurlabs.core.github_worker.{}".format(worker_port),
-<<<<<<< HEAD
             "broker_port": broker_port,
             "broker_host": broker_host,
             "location": "http://{}:{}".format(read_config('Server', 'host', 'AUGUR_HOST', 'localhost'),worker_port),
@@ -99,17 +87,6 @@
             "description": "",
             "required": 1,
             "type": "string"
-=======
-            "broker_port": server['port'],
-            "broker_host": server['host'],
-            "location": "http://{}:{}".format(server['host'],worker_port),
-            "host": credentials["host"],
-            "key": credentials["key"],
-            "password": credentials["password"],
-            "port": credentials["port"],
-            "user": credentials["user"],
-            "database": credentials["database"]
->>>>>>> a68f39b4
         }
 
     #create instance of the worker
@@ -126,8 +103,4 @@
         pass
     
     logging.info("Killing Flask App: " + str(os.getpid()))
-    os.kill(os.getpid(), 9)
-<<<<<<< HEAD
-
-=======
->>>>>>> a68f39b4
+    os.kill(os.getpid(), 9)