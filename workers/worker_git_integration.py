--- conflicted
+++ resolved
@@ -28,7 +28,6 @@
         source_df.copy(), [key] + action_map_additions['insert']['source']
     )
 
-<<<<<<< HEAD
     # Insert cntrbs that are not in db
 
     cntrb_action_map = {
@@ -46,199 +45,6 @@
 
     #Filter out bad data where we can't even hit the api.
     source_data = [data for data in source_data if f'{prefix}login' in data and data[f'{prefix}login'] != None and type(data[f'{prefix}login']) is str]
-=======
-        if platform == 'github':
-            cntrb_url = ("https://api.github.com/users/" + login)
-        elif platform == 'gitlab':
-            cntrb_url = ("https://gitlab.com/api/v4/users?username=" + login )
-        self.logger.info("Hitting endpoint: {} ...\n".format(cntrb_url))
-
-				# Possible infinite loop if this request never succeeds?
-        while True:
-            try:
-                r = requests.get(url=cntrb_url, headers=self.headers,timeout=(5.05,30.01))
-                break
-            except TimeoutError as e:
-                self.logger.info("Request timed out. Sleeping 10 seconds and trying again...\n")
-                time.sleep(30)
-
-        self.update_rate_limit(r)
-        contributor = r.json()
-
-				# Used primarily for the Gitlab block below
-        company = None
-        location = None
-        email = None
-        if 'company' in contributor:
-            company = contributor['company']
-        if 'location' in contributor:
-            location = contributor['location']
-        if 'email' in contributor:
-            email = contributor['email']
-
-        ''' Because a user name nan exists, we needed to cast any string where their 
-            user name appears as a string, because otherwise python was casting it as a float '''
-        if platform == 'github':
-            cntrb = {
-                'cntrb_login': str(contributor['login']) if 'login' in contributor else None,
-                'cntrb_email': str(contributor['email']) if 'email' in contributor else None,
-                'cntrb_company': str(contributor['company']) if 'company' in contributor else None,
-                'cntrb_location': str(contributor['location']) if 'location' in contributor else None,
-                'cntrb_created_at': contributor['created_at'] if 'created_at' in contributor else None,
-                'cntrb_canonical': str(contributor['email']) if 'email' in contributor else None,
-                'gh_user_id': contributor['id'] if 'id' in contributor else None,
-                'gh_login': str(contributor['login']) if 'login' in contributor else None,
-                'gh_url': str(contributor['url']) if 'url' in contributor else None,
-                'gh_html_url': str(contributor['html_url']) if 'html_url' in contributor else None,
-                'gh_node_id': contributor['node_id'] if 'node_id' in contributor else None,
-                'gh_avatar_url': str(contributor['avatar_url']) if 'avatar_url' in contributor else None,
-                'gh_gravatar_id': str(contributor['gravatar_id']) if 'gravatar_id' in contributor else None,
-                'gh_followers_url': str(contributor['followers_url']) if 'followers_url' in contributor else None,
-                'gh_following_url': str(contributor['following_url']) if 'following_url' in contributor else None,
-                'gh_gists_url': str(contributor['gists_url']) if 'gists_url' in contributor else None,
-                'gh_starred_url': str(contributor['starred_url']) if 'starred_url' in contributor else None,
-                'gh_subscriptions_url': str(contributor['subscriptions_url']) if 'subscriptions_url' in contributor else None,
-                'gh_organizations_url': str(contributor['organizations_url']) if 'organizations_url' in contributor else None,
-                'gh_repos_url': str(contributor['repos_url']) if 'repos_url' in contributor else None,
-                'gh_events_url': str(contributor['events_url']) if 'events_url' in contributor else None,
-                'gh_received_events_url': str(contributor['received_events_url']) if 'received_events_url' in contributor else None,
-                'gh_type': contributor['type'] if 'type' in contributor else None,
-                'gh_site_admin': contributor['site_admin'] if 'site_admin' in contributor else None,
-                'tool_source': self.tool_source,
-                'tool_version': self.tool_version,
-                'data_source': self.data_source
-            }
-
-        elif platform == 'gitlab':
-            cntrb =  {
-                'cntrb_login': contributor[0]['username'] if 'username' in contributor[0] else None,
-                'cntrb_email': email,
-                'cntrb_company': company,
-                'cntrb_location': location,
-                'cntrb_created_at': contributor[0]['created_at'] if 'created_at' in contributor[0] else None,
-                'cntrb_canonical': email,
-                'gh_user_id': contributor[0]['id'],
-                'gh_login': contributor[0]['username'],
-                'gh_url': contributor[0]['web_url'],
-                'gh_html_url': None,
-                'gh_node_id': None,
-                'gh_avatar_url': contributor[0]['avatar_url'],
-                'gh_gravatar_id': None,
-                'gh_followers_url': None,
-                'gh_following_url': None,
-                'gh_gists_url': None,
-                'gh_starred_url': None,
-                'gh_subscriptions_url': None,
-                'gh_organizations_url': None,
-                'gh_repos_url': None,
-                'gh_events_url': None,
-                'gh_received_events_url': None,
-                'gh_type': None,
-                'gh_site_admin': None,
-                'tool_source': self.tool_source,
-                'tool_version': self.tool_version,
-                'data_source': self.data_source
-            }
-        result = self.db.execute(self.contributors_table.insert().values(cntrb))
-        self.logger.info("Primary key inserted into the contributors table: " + str(result.inserted_primary_key))
-        self.results_counter += 1
-        self.cntrb_id_inc = int(result.inserted_primary_key[0])
-        self.logger.info(f"Inserted contributor: {cntrb['cntrb_login']}\n")
-
-        return self.find_id_from_login(login, platform)
-
-    def init_oauths(self, platform='github'):
-
-        self.oauths = []
-        self.headers = None
-        self.logger.info("Trying initialization.")
-        # Make a list of api key in the config combined w keys stored in the database
-        # Select endpoint to hit solely to retrieve rate limit
-        #   information from headers of the response
-        # Adjust header keys needed to fetch rate limit information from the API responses
-        if platform == 'github':
-            self.logger.debug("in Github block")
-            url = "https://api.github.com/users/sgoggins"
-            oauthSQL = s.sql.text("""
-                SELECT * FROM worker_oauth WHERE access_token <> '{}' and platform = 'github'
-                """.format(self.config['gh_api_key']))
-            key_name = 'gh_api_key'
-            rate_limit_header_key = "X-RateLimit-Remaining"
-            rate_limit_reset_header_key = "X-RateLimit-Reset"
-            self.logger.debug('end of github block.')
-        elif platform == 'gitlab':
-            url = "https://gitlab.com/api/v4/version"
-            oauthSQL = s.sql.text("""
-                SELECT * FROM worker_oauth WHERE access_token <> '{}' and platform = 'gitlab'
-                """.format(self.config['gitlab_api_key']))
-            key_name = 'gitlab_api_key'
-            rate_limit_header_key = 'ratelimit-remaining'
-            rate_limit_reset_header_key = 'ratelimit-reset'
-
-        for oauth in [{'oauth_id': 0, 'access_token': self.config[key_name]}] + json.loads(
-            pd.read_sql(oauthSQL, self.helper_db, params={}).to_json(orient="records")
-        ):
-            self.logger.debug('getting oauth.')
-            if platform == 'github':
-                self.headers = {'Authorization': 'token %s' % oauth['access_token']}
-                self.logger.debug('in github oauth block')
-            elif platform == 'gitlab':
-                self.headers = {'Authorization': 'Bearer %s' % oauth['access_token']}
-            ## Changed timeout from 180 to 12. Seems to be hanging in some workers.
-
-            number_of_attempts=0
-            while number_of_attempts < 10: 
-                try: 
-                    response = requests.get(url=url, headers=self.headers, timeout=(5.05, 12.14))
-                    self.logger.debug('response obtained.')
-                    self.oauths.append({
-                            'oauth_id': oauth['oauth_id'],
-                            'access_token': oauth['access_token'],
-                            'rate_limit': int(response.headers[rate_limit_header_key]),
-                            'seconds_to_reset': (
-                                datetime.datetime.fromtimestamp(
-                                    int(response.headers[rate_limit_reset_header_key])
-                                ) - datetime.datetime.now()
-                            ).total_seconds()
-                        })
-                    self.logger.debug("Found OAuth available for use: {}".format(self.oauths[-1]))
-                    break
-                except requests.exceptions.RequestException as toot: 
-                    number_of_attempts += 1
-                    self.logger.debug(f'Tried to get key headers. Timed out. Napping 10 seconds.\n\n ERROR: {toot}\n\n\n')
-                    stacker = traceback.format_exc()
-                    self.logger.debug(f"\n\n{stacker}\n\n")  
-                    time.sleep(10)
-                    continue 
-                except Exception as e: 
-                    number_of_attempts += 1
-                    self.logger.debug(f'unanticipated error in requests \n\n\n\n\n\n {e}\n\n\n\n\n\n\n\n\n')
-                    stacker = traceback.format_exc()
-                    self.logger.debug(f"\n\n{stacker}\n\n") 
-                    continue                 
-
-        if len(self.oauths) == 0:
-            self.logger.info(
-                "No API keys detected, please include one in your config or in the "
-                "worker_oauths table in the augur_operations schema of your database."
-            )
-        elif len(self.oauths) > 0: 
-            # First key to be used will be the one specified in the config (first element in
-            #   self.oauths array will always be the key in use)
-            ## Attempt to get this to circulate the keys more spg 6/7/2022
-            availablekeys = len(self.oauths)
-            keytouse = randint(0,availablekeys-1)
-            if platform == 'github':
-                self.headers = {'Authorization': 'token %s' % self.oauths[keytouse]['access_token']}
-            elif platform == 'gitlab':
-                self.headers = {'Authorization': 'Bearer %s' % self.oauths[keytouse]['access_token']}
-            else: 
-                self.logger.debug('Platform not recognized')
-
-            self.logger.info("OAuth initialized\n")
-        else: 
-            self.logger.debug('OAUTH length is messed up.')
->>>>>>> 9440ea62
 
     self.logger.info(f"table_values_cntrb keys: {table_values_cntrb[0].keys()}")
     # self.logger.info(f"source_data keys: {source_data[0].keys()}")
@@ -361,20 +167,6 @@
             except:
                 contributor = json.loads(json.dumps(response.text))
                 continue # added continue 12/3/2021 SPG
-
-<<<<<<< HEAD
-=======
-              while attempts < 10:
-                self.logger.info(f"Hitting endpoint: {url} ...\n")
-                try:
-                  response = requests.get(url=url, headers=self.headers, timeout=(5.05,30.01))
-                except TimeoutError:
-                  self.logger.info(f"User data request for enriching contributor data failed with {attempts} attempts! Trying again...")
-                  time.sleep(10)
-                  #pass # changed continue to pass 12/3/2021 SPG
-                  continue # changed back 12/3/2021 SPG
-                self.update_rate_limit(response,platform=platform)
->>>>>>> 9440ea62
 
             if type(contributor) == dict:
                 self.logger.info("Request returned a dict!")
@@ -520,73 +312,7 @@
         if '.git' == repo[-4:]:
             repo = repo[:-4]
 
-<<<<<<< HEAD
         return owner, repo
-=======
-        for repo_contributor in contributors:
-            try:
-                # Need to hit this single contributor endpoint to get extra data including...
-                #   `created at`
-                #   i think that's it
-                cntrb_url = ("https://api.github.com/users/" + repo_contributor['login'])
-                self.logger.info("Hitting endpoint: " + cntrb_url + " ...\n")
-                r = requests.get(url=cntrb_url, headers=self.headers, timeout=(5.05,30.01))
-                self.update_gh_rate_limit(r)
-                contributor = r.json()
-
-                company = None
-                location = None
-                email = None
-                if 'company' in contributor:
-                    company = contributor['company']
-                if 'location' in contributor:
-                    location = contributor['location']
-                if 'email' in contributor:
-                    email = contributor['email']
-                    canonical_email = contributor['email']
-
-                cntrb = {
-                    "cntrb_login": contributor['login'],
-                    "cntrb_created_at": contributor['created_at'],
-                    "cntrb_email": email,
-                    "cntrb_company": company,
-                    "cntrb_location": location,
-                    # "cntrb_type": , dont have a use for this as of now ... let it default to null
-                    "cntrb_canonical": canonical_email,
-                    "gh_user_id": contributor['id'],
-                    "gh_login": contributor['login'],
-                    "gh_url": contributor['url'],
-                    "gh_html_url": contributor['html_url'],
-                    "gh_node_id": contributor['node_id'], #This is what we are dup checking
-                    "gh_avatar_url": contributor['avatar_url'],
-                    "gh_gravatar_id": contributor['gravatar_id'],
-                    "gh_followers_url": contributor['followers_url'],
-                    "gh_following_url": contributor['following_url'],
-                    "gh_gists_url": contributor['gists_url'],
-                    "gh_starred_url": contributor['starred_url'],
-                    "gh_subscriptions_url": contributor['subscriptions_url'],
-                    "gh_organizations_url": contributor['organizations_url'],
-                    "gh_repos_url": contributor['repos_url'],
-                    "gh_events_url": contributor['events_url'],
-                    "gh_received_events_url": contributor['received_events_url'],
-                    "gh_type": contributor['type'],
-                    "gh_site_admin": contributor['site_admin'],
-                    "cntrb_last_used" : None if 'updated_at' not in contributor else contributor['updated_at'],
-                    "cntrb_full_name" : None if 'name' not in contributor else contributor['name'],
-                    "tool_source": self.tool_source,
-                    "tool_version": self.tool_version,
-                    "data_source": self.data_source
-                }
-                #dup check
-                #TODO: add additional fields to check if needed.
-                existingMatchingContributors = self.db.execute(
-                    s.sql.select(
-                        [self.contributors_table.c.gh_node_id]
-                    ).where(
-                        self.contributors_table.c.gh_node_id==cntrb["gh_node_id"]
-                    )
-                ).fetchall()
->>>>>>> 9440ea62
 
 
 
@@ -738,22 +464,11 @@
             time.sleep(timeout_wait)
             continue
 
-<<<<<<< HEAD
         try:
             response_data = response.json()
         except:
             response_data = json.loads(json.dumps(response.text))
-=======
-        # This borrow's the logic to safely hit an endpoint from paginate_endpoint.
-        while attempts < 10:
-            try:
-                response = requests.get(url=url, headers=self.headers, timeout=(5.05,30.01))
-            except TimeoutError:
-                self.logger.info(
-                    f"User data request for enriching contributor data failed with {attempts} attempts! Trying again...")
-                time.sleep(timeout_wait)
-                continue
->>>>>>> 9440ea62
+
 
         if type(response_data) == dict:
             # Sometimes GitHub Sends us an error message in a dict instead of a string.
@@ -827,58 +542,12 @@
 
     contributors_insert = []
 
-<<<<<<< HEAD
     for repo_contributor in source_contributors:
         # Need to hit this single contributor endpoint to get extra data
         cntrb_url = (f"https://api.github.com/users/{repo_contributor['login']}")
         session.logger.info(f"Hitting endpoint: {cntrb_url} ...\n")
         r = source_contributors.hit_api(cntrb_url)
         contributor = r.json()
-=======
-        for repo_contributor in source_contributors['insert']:
-            # Need to hit this single contributor endpoint to get extra data
-            cntrb_url = (f"https://api.github.com/users/{repo_contributor['login']}")
-            self.logger.info(f"Hitting endpoint: {cntrb_url} ...\n")
-            r = requests.get(url=cntrb_url, headers=self.headers, timeout=(5.05,30.01))
-            self.update_gh_rate_limit(r)
-            contributor = r.json()
-
-            contributors_insert.append({
-                'cntrb_login': contributor['login'],
-                'cntrb_created_at': contributor['created_at'],
-                'cntrb_email': contributor['email'] if 'email' in contributor else None,
-                'cntrb_company': contributor['company'] if 'company' in contributor else None,
-                'cntrb_location': contributor['location'] if 'location' in contributor else None,
-                'cntrb_canonical': contributor['email'] if 'email' in contributor else None,
-                'gh_user_id': contributor['id'],
-                'gh_login': contributor['login'],
-                'gh_url': contributor['url'],
-                'gh_html_url': contributor['html_url'],
-                'gh_node_id': contributor['node_id'],
-                'gh_avatar_url': contributor['avatar_url'],
-                'gh_gravatar_id': contributor['gravatar_id'],
-                'gh_followers_url': contributor['followers_url'],
-                'gh_following_url': contributor['following_url'],
-                'gh_gists_url': contributor['gists_url'],
-                'gh_starred_url': contributor['starred_url'],
-                'gh_subscriptions_url': contributor['subscriptions_url'],
-                'gh_organizations_url': contributor['organizations_url'],
-                'gh_repos_url': contributor['repos_url'],
-                'gh_events_url': contributor['events_url'],
-                'gh_received_events_url': contributor['received_events_url'],
-                'gh_type': contributor['type'],
-                'gh_site_admin': contributor['site_admin'],
-                'tool_source': self.tool_source,
-                'tool_version': self.tool_version,
-                'data_source': self.data_source
-            })
-
-        contributors_insert_result, contributors_update_result = self.bulk_insert(self.contributors_table,
-            update=source_contributors['update'], unique_columns=action_map['insert']['augur'],
-            insert=contributors_insert, update_columns=action_map['update']['augur'])
-    
-    def query_gitlab_contributors(self, entry_info, repo_id):
->>>>>>> 9440ea62
 
         contributors_insert.append({
             'cntrb_login': contributor['login'],
@@ -937,7 +606,6 @@
     ### Here we are adding gitlab user information from the API
     ### Following Gabe's rework of the contributor worker.
 
-<<<<<<< HEAD
     ### The GitLab API will NEVER give you an email. It will let you
     ### Query an email, but never give you one.
     ### ## Gitlab email api: https://gitlab.com/api/v4/users?search=s@goggins.com
@@ -949,79 +617,7 @@
 
     # list to hold contributors needing insertion or update
     contributors = self.paginate("https://gitlab.com/api/v4/projects/" + url_encoded_format + "/repository/contributors?per_page=100&page={}", duplicate_col_map, update_col_map, table, table_pkey, platform='gitlab')
-=======
-        for repo_contributor in contributors:
-            try:
-                cntrb_compressed_url = ("https://gitlab.com/api/v4/users?search=" + repo_contributor['email'])
-                self.logger.info("Hitting endpoint: " + cntrb_compressed_url + " ...\n")
-                r = requests.get(url=cntrb_compressed_url, headers=self.headers, timeout=(30.44, 70.01))
-                contributor_compressed = r.json()
-
-                email = repo_contributor['email']
-                self.logger.info(contributor_compressed)
-                if len(contributor_compressed) == 0 or type(contributor_compressed) is dict or "id" not in contributor_compressed[0]:
-                    continue
-
-                self.logger.info("Fetching for user: " + str(contributor_compressed[0]["id"]))
-
-                cntrb_url = ("https://gitlab.com/api/v4/users/" + str(contributor_compressed[0]["id"]))
-                self.logger.info("Hitting end point to get complete contributor info now: " + cntrb_url + "...\n")
-                r = requests.get(url=cntrb_url, headers=self.headers, timeout=(30.44, 70.01))
-                contributor = r.json()
-
-                cntrb = {
-                    "gl_id": contributor.get('gl_id', None),
-                    "gl_full_name": contributor.get('full_name', None),
-                    "gl_username": contributor.get('username', None),
-                    "gl_state": contributor.get('state', None),
-                    "gl_avatar_url": contributor.get('avatar_url', None),
-                    "gl_web_url": contributor.get('web_url', None),
-                    #"cntrb_login": contributor.get('username', None),
-                    #"cntrb_created_at": contributor.get('created_at', None),
-                    "cntrb_email": ('email', None),
-                    #"cntrb_company": contributor.get('organization', None),
-                    #"cntrb_location": contributor.get('location', None),
-                    # "cntrb_type": , dont have a use for this as of now ... let it default to null
-                    #"cntrb_canonical": contributor.get('public_email', None),
-                    #"gh_user_id": contributor.get('id', None),
-                    #"gh_login": contributor.get('username', None),
-                    #"gh_url": contributor.get('web_url', None),
-                    #"gh_html_url": contributor.get('web_url', None),
-                    #"gh_node_id": None,
-                    #"gh_avatar_url": contributor.get('avatar_url', None),
-                    #"gh_gravatar_id": None,
-                    #"gh_followers_url": None,
-                    #"gh_following_url": None,
-                    #"gh_gists_url": None,
-                    #"gh_starred_url": None,
-                    #"gh_subscriptions_url": None,
-                    #"gh_organizations_url": None,
-                    #"gh_repos_url": None,
-                    #"gh_events_url": None,
-                    #"gh_received_events_url": None,
-                    #"gh_type": None,
-                    #"gh_site_admin": None,
-                    "tool_source": self.tool_source,
-                    "tool_version": self.tool_version,
-                    "data_source": self.data_source
-                }
-
-                # Commit insertion to table
-                if repo_contributor['flag'] == 'need_update':
-                    result = self.db.execute(self.contributors_table.update().where(
-                        self.worker_history_table.c.cntrb_email == email).values(cntrb))
-                    self.logger.info("Updated tuple in the contributors table with existing email: {}".format(email))
-                    self.cntrb_id_inc = repo_contributor['pkey']
-                elif repo_contributor['flag'] == 'need_insertion':
-                    result = self.db.execute(self.contributors_table.insert().values(cntrb))
-                    self.logger.info("Primary key inserted into the contributors table: {}".format(result.inserted_primary_key))
-                    self.results_counter += 1
-
-                    self.logger.info("Inserted contributor: " + contributor['username'] + "\n")
-
-                    # Increment our global track of the cntrb id for the possibility of it being used as a FK
-                    self.cntrb_id_inc = int(result.inserted_primary_key[0])
->>>>>>> 9440ea62
+
 
     for repo_contributor in contributors:
         try:
@@ -1037,7 +633,6 @@
 
             self.logger.info("Fetching for user: " + str(contributor_compressed[0]["id"]))
 
-<<<<<<< HEAD
             cntrb_url = ("https://gitlab.com/api/v4/users/" + str(contributor_compressed[0]["id"]))
             self.logger.info("Hitting end point to get complete contributor info now: " + cntrb_url + "...\n")
             r = requests.get(url=cntrb_url, headers=self.headers)
@@ -1109,56 +704,6 @@
             f"Removing oauth with bad credentials from consideration: {self.oauths[0]}"
         )
         del self.oauths[0]
-=======
-        if temporarily_disable:
-            self.logger.info("Gitlab rate limit reached. Temp. disabling...")
-            self.oauths[0]['rate_limit'] = 0
-        else:
-            try:
-                self.oauths[0]['rate_limit'] = int(response.headers['RateLimit-Remaining'])
-            except:
-                self.oauths[0]['rate_limit'] -= 1
-        self.logger.info("Updated rate limit, you have: " +
-            str(self.oauths[0]['rate_limit']) + " requests remaining.")
-        if self.oauths[0]['rate_limit'] <= 0:
-            try:
-                reset_time = response.headers['RateLimit-Reset']
-            except Exception as e:
-                self.logger.info(f"Could not get reset time from headers because of error: {e}")
-                reset_time = 3600
-            time_diff = datetime.datetime.fromtimestamp(int(reset_time)) - datetime.datetime.now()
-            self.logger.info("Rate limit exceeded, checking for other available keys to use.")
-
-            # We will be finding oauth with the highest rate limit left out of our list of oauths
-            new_oauth = self.oauths[0]
-            # Endpoint to hit solely to retrieve rate limit information from headers of the response
-            url = "https://gitlab.com/api/v4/version"
-
-            other_oauths = self.oauths[0:] if len(self.oauths) > 1 else []
-            for oauth in other_oauths:
-                # self.logger.info("Inspecting rate limit info for oauth: {}\n".format(oauth))
-                self.headers = {"PRIVATE-TOKEN" : oauth['access_token']}
-                response = requests.get(url=url, headers=self.headers, timeout=(4.44, 40.01))
-                oauth['rate_limit'] = int(response.headers['RateLimit-Remaining'])
-                oauth['seconds_to_reset'] = (
-                    datetime.datetime.fromtimestamp(
-                        int(response.headers['RateLimit-Reset'])
-                    ) - datetime.datetime.now()
-                ).total_seconds()
-
-                # Update oauth to switch to if a higher limit is found
-                if oauth['rate_limit'] > new_oauth['rate_limit']:
-                    self.logger.info(f"Higher rate limit found in oauth: {oauth}")
-                    new_oauth = oauth
-                elif (
-                    oauth['rate_limit'] == new_oauth['rate_limit']
-                    and oauth['seconds_to_reset'] < new_oauth['seconds_to_reset']
-                ):
-                    self.logger.info(
-                        f"Lower wait time found in oauth with same rate limit: {oauth}"
-                    )
-                    new_oauth = oauth
->>>>>>> 9440ea62
 
     if temporarily_disable:
         self.logger.info("Gitlab rate limit reached. Temp. disabling...")
@@ -1248,52 +793,10 @@
             self.logger.info("Headers did not work, had to decrement")
             time.sleep(30)
 
-<<<<<<< HEAD
     self.logger.info(
         f"Updated rate limit, you have: {self.oauths[0]['rate_limit']} requests remaining."
     )
-=======
-        #Stalls after here for some reason.
-        if self.oauths[0]['rate_limit'] <= 0:
-            try:
-                reset_time = response.headers['X-RateLimit-Reset']
-            except Exception as e:
-                self.logger.error(f"Could not get reset time from headers because of error: {e}")
-                reset_time = 3600
-            time_diff = datetime.datetime.fromtimestamp(int(reset_time)) - datetime.datetime.now()
-            self.logger.info("Rate limit exceeded, checking for other available keys to use.")
-
-            # We will be finding oauth with the highest rate limit left out of our list of oauths
-            new_oauth = self.oauths[0]
-            # Endpoint to hit solely to retrieve rate limit information from headers of the response
-            url = "https://api.github.com/users/sgoggins"
-
-            other_oauths = self.oauths[0:] if len(self.oauths) > 1 else []
-            for oauth in other_oauths:
-                # self.logger.info("Inspecting rate limit info for oauth: {}\n".format(oauth))
-                self.headers = {'Authorization': 'token %s' % oauth['access_token']}
-
-                attempts = 3
-                success = False
-                while attempts > 0 and not success:
-                    response = requests.get(url=url, headers=self.headers, timeout=(4.44, 40.01))
-                    try:
-                        oauth['rate_limit'] = int(response.headers['X-RateLimit-Remaining'])
-                        oauth['seconds_to_reset'] = (
-                            datetime.datetime.fromtimestamp(
-                                int(response.headers['X-RateLimit-Reset'])
-                            ) - datetime.datetime.now()
-                        ).total_seconds()
-                        success = True
-                    except Exception as e:
-                        self.logger.info(
-                            f"oath method ran into error getting info from headers: {e}\n"
-                        )
-                        self.logger.info(f"{self.headers}\n{url}\n")
-                    attempts -= 1
-                if not success:
-                    continue
->>>>>>> 9440ea62
+
 
     #Stalls after here for some reason.
     if self.oauths[0]['rate_limit'] <= 0:
@@ -1400,7 +903,6 @@
     #Block to handle page queries and retry at least 10 times
     while True:
 
-<<<<<<< HEAD
         # Multiple attempts to hit endpoint
         num_attempts = 0
         success = False
@@ -1412,19 +914,6 @@
                 self.logger.info("Request timed out. Sleeping 10 seconds and trying again...\n")
                 time.sleep(10)
                 continue
-=======
-            # Multiple attempts to hit endpoint
-            num_attempts = 0
-            success = False
-            while num_attempts < 10:
-                self.logger.info(f"Hitting endpoint: {url.format(page_number)}...\n")
-                try:
-                    response = requests.get(url=url.format(page_number), headers=self.headers, timeout=(20.24, 50.01))
-                except TimeoutError as e:
-                    self.logger.info("Request timed out. Sleeping 10 seconds and trying again...\n")
-                    time.sleep(10)
-                    continue
->>>>>>> 9440ea62
 
             self.update_rate_limit(response, platform=platform)
 
@@ -1544,7 +1033,6 @@
             all_data, table_values, list(table.primary_key)[0].name, action_map
         )
 
-<<<<<<< HEAD
     return {
         'insert': need_insertion,
         'update': need_update,
@@ -1603,17 +1091,6 @@
         while num_attempts < 3:
             self.logger.info(f'Hitting endpoint: {url.format(i)}...\n')
             r = requests.get(url=url.format(i), headers=self.headers)
-=======
-        i = 1
-        multiple_pages = False
-        tuples = []
-        while True:
-            num_attempts = 0
-            success = False
-            while num_attempts < 3:
-                self.logger.info(f'Hitting endpoint: {url.format(i)}...\n')
-                r = requests.get(url=url.format(i), headers=self.headers, timeout=(10.59, 70.21))
->>>>>>> 9440ea62
 
             self.update_rate_limit(r, platform=platform)
             if 'last' not in r.links:
@@ -1720,22 +1197,6 @@
 
 
 
-<<<<<<< HEAD
-=======
-            # Multiple attempts to hit endpoint
-            num_attempts = 0
-            success = False
-            while num_attempts < 10:
-                self.logger.info("hitting an endpiont")
-                #    f"Hitting endpoint: ...\n"
-                #    f"{url.format(page_number)} on page number. \n")
-                try:
-                    response = requests.get(url=url.format(page_number), headers=self.headers, timeout=(5.05,30.01))
-                except TimeoutError as e:
-                    self.logger.info("Request timed out. Sleeping 10 seconds and trying again...\n")
-                    time.sleep(10)
-                    continue
->>>>>>> 9440ea62
 
 
 
