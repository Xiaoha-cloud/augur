#SPDX-License-Identifier: MIT
""" Helper methods constant across all workers """
import requests, datetime, time, traceback, json, os, sys, math, logging, numpy, \
    copy, concurrent, multiprocessing, psycopg2

from logging import FileHandler, Formatter, StreamHandler
from multiprocessing import Process, Queue, Pool
from os import getpid
import sqlalchemy as s
import pandas as pd
from pathlib import Path
from urllib.parse import urlparse, quote
from sqlalchemy.ext.automap import automap_base
from augur.config import AugurConfig
from augur.logging import AugurLogging
from sqlalchemy.sql.expression import bindparam
from concurrent import futures
import dask.dataframe as dd

class Worker():

    ROOT_AUGUR_DIR = os.path.dirname(os.path.dirname(os.path.realpath(__file__)))

<<<<<<< HEAD
=======
    ## Set Thread Safety for OSX
    # os.system("./osx-thread.sh")

>>>>>>> 805b7f4b
    def __init__(self, worker_type, config={}, given=[], models=[], data_tables=[], operations_tables=[], platform="github"):

        self.worker_type = worker_type
        self.collection_start_time = None
        self._task = None # task currently being worked on (dict)
        self._child = None # process of currently running task (multiprocessing process)
        self._queue = Queue() # tasks stored here 1 at a time (in a mp queue so it can translate across multiple processes)
        self.data_tables = data_tables
        self.operations_tables = operations_tables
        self._root_augur_dir = Worker.ROOT_AUGUR_DIR
        self.platform = platform

        # count of tuples inserted in the database (to store stats for each task in op tables)
        self.update_counter = 0
        self.insert_counter = 0
        self._results_counter = 0

        # if we are finishing a previous task, certain operations work differently
        self.finishing_task = False
        # Update config with options that are general and not specific to any worker
        self.augur_config = AugurConfig(self._root_augur_dir)

        self.config = {
                'worker_type': self.worker_type,
                'host': self.augur_config.get_value('Server', 'host'),
                'gh_api_key': self.augur_config.get_value('Database', 'key'),
                'gitlab_api_key': self.augur_config.get_value('Database', 'gitlab_api_key'),
                'offline_mode': False
            }
        self.config.update(self.augur_config.get_section("Logging"))

        try:
            worker_defaults = self.augur_config.get_default_config()['Workers'][self.config['worker_type']]
            self.config.update(worker_defaults)
        except KeyError as e:
            logging.warn('Could not get default configuration for {}'.format(self.config['worker_type']))

        worker_info = self.augur_config.get_value('Workers', self.config['worker_type'])
        self.config.update(worker_info)

        worker_port = self.config['port']
        while True:
            try:
                r = requests.get('http://{}:{}/AUGWOP/heartbeat'.format(
                    self.config['host'], worker_port)).json()
                if 'status' in r:
                    if r['status'] == 'alive':
                        worker_port += 1
            except:
                break

        self.config.update({
            'port': worker_port,
            'id': "workers.{}.{}".format(self.worker_type, worker_port),
            'capture_output': False,
            'location': 'http://{}:{}'.format(self.config['host'], worker_port),
            'port_broker': self.augur_config.get_value('Server', 'port'),
            'host_broker': self.augur_config.get_value('Server', 'host'),
            'host_database': self.augur_config.get_value('Database', 'host'),
            'port_database': self.augur_config.get_value('Database', 'port'),
            'user_database': self.augur_config.get_value('Database', 'user'),
            'name_database': self.augur_config.get_value('Database', 'name'),
            'password_database': self.augur_config.get_value('Database', 'password')
        })
        self.config.update(config)

        # Initialize logging in the main process
        self.initialize_logging()

        # Clear log contents from previous runs
        open(self.config["server_logfile"], "w").close()
        open(self.config["collection_logfile"], "w").close()

        # Get configured collection logger
        self.logger = logging.getLogger(self.config["id"])
        self.logger.info('Worker (PID: {}) initializing...'.format(str(os.getpid())))

        self.given = given
        self.models = models
        self.debug_data = [] if 'debug_data' not in self.config else self.config['debug_data']
        self.specs = {
            'id': self.config['id'], # what the broker knows this worker as
            'location': self.config['location'], # host + port worker is running on (so broker can send tasks here)
            'qualifications':  [
                {
                    'given': self.given, # type of repo this worker can be given as a task
                    'models': self.models # models this worker can fill for a repo as a task
                }
            ],
            'config': self.config
        }

        # Send broker hello message
        if self.config['offline_mode'] is False:
            self.connect_to_broker()

        try:
            self.tool_source
            self.tool_version
            self.data_source
        except:
            self.tool_source = 'Augur Worker Testing'
            self.tool_version = '0.0.0'
            self.data_source = 'Augur Worker Testing'

    def __repr__(self):
        return f"{self.config['id']}"

    def write_debug_data(self, data, name):
        if name in self.debug_data:
            with open(f'{name}.json', 'w') as f:
                 json.dump(data, f)

    def initialize_logging(self):
        self.config['log_level'] = self.config['log_level'].upper()
        if self.config['debug']:
            self.config['log_level'] = 'DEBUG'

        if self.config['verbose']:
            format_string = AugurLogging.verbose_format_string
        else:
            format_string = AugurLogging.simple_format_string

        formatter = Formatter(fmt=format_string)
        error_formatter = Formatter(fmt=AugurLogging.error_format_string)

        worker_dir = AugurLogging.get_log_directories(self.augur_config, reset_logfiles=False) + "/workers/"
        Path(worker_dir).mkdir(exist_ok=True)
        logfile_dir = worker_dir + f"/{self.worker_type}/"
        Path(logfile_dir).mkdir(exist_ok=True)

        server_logfile = logfile_dir + '{}_{}_server.log'.format(self.worker_type, self.config["port"])
        collection_logfile = logfile_dir + '{}_{}_collection.log'.format(self.worker_type, self.config["port"])
        collection_errorfile = logfile_dir + '{}_{}_collection.err'.format(self.worker_type, self.config["port"])
        self.config.update({
            'logfile_dir': logfile_dir,
            'server_logfile': server_logfile,
            'collection_logfile': collection_logfile,
            'collection_errorfile': collection_errorfile
        })

        collection_file_handler = FileHandler(filename=self.config['collection_logfile'], mode="a")
        collection_file_handler.setFormatter(formatter)
        collection_file_handler.setLevel(self.config['log_level'])

        collection_errorfile_handler = FileHandler(filename=self.config['collection_errorfile'], mode="a")
        collection_errorfile_handler.setFormatter(error_formatter)
        collection_errorfile_handler.setLevel(logging.WARNING)

        logger = logging.getLogger(self.config['id'])
        logger.handlers = []
        logger.addHandler(collection_file_handler)
        logger.addHandler(collection_errorfile_handler)
        logger.setLevel(self.config['log_level'])
        logger.propagate = False

        if self.config['debug']:
            self.config['log_level'] = 'DEBUG'
            console_handler = StreamHandler()
            console_handler.setFormatter(formatter)
            console_handler.setLevel(self.config['log_level'])
            logger.addHandler(console_handler)

        if self.config['quiet']:
            logger.disabled = True

        self.logger = logger

    def initialize_database_connections(self):
        DB_STR = 'postgresql://{}:{}@{}:{}/{}'.format(
            self.config['user_database'], self.config['password_database'], self.config['host_database'], self.config['port_database'], self.config['name_database']
        )

        # Create an sqlalchemy engine for both database schemas
        self.logger.info("Making database connections")

        db_schema = 'augur_data'
        self.db = s.create_engine(DB_STR,  poolclass=s.pool.NullPool,
            connect_args={'options': '-csearch_path={}'.format(db_schema)})

        helper_schema = 'augur_operations'
        self.helper_db = s.create_engine(DB_STR, poolclass=s.pool.NullPool,
            connect_args={'options': '-csearch_path={}'.format(helper_schema)})

        metadata = s.MetaData()
        helper_metadata = s.MetaData()

        # Reflect only the tables we will use for each schema's metadata object
        metadata.reflect(self.db, only=self.data_tables)
        helper_metadata.reflect(self.helper_db, only=self.operations_tables)

        Base = automap_base(metadata=metadata)
        HelperBase = automap_base(metadata=helper_metadata)

        Base.prepare()
        HelperBase.prepare()

        # So we can access all our tables when inserting, updating, etc
        for table in self.data_tables:
            setattr(self, '{}_table'.format(table), Base.classes[table].__table__)

        try:
            self.logger.info(HelperBase.classes.keys())
        except:
            pass

        for table in self.operations_tables:
            try:
                setattr(self, '{}_table'.format(table), HelperBase.classes[table].__table__)
            except Exception as e:
                self.logger.error("Error setting attribute for table: {} : {}".format(table, e))

        # Increment so we are ready to insert the 'next one' of each of these most recent ids
        self.history_id = self.get_max_id('worker_history', 'history_id', operations_table=True) + 1

        # Organize different api keys/oauths available
        self.logger.info("Initializing API key.")
        if 'gh_api_key' in self.config or 'gitlab_api_key' in self.config:
            self.init_oauths(self.platform)
        else:
            self.oauths = [{'oauth_id': 0}]

    @property
    def results_counter(self):
        """ Property that is returned when the worker's current results_counter is referenced
        """
        if self.worker_type == 'facade_worker':
            return self.cfg.repos_processed #TODO: figure out why this doesn't work...
        else:
            return self._results_counter

    @results_counter.setter
    def results_counter(self, value):
        """ entry point for the broker to add a task to the queue
        Adds this task to the queue, and calls method to process queue
        """
        self._results_counter = value


    @property
    def task(self):
        """ Property that is returned when the worker's current task is referenced
        """
        return self._task

    @task.setter
    def task(self, value):
        """ entry point for the broker to add a task to the queue
        Adds this task to the queue, and calls method to process queue
        """
        # If the task has one of our "valid" job types
        if value['job_type'] == "UPDATE" or value['job_type'] == "MAINTAIN":
            self._queue.put(value)

        # Setting that causes paginating through ALL pages, not just unknown ones
        # This setting is set by the housekeeper and is attached to the task before it gets sent here
        if 'focused_task' in value:
            if value['focused_task'] == 1:
                self.logger.debug("Focused task is ON\n")
                self.finishing_task = True

        self._task = value
        self.run()

    def cancel(self):
        """ Delete/cancel current task
        """
        self._task = None

    def run(self):
        """ Kicks off the processing of the queue if it is not already being processed
        Gets run whenever a new task is added
        """
        # Spawn a subprocess to handle message reading and performing the tasks
        self._child = Process(target=self.collect, args=())
        self._child.start()

    def collect(self):
        """ Function to process each entry in the worker's task queue
        Determines what action to take based off the message type
        """
        self.initialize_logging() # need to initialize logging again in child process cause multiprocessing
        self.logger.info("Starting data collection process\n")
        self.initialize_database_connections()
        while True:
            if not self._queue.empty():
                message = self._queue.get() # Get the task off our MP queue
            else:
                self.logger.info("No job found.")
                break
            self.logger.info("Popped off message: {}\n".format(str(message)))

            if message['job_type'] == 'STOP':
                break

            # If task is not a valid job type
            if message['job_type'] != 'MAINTAIN' and message['job_type'] != 'UPDATE':
                raise ValueError('{} is not a recognized task type'.format(message['job_type']))
                pass

            # Query repo_id corresponding to repo url of given task
            repoUrlSQL = s.sql.text("""
                SELECT min(repo_id) as repo_id FROM repo WHERE repo_git = '{}'
                """.format(message['given'][self.given[0][0]]))
            repo_id = int(pd.read_sql(repoUrlSQL, self.db, params={}).iloc[0]['repo_id'])
            self.logger.info("repo_id for which data collection is being initiated: {}".format(str(repo_id)))
            # Call method corresponding to model sent in task
            try:
                model_method = getattr(self, '{}_model'.format(message['models'][0]))
                self.record_model_process(repo_id, 'repo_info')
            except Exception as e:
                self.logger.error('Error: {}.\nNo defined method for model: {}, '.format(e, message['models'][0]) +
                    'must have name of {}_model'.format(message['models'][0]))
                self.register_task_failure(message, repo_id, e)
                break

            # Model method calls wrapped in try/except so that any unexpected error that occurs can be caught
            #   and worker can move onto the next task without stopping
            try:
                self.logger.info("Calling model method {}_model".format(message['models'][0]))
                model_method(message, repo_id)
            except Exception as e: # this could be a custom exception, might make things easier
                self.register_task_failure(message, repo_id, e)
                break

        self.logger.debug('Closing database connections\n')
        self.db.dispose()
        self.helper_db.dispose()
        self.logger.info("Collection process finished")

    def sync_df_types(self, subject, source, subject_columns, source_columns):

        type_dict = {}
        for index in range(len(source_columns)):
            if type(source[source_columns[index]].values[0]) == numpy.datetime64:
                subject[subject_columns[index]] = pd.to_datetime(
                    subject[subject_columns[index]], utc=True
                )
                source[source_columns[index]] = pd.to_datetime(
                    source[source_columns[index]], utc=True
                )
                continue
            type_dict[subject_columns[index]] = type(source[source_columns[index]].values[0])

        subject.astype(type_dict)

        return subject, source

    def get_sqlalchemy_type(self, data):
        if type(data) == str:
            return s.types.String
        elif type(data) == int:
            return s.types.Integer
        elif type(data) == float:
            return s.types.Float
        # elif type(data) == dict:
        #     return s.types.JSON
        # elif type(data) == list:
        #     return s.types.ARRAY(s.types.JSON)
        return s.types.String

    def organize_needed_data(
        self, new_data, table_values, table_pkey, action_map={}, in_memory=True
    ):

        if len(table_values) == 0:
            return new_data, []

        if len(new_data) == 0:
            return [], []

        need_insertion = pd.DataFrame()
        need_updates = pd.DataFrame()

        if not in_memory:

            metadata = s.MetaData()

            new_data_table = s.schema.Table(f"new_data_{os.getpid()}", metadata)
            table_values_table = s.schema.Table(f"table_values_{os.getpid()}", metadata)

            new_data_columns = action_map['insert']['source']
            table_value_columns = action_map['insert']['augur']
            if 'update' in action_map:
                new_data_columns += action_map['update']['source']
                table_value_columns += action_map['update']['augur']

            for column in new_data_columns:
                new_data_table.append_column(s.schema.Column(column, self.get_sqlalchemy_type(new_data[0]) ))
            for column in table_value_columns:
                table_values_table.append_column(s.schema.Column(column, self.get_sqlalchemy_type(table_values[0]) ))

            metadata.create_all(self.db, checkfirst=True)

            self.bulk_insert(new_data_table, insert=new_data)
            self.bulk_insert(table_values_table, insert=table_values)

            self.bulk_insert(
                new_data_table, insert=new_data_df[new_data_columns].to_dict(orient='records')
            )
            self.bulk_insert(
                table_values_table,
                insert=pd.DataFrame(table_values)[table_value_columns].to_dict(orient='records')
            )

            session = s.orm.Session(self.db)
            self.logger.info("Session created for temp tables\n")

            need_insertion = pd.DataFrame(session.query(new_data_table).join(table_values_table,
                eval(
                    ' and '.join([
                        f"table_values_table.c.{table_column} == new_data_table.c.{source_column}" \
                        for table_column, source_column in zip(action_map['insert']['augur'],
                        action_map['insert']['source'])
                    ])
                ), isouter=True).filter(
                    table_values_table.c[action_map['insert']['augur'][0]] == None
                ).all(), columns=table_value_columns)

            self.logger.info("need_insertion calculated successfully\n")

            need_updates = pd.DataFrame(columns=table_value_columns)
            if 'update' in action_map:
                need_updates = pd.DataFrame(session.query(new_data_table).join(table_values_table,
                    s.and_(
                        eval(' and '.join([f"table_values_table.c.{table_column} == new_data_table.c.{source_column}" for \
                        table_column, source_column in zip(action_map['insert']['augur'], action_map['insert']['source'])])),

                        eval(' and '.join([f"table_values_table.c.{table_column} != new_data_table.c.{source_column}" for \
                        table_column, source_column in zip(action_map['update']['augur'], action_map['update']['source'])]))
                    ) ).all(), columns=table_value_columns)
                self.logger.info("need_updates calculated successfully\n")

            metadata.drop_all(self.db, checkfirst=True)
            self.logger.info("Temp tables dropped\n")

            session.close()
            self.logger.info("Session closed")

            print(f'Table needs {len(need_insertion)} insertions and '
                f'{len(need_updates)} updates.\n')

        else:

            table_values_df = pd.DataFrame(table_values, columns=table_values[0].keys())
            new_data_df = pd.DataFrame(new_data).dropna(subset=action_map['insert']['source'])

            new_data_df, table_values_df = self.sync_df_types(new_data_df, table_values_df,
                    action_map['insert']['source'], action_map['insert']['augur'])

            need_insertion = new_data_df.merge(table_values_df, suffixes=('','_table'),
                    how='outer', indicator=True, left_on=action_map['insert']['source'],
                    right_on=action_map['insert']['augur']).loc[lambda x : x['_merge']=='left_only']

<<<<<<< HEAD
            self.logger.info(f"final need updates enacted for action map.")

=======
            if 'update' in action_map:
                new_data_df, table_values_df = self.sync_df_types(new_data_df, table_values_df,
                    action_map['update']['source'], action_map['update']['augur'])

                partitions = math.ceil(len(new_data_df) / 1000)
                attempts = 0
                while attempts < 50:
                    try:
                        need_updates = pd.DataFrame()
                        self.logger.info(f"Trying {partitions} partitions\n")
                        for sub_df in numpy.array_split(new_data_df, partitions):
                            self.logger.info(f"Trying a partition, len {len(sub_df)}\n")
                            need_updates = pd.concat([ need_updates, sub_df.merge(table_values_df, left_on=action_map['insert']['source'],
                                right_on=action_map['insert']['augur'], suffixes=('','_table'), how='inner',
                                indicator=False).merge(table_values_df, left_on=action_map['update']['source'],
                                right_on=action_map['update']['augur'], suffixes=('','_table'), how='outer',
                                indicator=True).loc[lambda x : x['_merge']=='left_only'] ])
                            self.logger.info(f"need_updates merge: {len(sub_df)} worked\n")
                        break

                    except MemoryError as e:
                        self.logger.info(f"new_data ({sub_df.shape}) is too large to allocate memory for " +
                            f"need_updates df merge.\nMemoryError: {e}\nTrying again with {partitions + 1} partitions...\n")
                        partitions += 1
                        attempts += 1
                    # self.logger.info(f"End attempt # {attempts}\n")
                if attempts >= 50:
                    self.loggger.info("Max need_updates merge attempts exceeded, cannot perform " +
                        "updates on this repo.\n")
                else:
                    need_updates = need_updates.drop([column for column in list(need_updates.columns) if \
                        column not in action_map['update']['augur'] and column not in action_map['insert']['augur']],
                        axis='columns')

                    for column in action_map['insert']['augur']:
                        need_updates[f'b_{column}'] = need_updates[column]
>>>>>>> 805b7f4b

                    need_updates = need_updates.drop([column for column in action_map['insert']['augur']], axis='columns')

        return need_insertion.to_dict('records'), need_updates.to_dict('records')

    def assign_tuple_action(self, new_data, table_values, update_col_map, duplicate_col_map, table_pkey, value_update_col_map={}):
        """ DEPRECATED
            Include an extra key-value pair on each element of new_data that represents
            the action that should be taken with this element (i.e. 'need_insertion')

        :param new_data: List of dictionaries, data to be assigned an action to
        :param table_values: Pandas DataFrame, existing data in the database to check
            what action should be taken on the new_data depending on the presence of
            each element in this DataFrame
        :param update_col_map: Dictionary, maps the column names of the source data
            to the field names in our database for columns that should be checked for
            updates (if source data value != value in existing database row, then an
            update is needed). Key is source data column name, value is database field name.
            Example: {'id': 'gh_issue_id'}
        :param duplicate_col_map: Dictionary, maps the column names of the source data
            to the field names in our database for columns that should be checked for
            duplicates (if source data value == value in existing database row, then this
            element is a duplicate and would not need an insertion). Key is source data
            column name, value is database field name. Example: {'id': 'gh_issue_id'}
        :param table_pkey: String, the field name of the primary key of the table in
            the database that we are checking the table_values for.
        :param value_update_col_map: Dictionary, sometimes we add a new field to a table,
            and we want to trigger an update of that row in the database even if all of the
            data values are the same and would not need an update ordinarily. Checking for
            a specific existing value in the database field allows us to do this. The key is the
            name of the field in the database we are checking for a specific value to trigger
            an update, the value is the value we are checking for equality to trigger an update.
            Example: {'cntrb_id': None}
        :return: List of dictionaries, contains all the same elements of new_data, except
            each element now has an extra key-value pair with the key being 'flag', and
            the value being 'need_insertion', 'need_update', or 'none'
        """
        need_insertion_count = 0
        need_update_count = 0

        if type(table_values) == list:
            if len(table_values) > 0:
                table_values = pd.DataFrame(table_values, columns=table_values[0].keys())
            else:
                table_values = pd.DataFrame(table_values)

        for i, obj in enumerate(new_data):
            if type(obj) != dict:
                new_data[i] = {'flag': 'none'}
                continue

            obj['flag'] = 'none' # default of no action needed
            existing_tuple = None
            for db_dupe_key in list(duplicate_col_map.keys()):

                if table_values.isin([obj[duplicate_col_map[db_dupe_key]]]).any().any():
                    if table_values[table_values[db_dupe_key].isin(
                        [obj[duplicate_col_map[db_dupe_key]]])].to_dict('records'):

                        existing_tuple = table_values[table_values[db_dupe_key].isin(
                            [obj[duplicate_col_map[db_dupe_key]]])].to_dict('records')[0]
                    continue

                obj['flag'] = 'need_insertion'
                need_insertion_count += 1
                break

            if obj['flag'] == 'need_insertion':
                continue

            if not existing_tuple:
                self.logger.info('An existing tuple was not found for this data ' +
                    'point and we have reached the check-updates portion of assigning ' +
                    'tuple action, so we will now move to next data point\n')
                continue

            # If we need to check the values of the existing tuple to determine if an update is needed
            for augur_col, value_check in value_update_col_map.items():
                not_nan_check = not (math.isnan(value_check) and math.isnan(existing_tuple[augur_col])) if value_check is not None else True
                if existing_tuple[augur_col] != value_check and not_nan_check:
                    continue
                self.logger.info("Found a tuple that needs an update for column: {}\n".format(augur_col))
                obj['flag'] = 'need_update'
                obj['pkey'] = existing_tuple[table_pkey]
                need_update_count += 1

            if obj['flag'] == 'need_update':
                self.logger.info('Already determined that current tuple needs update, skipping checking further updates. '
                    'Moving to next tuple.\n')
                continue

            # Now check the existing tuple's values against the response values to determine if an update is needed
            for col in update_col_map.keys():
                if update_col_map[col] not in obj:
                    continue
                if obj[update_col_map[col]] == existing_tuple[col]:
                    continue
                self.logger.info("Found a tuple that needs an update for column: {}\n".format(col))
                obj['flag'] = 'need_update'
                self.logger.info(existing_tuple)
                obj['pkey'] = existing_tuple[table_pkey]
                need_update_count += 1

        self.logger.info("Page recieved has {} tuples, while filtering duplicates this ".format(len(new_data)) +
            "was reduced to {} tuples, and {} tuple updates are needed.\n".format(need_insertion_count, need_update_count))
        return new_data

    def check_duplicates(self, new_data, table_values, key):
        """ Filters what items of the new_data json (list of dictionaries) that are not
        present in the table_values df

        :param new_data: List of dictionaries, new data to filter duplicates out of
        :param table_values: Pandas DataFrame, existing data to check what data is already
            present in the database
        :param key: String, key of each dict in new_data whose value we are checking
            duplicates with
        :return: List of dictionaries, contains elements of new_data that are not already
            present in the database
        """
        need_insertion = []
        for obj in new_data:
            if type(obj) != dict:
                continue
            if not table_values.isin([obj[key]]).any().any():
                need_insertion.append(obj)
        self.logger.info("Page recieved has {} tuples, while filtering duplicates this ".format(str(len(new_data))) +
            "was reduced to {} tuples.\n".format(str(len(need_insertion))))
        return need_insertion

    def connect_to_broker(self):
        connected = False
        for i in range(5):
            try:
                self.logger.debug("Connecting to broker, attempt {}\n".format(i))
                if i > 0:
                    time.sleep(10)
                requests.post('http://{}:{}/api/unstable/workers'.format(
                    self.config['host_broker'],self.config['port_broker']), json=self.specs)
                self.logger.info("Connection to the broker was successful\n")
                connected = True
                break
            except requests.exceptions.ConnectionError:
                self.logger.error('Cannot connect to the broker. Trying again...\n')
        if not connected:
            sys.exit('Could not connect to the broker after 5 attempts! Quitting...\n')

    @staticmethod
    def dump_queue(queue):
        """ Empties all pending items in a queue and returns them in a list.
        """
        result = []
        queue.put("STOP")
        for i in iter(queue.get, 'STOP'):
            result.append(i)
        # time.sleep(.1)
        return result

    def find_id_from_login(self, login, platform='github'):
        """ Retrieves our contributor table primary key value for the contributor with
            the given GitHub login credentials, if this contributor is not there, then
            they get inserted.

        :param login: String, the GitHub login username to find the primary key id for
        :return: Integer, the id of the row in our database with the matching GitHub login
        """
        idSQL = s.sql.text("""
            SELECT cntrb_id FROM contributors WHERE cntrb_login = '{}' \
            AND LOWER(data_source) = '{} api'
            """.format(login, platform))

        rs = pd.read_sql(idSQL, self.db, params={})
        data_list = [list(row) for row in rs.itertuples(index=False)]
        try:
            return data_list[0][0]
        except:
            self.logger.info('contributor needs to be added...')

        if platform == 'github':
            cntrb_url = ("https://api.github.com/users/" + login)
        elif platform == 'gitlab':
            cntrb_url = ("https://gitlab.com/api/v4/users?username=" + login )
        self.logger.info("Hitting endpoint: {} ...\n".format(cntrb_url))


        while True:
            try:
                r = requests.get(url=cntrb_url, headers=self.headers)
                break
            except TimeoutError as e:
                self.logger.info("Request timed out. Sleeping 10 seconds and trying again...\n")
                time.sleep(30)

        self.update_rate_limit(r)
        contributor = r.json()


        company = None
        location = None
        email = None
        if 'company' in contributor:
            company = contributor['company']
        if 'location' in contributor:
            location = contributor['location']
        if 'email' in contributor:
            email = contributor['email']


        if platform == 'github':
            cntrb = {
                'cntrb_login': contributor['login'] if 'login' in contributor else None,
                'cntrb_email': contributor['email'] if 'email' in contributor else None,
                'cntrb_company': contributor['company'] if 'company' in contributor else None,
                'cntrb_location': contributor['location'] if 'location' in contributor else None,
                'cntrb_created_at': contributor['created_at'] if 'created_at' in contributor else None,
                'cntrb_canonical': None,
                'gh_user_id': contributor['id'] if 'id' in contributor else None,
                'gh_login': contributor['login'] if 'login' in contributor else None,
                'gh_url': contributor['url'] if 'url' in contributor else None,
                'gh_html_url': contributor['html_url'] if 'html_url' in contributor else None,
                'gh_node_id': contributor['node_id'] if 'node_id' in contributor else None,
                'gh_avatar_url': contributor['avatar_url'] if 'avatar_url' in contributor else None,
                'gh_gravatar_id': contributor['gravatar_id'] if 'gravatar_id' in contributor else None,
                'gh_followers_url': contributor['followers_url'] if 'followers_url' in contributor else None,
                'gh_following_url': contributor['following_url'] if 'following_url' in contributor else None,
                'gh_gists_url': contributor['gists_url'] if 'gists_url' in contributor else None,
                'gh_starred_url': contributor['starred_url'] if 'starred_url' in contributor else None,
                'gh_subscriptions_url': contributor['subscriptions_url'] if 'subscriptions_url' in contributor else None,
                'gh_organizations_url': contributor['organizations_url'] if 'organizations_url' in contributor else None,
                'gh_repos_url': contributor['repos_url'] if 'repos_url' in contributor else None,
                'gh_events_url': contributor['events_url'] if 'events_url' in contributor else None,
                'gh_received_events_url': contributor['received_events_url'] if 'received_events_url' in contributor else None,
                'gh_type': contributor['type'] if 'type' in contributor else None,
                'gh_site_admin': contributor['site_admin'] if 'site_admin' in contributor else None,
                'tool_source': self.tool_source,
                'tool_version': self.tool_version,
                'data_source': self.data_source
            }

        elif platform == 'gitlab':
            cntrb =  {
                'cntrb_login': contributor[0]['username'] if 'username' in contributor[0] else None,
                'cntrb_email': email,
                'cntrb_company': company,
                'cntrb_location': location,
                'cntrb_created_at': contributor[0]['created_at'] if 'created_at' in contributor[0] else None,
                'cntrb_canonical': None,
                'gh_user_id': contributor[0]['id'],
                'gh_login': contributor[0]['username'],
                'gh_url': contributor[0]['web_url'],
                'gh_html_url': None,
                'gh_node_id': None,
                'gh_avatar_url': contributor[0]['avatar_url'],
                'gh_gravatar_id': None,
                'gh_followers_url': None,
                'gh_following_url': None,
                'gh_gists_url': None,
                'gh_starred_url': None,
                'gh_subscriptions_url': None,
                'gh_organizations_url': None,
                'gh_repos_url': None,
                'gh_events_url': None,
                'gh_received_events_url': None,
                'gh_type': None,
                'gh_site_admin': None,
                'tool_source': self.tool_source,
                'tool_version': self.tool_version,
                'data_source': self.data_source
            }
        result = self.db.execute(self.contributors_table.insert().values(cntrb))
        self.logger.info("Primary key inserted into the contributors table: " + str(result.inserted_primary_key))
        self.results_counter += 1
        self.cntrb_id_inc = int(result.inserted_primary_key[0])

        self.logger.info("Inserted contributor: " + cntrb['cntrb_login'] + "\n")

        return self.find_id_from_login(login, platform)

    def get_owner_repo(self, git_url):
        """ Gets the owner and repository names of a repository from a git url

        :param git_url: String, the git url of a repository
        :return: Tuple, includes the owner and repository names in that order
        """
        split = git_url.split('/')

        owner = split[-2]
        repo = split[-1]

        if '.git' == repo[-4:]:
            repo = repo[:-4]

        return owner, repo

    def get_max_id(self, table, column, default=25150, operations_table=False):
        """ Gets the max value (usually used for id/pk's) of any Integer column
            of any table

        :param table: String, the table that consists of the column you want to
            query a max value for
        :param column: String, the column that you want to query the max value for
        :param default: Integer, if there are no values in the
            specified column, the value of this parameter will be returned
        :param operations_table: Boolean, if True, this signifies that the table/column
            that is wanted to be queried is in the augur_operations schema rather than
            the augur_data schema. Default False
        :return: Integer, the max value of the specified column/table
        """
        maxIdSQL = s.sql.text("""
            SELECT max({0}.{1}) AS {1}
            FROM {0}
        """.format(table, column))
        db = self.db if not operations_table else self.helper_db
        rs = pd.read_sql(maxIdSQL, db, params={})
        if rs.iloc[0][column] is not None:
            max_id = int(rs.iloc[0][column]) + 1
            self.logger.info("Found max id for {} column in the {} table: {}\n".format(column, table, max_id))
        else:
            max_id = default
            self.logger.warning("Could not find max id for {} column in the {} table... " +
                "using default set to: {}\n".format(column, table, max_id))
        return max_id

    def get_table_values(self, cols, tables, where_clause=""):
        """ Can query all values of any column(s) from any table(s)
            with an optional where clause

        :param cols: List of Strings, column(s) that user wants to query
        :param tables: List of Strings, table(s) that user wants to query
        :param where_clause: String, optional where clause to filter the values
            queried
        :return: Pandas DataFrame, contains all values queried in the columns, tables, and
            optional where clause provided
        """
        table_str = tables[0]
        del tables[0]

        col_str = cols[0]
        del cols[0]

        for table in tables:
            table_str += ", " + table
        for col in cols:
            col_str += ", " + col

        table_values_sql = s.sql.text("""
            SELECT {} FROM {} {}
        """.format(col_str, table_str, where_clause))
        self.logger.info("Getting table values with the following PSQL query: \n{}\n".format(
            table_values_sql))
        values = pd.read_sql(table_values_sql, self.db, params={})
        return values

    def init_oauths(self, platform='github'):
        self.oauths = []
        self.headers = None
        self.logger.info("Trying initialization.")
        # Make a list of api key in the config combined w keys stored in the database
        # Select endpoint to hit solely to retrieve rate limit information from headers of the response
        # Adjust header keys needed to fetch rate limit information from the API responses
        if platform == 'github':
            url = "https://api.github.com/users/gabe-heim"
            oauthSQL = s.sql.text("""
                SELECT * FROM worker_oauth WHERE access_token <> '{}' and platform = 'github'
                """.format(self.config['gh_api_key']))
            key_name = 'gh_api_key'
            rate_limit_header_key = "X-RateLimit-Remaining"
            rate_limit_reset_header_key = "X-RateLimit-Reset"
        elif platform == 'gitlab':
            url = "https://gitlab.com/api/v4/version"
            oauthSQL = s.sql.text("""
                SELECT * FROM worker_oauth WHERE access_token <> '{}' and platform = 'gitlab'
                """.format(self.config['gitlab_api_key']))
            key_name = 'gitlab_api_key'
            rate_limit_header_key = 'ratelimit-remaining'
            rate_limit_reset_header_key = 'ratelimit-reset'

        for oauth in [{'oauth_id': 0, 'access_token': self.config[key_name]}] + json.loads(pd.read_sql(oauthSQL, self.helper_db, params={}).to_json(orient="records")):
            if platform == 'github':
                self.headers = {'Authorization': 'token %s' % oauth['access_token']}
            elif platform == 'gitlab':
                self.headers = {'Authorization': 'Bearer %s' % oauth['access_token']}
            self.logger.debug("Getting rate limit info for oauth: {}\n".format(oauth))
            response = requests.get(url=url, headers=self.headers)
            self.oauths.append({
                    'oauth_id': oauth['oauth_id'],
                    'access_token': oauth['access_token'],
                    'rate_limit': int(response.headers[rate_limit_header_key]),
                    'seconds_to_reset': (datetime.datetime.fromtimestamp(int(response.headers[rate_limit_reset_header_key])) - datetime.datetime.now()).total_seconds()
                })
            self.logger.debug("Found OAuth available for use: {}\n\n".format(self.oauths[-1]))

        if len(self.oauths) == 0:
            self.logger.info("No API keys detected, please include one in your config or in the worker_oauths table in the augur_operations schema of your database\n")

        # First key to be used will be the one specified in the config (first element in
        #   self.oauths array will always be the key in use)
        if platform == 'github':
            self.headers = {'Authorization': 'token %s' % self.oauths[0]['access_token']}
        elif platform == 'gitlab':
            self.headers = {'Authorization': 'Bearer %s' % self.oauths[0]['access_token']}

        self.logger.info("OAuth initialized")

    def bulk_insert(
        self, table, insert=[], update=[], unique_columns=[], update_columns=[],
        max_attempts=10, attempt_delay=5
    ):
        """ Performs bulk inserts/updates of the given data to the given table

            :param table: String, name of the table that we are inserting/updating rows
            :param insert: List of dicts, data points to insert
            :param update: List of dicts, data points to update, only needs key/value
                pairs of the update_columns and the unique_columns
            :param unique_columns: List of strings, column names that would uniquely identify any
                given data point
            :param update_columns: List of strings, names of columns that are being updated
            :param max_attempts: Integer, number of attempts to perform on inserting/updating
                before moving on
            :param attempt_delay: Integer, number of seconds to wait in between attempts
            :returns: SQLAlchemy database execution response object(s), contains metadata
                about number of rows inserted etc. This data is not often used.
        """

        self.logger.info(f"{len(insert)} insertions are needed and {len(update)} "
            f"updates are needed for {table}\n")

        update_result = None
        insert_result = None

        if len(update) > 0:
            attempts = 0
            update_start_time = time.time()
            while attempts < max_attempts:
                try:
                    update_result = self.db.execute(
                        table.update().where(
                                eval(
                                    ' and '.join(
                                        [
                                            f"self.{table}_table.c.{key} == bindparam('b_{key}')"
                                            for key in unique_columns
                                        ]
                                    )
                                )
                            ).values(
                                {key: key for key in update_columns}
                            ),
                        update
                    )
                    break
                except Exception as e:
                    self.logger.info(f"Warning! Error bulk updating data: {e}\n")
                    time.sleep(attempt_delay)
                attempts += 1

            self.update_counter += update_result.rowcount
            self.logger.info(
                f"Updated {update_result.rowcount} rows in "
                f"{time.time() - update_start_time} seconds"
            )

        if len(insert) > 0:
            def psql_insert_copy(table, conn, keys, data_iter):
                """
                Execute SQL statement inserting data

                Parameters
                ----------
                table : pandas.io.sql.SQLTable
                conn : sqlalchemy.engine.Engine or sqlalchemy.engine.Connection
                keys : list of str
                    Column names
                data_iter : Iterable that iterates the values to be inserted
                """
                # gets a DBAPI connection that can provide a cursor
                dbapi_conn = conn.connection
                with dbapi_conn.cursor() as cur:
                    s_buf = io.StringIO()
                    writer = csv.writer(s_buf)
                    writer.writerows(data_iter)
                    s_buf.seek(0)

                    columns = ', '.join('"{}"'.format(k) for k in keys)
                    if table.schema:
                        table_name = '{}.{}'.format(table.schema, table.name)
                    else:
                        table_name = table.name

                    sql = 'COPY {} ({}) FROM STDIN WITH CSV'.format(
                        table_name, columns)
                    cur.copy_expert(sql=sql, file=s_buf)

            pd.DataFrame(insert).to_sql(
                name=table.name,
                con=self.db,
                if_exists="append",
                index=False,
                method=psql_insert_copy
            )
            self.insert_counter += len(insert)

            logging.info(
                f"Inserted {len(insert)} rows in {time.time() - insert_start_time} seconds\n"
            )

        return insert_result, update_result

    def text_clean(self, data, field):
        """ "Cleans" the provided field of each dict in the list of dicts provided
            by removing NUL (C text termination) characters
            Example: "\u0000"

            :param data: List of dicts
            :param field: String
            :returns: Same data list with each element's field updated with NUL characters
                removed
        """
        return [
            {
                **data_point,
                field: data_point[field].replace("\x00", "\uFFFD")
            } for data_point in data
        ]


    def enrich_data_primary_keys(self, source_data, table, gh_merge_fields, augur_merge_fields):

        self.logger.info("Preparing to enrich data.\n")

        if len(source_data) == 0:
            self.logger.info("There is no source data to enrich.\n")
            return []

        source_df = pd.DataFrame(source_data)

        self.logger.info(f'source_data {source_data} data frame')

        self.logger.info("Still working 1. \n")
        self.logger.info(f"table c field {table.c}")
        self.logger.info(f"augur merge fields {augur_merge_fields}")

        s_tuple = s.tuple_([table.c[field] for field in augur_merge_fields])
        s_tuple.__dict__['clauses'] = s_tuple.__dict__['clauses'][0].effective_value
        s_tuple.__dict__['_type_tuple'] = []

        self.logger.info(f"s_tuple.__dict__ {s_tuple.__dict__}")

         
        for field in augur_merge_fields:
            s_tuple.__dict__['_type_tuple'].append(table.c[field].__dict__['type'])

        

        for column in gh_merge_fields:
            if '.' not in column:
                continue
            root = column.split('.')[0]
            expanded_column = pd.DataFrame(source_df[root].tolist())
            expanded_column.columns = [f'{root}.{attribute}' for attribute in expanded_column.columns]
            source_df = source_df.join(expanded_column)

        # try:
        #     primary_keys = self.db.execute(s.sql.select(
        #             [table.c[field] for field in augur_merge_fields] + [table.c[list(table.primary_key)[0].name]]
        #         ).where(
        #             s_tuple.in_(

        #                 list(source_df[gh_merge_fields].itertuples(index=False))
        #             ))).fetchall()
        # except psycopg2.errors.StatementTooComplex as e:
        self.logger.info("Retrieve pk statement too complex, querying all instead " +
            "and performing dask merge.\n")
        all_primary_keys = self.db.execute(s.sql.select(
                [table.c[field] for field in augur_merge_fields] + [table.c[list(table.primary_key)[0].name]]
            )).fetchall()
        self.logger.info("Queried all")
        all_primary_keys_df = pd.DataFrame(all_primary_keys,
            columns=augur_merge_fields + [list(table.primary_key)[0].name])
        self.logger.info("Converted to df")
        # all_primary_keys_df.to_json(path_or_buf='all_primary_keys_df.json', orient='records')
        # source_df.to_json(path_or_buf='source_df.json', orient='records')

        source_df, all_primary_keys_df = self.sync_df_types(source_df, all_primary_keys_df,
                gh_merge_fields, augur_merge_fields)

        self.logger.info("Synced df types")

        partitions = math.ceil(len(source_df) / 600)#1000)
        attempts = 0
        while attempts < 50:
            try:
                source_pk = pd.DataFrame()
                self.logger.info(f"Trying {partitions} partitions of new data, {len(all_primary_keys_df)} " +
                    "pk data points to enrich\n")
                for sub_df in numpy.array_split(source_df, partitions):
                    self.logger.info(f"Trying a partition, len {len(sub_df)}\n")
                    source_pk = pd.concat([ source_pk, sub_df.merge(all_primary_keys_df, suffixes=('','_table'),
                        how='inner', left_on=gh_merge_fields, right_on=augur_merge_fields) ])
                    self.logger.info(f"source_pk merge: {len(sub_df)} worked\n")
                break

            except MemoryError as e:
                self.logger.info(f"new_data ({sub_df.shape}) is too large to allocate memory for " +
                    f"source_pk df merge.\nMemoryError: {e}\nTrying again with {partitions + 1} partitions...\n")
                partitions += 1
                attempts += 1
            # self.logger.info(f"End attempt # {attempts}\n")
        if attempts >= 50:
            self.logger.info("Max source_pk merge attempts exceeded, cannot perform " +
                "updates on this repo.\n")
        else:
            self.logger.info(f"Data enrichment successful, length: {len(source_pk)}\n")

        # all_primary_keys_df.to_json(path_or_buf='all_primary_keys_df.json', orient='records')

        # all_primary_keys_dask_df = dd.from_pandas(all_primary_keys_df, chunksize=1000)
        # source_dask_df = dd.from_pandas(source_df, chunksize=1000)
        # result = json.loads(source_dask_df.merge(all_primary_keys_dask_df, suffixes=('','_table'),
        #     how='inner', left_on=gh_merge_fields, right_on=augur_merge_fields).compute(
        #     ).to_json(default_handler=str, orient='records'))
        return source_pk.to_dict(orient='records')

        # if len(primary_keys) > 0:
        #     primary_keys_df = pd.DataFrame(primary_keys,
        #         columns=augur_merge_fields + [list(table.primary_key)[0].name])
        # else:
        #     self.logger.info("There are no inserted primary keys to enrich the source data with.\n")
        #     return []

        # source_df, primary_keys_df = self.sync_df_types(source_df, primary_keys_df,
        #         gh_merge_fields, augur_merge_fields)

        # source_df = dd.from_pandas(source_df, chunksize=1000)
        # primary_keys_df = dd.from_pandas(primary_keys_df, chunksize=1000)

        # result = json.loads(source_df.merge(primary_keys_df, suffixes=('','_table'),
        #     how='inner', left_on=gh_merge_fields, right_on=augur_merge_fields).compute().to_json(
        #     default_handler=str, orient='records'))

        # self.logger.info("Data enrichment successful.\n")
        # return result

    def multi_thread_urls(self, all_urls, max_attempts=5, platform='github'):
        """
        :param all_urls: list of tuples
        """

        def load_url(url, extra_data={}):
            try:
                html = requests.get(url, stream=True, headers=self.headers)
                return html, extra_data
            except requests.exceptions.RequestException as e:
                self.logger.info(e, url)

        self.logger.info("Beginning to multithread API endpoints.\n")

        start = time.time()

        all_data = []
<<<<<<< HEAD
        valid_url_count = len(urls)
        
        while len(urls) > 0 and attempts < max_attempts:
            with concurrent.futures.ThreadPoolExecutor(max_workers=multiprocessing.cpu_count()/4) as executor:
                # Start the load operations and mark each future with its URL
                future_to_url = {executor.submit(load_url, *url): url for url in urls}
                self.logger.info("Multithreaded urls and returned status codes:\n")
                for future in concurrent.futures.as_completed(future_to_url):
                    
                    url = future_to_url[future]
                    try:
                        response, extra_data = future.result()

                        if response.status_code != 200:
                            self.logger.info(f"Url: {url[0]} ; Status code: {response.status_code}")

                        if response.status_code == 403 or response.status_code == 401: # 403 is rate limit, 404 is not found, 401 is bad credentials
                            self.update_rate_limit(response, platform=platform)
                            continue

                        elif response.status_code == 200:
                            try:
                                page_data = response.json()
                            except:
                                page_data = json.loads(json.dumps(response.text))
                            
                            page_data = [{**data, **extra_data} for data in page_data]
                            all_data += page_data
                            
                            if 'last' in response.links and "&page=" not in url[0]:
                                urls += [(url[0] + f"&page={page}", extra_data) for page in range(
                                    2, int(response.links['last']['url'].split('=')[-1]) + 1)]
                            urls.remove(url)

                        elif response.status_code == 404:
                            urls.remove(url)
                            self.logger.info(f"Not found url: {url}\n")
                        else:
                            self.logger.info(f"Unhandled response code: {response.status_code} {url}\n")
                        
                    except Exception as e:
                        self.logger.info(f"{url} generated an exception: {e}\n")
                                            
            attempts += 1
                    
=======
        valid_url_count = len(all_urls)

        partitions = math.ceil(len(all_urls) / 600)
        self.logger.info(f"{len(all_urls)} urls to process. Trying {partitions} partitions. " +
            f"Using {max(multiprocessing.cpu_count()//8, 1)} threads.\n")
        for urls in numpy.array_split(all_urls, partitions):
            attempts = 0
            self.logger.info(f"Total data points collected so far: {len(all_data)}\n")
            while len(urls) > 0 and attempts < max_attempts:
                with concurrent.futures.ThreadPoolExecutor(max_workers=max(multiprocessing.cpu_count()//8, 1)) as executor:
                    # Start the load operations and mark each future with its URL
                    future_to_url = {executor.submit(load_url, *url): url for url in urls}
                    self.logger.info("Multithreaded urls and returned status codes:\n")
                    count = 0
                    for future in concurrent.futures.as_completed(future_to_url):

                        if count % 100 == 0:
                            self.logger.info(f"Processed {count} / {valid_url_count} urls. {len(urls)} remaining in this partition.")
                        count += 1

                        url = future_to_url[future]
                        try:
                            response, extra_data = future.result()

                            if response.status_code != 200:
                                self.logger.info(f"Url: {url[0]} ; Status code: {response.status_code}")

                            if response.status_code == 403 or response.status_code == 401: # 403 is rate limit, 404 is not found, 401 is bad credentials
                                self.update_rate_limit(response, platform=platform)
                                continue

                            elif response.status_code == 200:
                                try:
                                    page_data = response.json()
                                except:
                                    page_data = json.loads(json.dumps(response.text))

                                page_data = [{**data, **extra_data} for data in page_data]
                                all_data += page_data

                                if 'last' in response.links and "&page=" not in url[0]:
                                    urls += [(url[0] + f"&page={page}", extra_data) for page in range(
                                        2, int(response.links['last']['url'].split('=')[-1]) + 1)]
                                urls = numpy.delete(urls, numpy.where(urls == url), axis=0)

                            elif response.status_code == 404:
                                urls = numpy.delete(urls, numpy.where(urls == url), axis=0)
                                self.logger.info(f"Not found url: {url}\n")
                            else:
                                self.logger.info(f"Unhandled response code: {response.status_code} {url}\n")

                        except Exception as e:
                            self.logger.info(f"{url} generated an exception: {traceback.format_exc()}\n")

                attempts += 1

>>>>>>> 805b7f4b
        self.logger.info(f"Processed {valid_url_count} urls and got {len(all_data)} data points " +
            f"in {time.time() - start} seconds thanks to multithreading!\n")
        return all_data


    def paginate_endpoint(
        self, url, action_map={}, table=None, where_clause=True, platform='github', in_memory=True
    ):

        table_values = self.db.execute(s.sql.select(self.get_relevant_columns(
            table, action_map)).where(where_clause)).fetchall()

        page_number = 1
        multiple_pages = False
        need_insertion = []
        need_update = []
        all_data = []
        forward_pagination = True
        backwards_activation = False
        last_page_number = -1
        while True:

            # Multiple attempts to hit endpoint
            num_attempts = 0
            success = False
            while num_attempts < 10:
                self.logger.info(f"Hitting endpoint: {url.format(page_number)}...\n")
                try:
                    response = requests.get(url=url.format(page_number), headers=self.headers)
                except TimeoutError as e:
                    self.logger.info("Request timed out. Sleeping 10 seconds and trying again...\n")
                    time.sleep(10)
                    continue

                self.update_rate_limit(response, platform=platform)

                try:
                    page_data = response.json()
                except:
                    page_data = json.loads(json.dumps(response.text))

                if type(page_data) == list:
                    success = True
                    break
                elif type(page_data) == dict:
                    self.logger.info("Request returned a dict: {}\n".format(page_data))
                    if page_data['message'] == "Not Found":
                        self.logger.warning(
                            f"Github repo was not found or does not exist for endpoint: {url.format(page_number)}\n")
                        break
                    if "You have triggered an abuse detection mechanism." in page_data['message']:
                        num_attempts -= 1
                        self.update_rate_limit(response, temporarily_disable=True,platform=platform)
                    if page_data['message'] == "Bad credentials":
                        self.update_rate_limit(response, bad_credentials=True, platform=platform)
                elif type(page_data) == str:
                    self.logger.info(f"Warning! page_data was string: {page_data}\n")
                    if "<!DOCTYPE html>" in page_data:
                        self.logger.info("HTML was returned, trying again...\n")
                    elif len(page_data) == 0:
                        self.logger.warning("Empty string, trying again...\n")
                    else:
                        try:
                            page_data = json.loads(page_data)
                            success = True
                            break
                        except:
                            pass
                num_attempts += 1
            if not success:
                break

            # Success

            # Determine if continued pagination is needed

            if len(page_data) == 0:
                self.logger.info("Response was empty, breaking from pagination.\n")
                break

            all_data += page_data

            if not forward_pagination:

                # Checking contents of requests with what we already have in the db
                page_insertions, page_updates = self.organize_needed_data(page_data, table_values, list(table.primary_key)[0].name,
                    action_map, in_memory=True)

                # Reached a page where we already have all tuples
                if len(need_insertion) == 0 and len(need_update) == 0 and \
                        backwards_activation:
                    self.logger.info("No more pages with unknown tuples, breaking from pagination.\n")
                    break

                need_insertion += page_insertions
                need_update += page_updates

            # Find last page so we can decrement from there
            if 'last' in response.links and last_page_number == -1:
                if platform == 'github':
                    last_page_number = int(response.links['last']['url'][-6:].split('=')[1])
                elif platform == 'gitlab':
                    last_page_number = int(response.links['last']['url'].split('&')[2].split('=')[1])

                if not forward_pagination and not backwards_activation:
                    page_number = last_page_number
                    backwards_activation = True

            self.logger.info("Analyzation of page {} of {} complete\n".format(page_number,
                int(last_page_number) if last_page_number != -1 else "*last page not known*"))

            if (page_number <= 1 and not forward_pagination) or \
                    (page_number >= last_page_number and forward_pagination):
                self.logger.info("No more pages to check, breaking from pagination.\n")
                break

            page_number = page_number + 1 if forward_pagination else page_number - 1

        if forward_pagination:
            need_insertion, need_update = self.organize_needed_data(
                all_data, table_values, list(table.primary_key)[0].name, action_map,
                in_memory=in_memory
            )

        return {
            'insert': need_insertion,
            'update': need_update,
            'all': all_data
        }

    def paginate(self, url, duplicate_col_map, update_col_map, table, table_pkey, where_clause="", value_update_col_map={}, platform="github"):
        """ DEPRECATED
            Paginate either backwards or forwards (depending on the value of the worker's
            finishing_task attribute) through all the GitHub or GitLab api endpoint pages.

        :param url: String, the url of the API endpoint we are paginating through, expects
            a curly brace string formatter within the string to format the Integer
            representing the page number that is wanted to be returned
        :param duplicate_col_map: Dictionary, maps the column names of the source data
            to the field names in our database for columns that should be checked for
            duplicates (if source data value == value in existing database row, then this
            element is a duplicate and would not need an insertion). Key is source data
            column name, value is database field name. Example: {'id': 'gh_issue_id'}
        :param update_col_map: Dictionary, maps the column names of the source data
            to the field names in our database for columns that should be checked for
            updates (if source data value != value in existing database row, then an
            update is needed). Key is source data column name, value is database field name.
            Example: {'id': 'gh_issue_id'}
        :param table: String, the name of the table that holds the values to check for
            duplicates/updates against
        :param table_pkey: String, the field name of the primary key of the table in
            the database that we are getting the values for to cross-reference to check
            for duplicates.
        :param where_clause: String, optional where clause to filter the values
            that are queried when preparing the values that will be cross-referenced
            for duplicates/updates
        :param value_update_col_map: Dictionary, sometimes we add a new field to a table,
            and we want to trigger an update of that row in the database even if all of the
            data values are the same and would not need an update ordinarily. Checking for
            a specific existing value in the database field allows us to do this. The key is the
            name of the field in the database we are checking for a specific value to trigger
            an update, the value is the value we are checking for equality to trigger an update.
            Example: {'cntrb_id': None}
        :return: List of dictionaries, all data points from the pages of the specified API endpoint
            each with a 'flag' key-value pair representing the required action to take with that
            data point (i.e. 'need_insertion', 'need_update', 'none')
        """

        update_keys = list(update_col_map.keys()) if update_col_map else []
        update_keys += list(value_update_col_map.keys()) if value_update_col_map else []
        cols_to_query = list(duplicate_col_map.keys()) + update_keys + [table_pkey]
        table_values = self.get_table_values(cols_to_query, [table], where_clause)

        i = 1
        multiple_pages = False
        tuples = []
        while True:
            num_attempts = 0
            success = False
            while num_attempts < 3:
                self.logger.info(f'Hitting endpoint: {url.format(i)}...\n')
                r = requests.get(url=url.format(i), headers=self.headers)

                self.update_rate_limit(r, platform=platform)
                if 'last' not in r.links:
                    last_page = None
                else:
                    if platform == "github":
                        last_page = r.links['last']['url'][-6:].split('=')[1]
                    elif platform == "gitlab":
                        last_page =  r.links['last']['url'].split('&')[2].split("=")[1]
                    self.logger.info("Analyzing page {} of {}\n".format(i, int(last_page) + 1 if last_page is not None else '*last page not known*'))

                try:
                    j = r.json()
                except:
                    j = json.loads(json.dumps(r.text))

                if type(j) != dict and type(j) != str:
                    success = True
                    break
                elif type(j) == dict:
                    self.logger.info("Request returned a dict: {}\n".format(j))
                    if j['message'] == 'Not Found':
                        self.logger.warning("Github repo was not found or does not exist for endpoint: {}\n".format(url))
                        break
                    if j['message'] == 'You have triggered an abuse detection mechanism. Please wait a few minutes before you try again.':
                        num_attempts -= 1
                        self.logger.info("rate limit update code goes here")
                        self.update_rate_limit(r, temporarily_disable=True,platform=platform)
                    if j['message'] == 'Bad credentials':
                        self.logger.info("rate limit update code goes here")
                        self.update_rate_limit(r, bad_credentials=True, platform=platform)
                elif type(j) == str:
                    self.logger.info(f'J was string: {j}\n')
                    if '<!DOCTYPE html>' in j:
                        self.logger.info('HTML was returned, trying again...\n')
                    elif len(j) == 0:
                        self.logger.warning('Empty string, trying again...\n')
                    else:
                        try:
                            j = json.loads(j)
                            success = True
                            break
                        except:
                            pass
                num_attempts += 1
            if not success:
                break

            # Find last page so we can decrement from there
            if 'last' in r.links and not multiple_pages and not self.finishing_task:
                if platform == "github":
                    param = r.links['last']['url'][-6:]
                    i = int(param.split('=')[1]) + 1
                elif platform == "gitlab":
                    i = int(r.links['last']['url'].split('&')[2].split("=")[1]) + 1
                self.logger.info("Multiple pages of request, last page is " + str(i - 1) + "\n")
                multiple_pages = True
            elif not multiple_pages and not self.finishing_task:
                self.logger.info("Only 1 page of request\n")
            elif self.finishing_task:
                self.logger.info("Finishing a previous task, paginating forwards ..."
                    " excess rate limit requests will be made\n")

            if len(j) == 0:
                self.logger.info("Response was empty, breaking from pagination.\n")
                break

            # Checking contents of requests with what we already have in the db
            j = self.assign_tuple_action(j, table_values, update_col_map, duplicate_col_map, table_pkey, value_update_col_map)

            if not j:
                self.logger.error("Assigning tuple action failed, moving to next page.\n")
                i = i + 1 if self.finishing_task else i - 1
                continue
            try:
                to_add = [obj for obj in j if obj not in tuples and (obj['flag'] != 'none')]
            except Exception as e:
                self.logger.error("Failure accessing data of page: {}. Moving to next page.\n".format(e))
                i = i + 1 if self.finishing_task else i - 1
                continue
            if len(to_add) == 0 and multiple_pages and 'last' in r.links:
                self.logger.info("{}".format(r.links['last']))
                if platform == "github":
                    page_number = int(r.links['last']['url'][-6:].split('=')[1])
                elif platform == "gitlab":
                    page_number = int(r.links['last']['url'].split('&')[2].split("=")[1])
                if i - 1 != page_number:
                    self.logger.info("No more pages with unknown tuples, breaking from pagination.\n")
                    break

            tuples += to_add

            i = i + 1 if self.finishing_task else i - 1

            # Since we already wouldve checked the first page... break
            if (i == 1 and multiple_pages and not self.finishing_task) or i < 1 or len(j) == 0:
                self.logger.info("No more pages to check, breaking from pagination.\n")
                break

        return tuples

    def query_github_contributors(self, entry_info, repo_id):

        """ Data collection function
        Query the GitHub API for contributors
        """
        self.logger.info(f"Querying contributors with given entry info: {entry_info}\n")

        github_url = entry_info['given']['github_url'] if 'github_url' in entry_info['given'] else entry_info['given']['git_url']

        # Extract owner/repo from the url for the endpoint
        owner, name = self.get_owner_repo(github_url)

        # Set the base of the url and place to hold contributors to insert
        contributors_url = (f"https://api.github.com/repos/{owner}/{name}/" +
            "contributors?per_page=100&page={}")

        # Get contributors that we already have stored
        #   Set our duplicate and update column map keys (something other than PK) to
        #   check dupicates/needed column updates with
        table = 'contributors'
        table_pkey = 'cntrb_id'
        update_col_map = {'cntrb_email': 'email'}
        duplicate_col_map = {'cntrb_login': 'login'}

        #list to hold contributors needing insertion or update
        contributors = self.paginate(contributors_url, duplicate_col_map, update_col_map, table, table_pkey)

        self.logger.info("Count of contributors needing insertion: " + str(len(contributors)) + "\n")

        for repo_contributor in contributors:
            try:
                # Need to hit this single contributor endpoint to get extra data including...
                #   `created at`
                #   i think that's it
                cntrb_url = ("https://api.github.com/users/" + repo_contributor['login'])
                self.logger.info("Hitting endpoint: " + cntrb_url + " ...\n")
                r = requests.get(url=cntrb_url, headers=self.headers)
                self.update_gh_rate_limit(r)
                contributor = r.json()

                company = None
                location = None
                email = None
                if 'company' in contributor:
                    company = contributor['company']
                if 'location' in contributor:
                    location = contributor['location']
                if 'email' in contributor:
                    email = contributor['email']
                    canonical_email = contributor['email']

                cntrb = {
                    "cntrb_login": contributor['login'],
                    "cntrb_created_at": contributor['created_at'],
                    "cntrb_email": email,
                    "cntrb_company": company,
                    "cntrb_location": location,
                    # "cntrb_type": , dont have a use for this as of now ... let it default to null
                    "cntrb_canonical": canonical_email,
                    "gh_user_id": contributor['id'],
                    "gh_login": contributor['login'],
                    "gh_url": contributor['url'],
                    "gh_html_url": contributor['html_url'],
                    "gh_node_id": contributor['node_id'],
                    "gh_avatar_url": contributor['avatar_url'],
                    "gh_gravatar_id": contributor['gravatar_id'],
                    "gh_followers_url": contributor['followers_url'],
                    "gh_following_url": contributor['following_url'],
                    "gh_gists_url": contributor['gists_url'],
                    "gh_starred_url": contributor['starred_url'],
                    "gh_subscriptions_url": contributor['subscriptions_url'],
                    "gh_organizations_url": contributor['organizations_url'],
                    "gh_repos_url": contributor['repos_url'],
                    "gh_events_url": contributor['events_url'],
                    "gh_received_events_url": contributor['received_events_url'],
                    "gh_type": contributor['type'],
                    "gh_site_admin": contributor['site_admin'],
                    "tool_source": self.tool_source,
                    "tool_version": self.tool_version,
                    "data_source": self.data_source
                }

                # Commit insertion to table
                if repo_contributor['flag'] == 'need_update':
                    result = self.db.execute(self.contributors_table.update().where(
                        self.worker_history_table.c.cntrb_email==email).values(cntrb))
                    self.logger.info("Updated tuple in the contributors table with existing email: {}".format(email))
                    self.cntrb_id_inc = repo_contributor['pkey']
                elif repo_contributor['flag'] == 'need_insertion':
                    result = self.db.execute(self.contributors_table.insert().values(cntrb))
                    self.logger.info("Primary key inserted into the contributors table: {}".format(result.inserted_primary_key))
                    self.results_counter += 1

                    self.logger.info("Inserted contributor: " + contributor['login'] + "\n")

                    # Increment our global track of the cntrb id for the possibility of it being used as a FK
                    self.cntrb_id_inc = int(result.inserted_primary_key[0])

            except Exception as e:
                self.logger.error("Caught exception: {}".format(e))
                self.logger.error("Cascading Contributor Anomalie from missing repo contributor data: {} ...\n".format(cntrb_url))
                continue


    def query_github_contributors_bulk(self, entry_info, repo_id):

        """ Data collection function
        Query the GitHub API for contributors
        """
        self.logger.info(f"Querying contributors with given entry info: {entry_info}\n")

        github_url = entry_info['given']['github_url'] if 'github_url' in entry_info['given'] else entry_info['given']['git_url']

        owner, name = self.get_owner_repo(github_url)

        contributors_url = (f"https://api.github.com/repos/{owner}/{name}/" +
            "contributors?per_page=100&page={}")

        action_map = {
            'insert': {
                'source': ['login'],
                'augur': ['cntrb_login']
            },
            'update': {
                'source': ['email'],
                'augur': ['cntrb_email']
            }
        }

        source_contributors = self.paginate_endpoint(contributors_url, action_map=action_map,
            table=self.contributors_table)

        contributors_insert_result = []

        for repo_contributor in source_contributors['insert']:
            # Need to hit this single contributor endpoint to get extra data
            cntrb_url = (f"https://api.github.com/users/{repo_contributor['login']}")
            self.logger.info(f"Hitting endpoint: {cntrb_url} ...\n")
            r = requests.get(url=cntrb_url, headers=self.headers)
            self.update_gh_rate_limit(r)
            contributor = r.json()

            contributors_insert_result.append({
                'cntrb_login': contributor['login'],
                'cntrb_created_at': contributor['created_at'],
                'cntrb_email': contributor['email'] if 'email' in contributor else None,
                'cntrb_company': contributor['company'] if 'company' in contributor else None,
                'cntrb_location': contributor['location'] if 'location' in contributor else None,
                'cntrb_canonical': contributor['email'] if 'email' in contributor else None,
                'gh_user_id': contributor['id'],
                'gh_login': contributor['login'],
                'gh_url': contributor['url'],
                'gh_html_url': contributor['html_url'],
                'gh_node_id': contributor['node_id'],
                'gh_avatar_url': contributor['avatar_url'],
                'gh_gravatar_id': contributor['gravatar_id'],
                'gh_followers_url': contributor['followers_url'],
                'gh_following_url': contributor['following_url'],
                'gh_gists_url': contributor['gists_url'],
                'gh_starred_url': contributor['starred_url'],
                'gh_subscriptions_url': contributor['subscriptions_url'],
                'gh_organizations_url': contributor['organizations_url'],
                'gh_repos_url': contributor['repos_url'],
                'gh_events_url': contributor['events_url'],
                'gh_received_events_url': contributor['received_events_url'],
                'gh_type': contributor['type'],
                'gh_site_admin': contributor['site_admin'],
                'tool_source': self.tool_source,
                'tool_version': self.tool_version,
                'data_source': self.data_source
            })

        contributors_insert_result, contributors_update_result = self.bulk_insert(self.contributors_table,
            update=source_contributors['update'], unique_columns=action_map['insert']['augur'],
            insert=contributors_insert, update_columns=action_map['update']['augur'])

    def query_gitlab_contributors(self, entry_info, repo_id):

        gitlab_url = entry_info['given']['gitlab_url'] if 'gitlab_url' in entry_info['given'] else entry_info['given']['git_url']

        self.logger.info("Querying contributors with given entry info: " + str(entry_info) + "\n")

        path = urlparse(gitlab_url)
        split = path[2].split('/')

        owner = split[1]
        name = split[2]

        # Handles git url case by removing the extension
        if ".git" in name:
            name = name[:-4]

        url_encoded_format = quote(owner + '/' + name, safe='')

        table = 'contributors'
        table_pkey = 'cntrb_id'
        ### %TODO Remap this to a GitLab Contributor ID like the GitHub Worker.
        ### Following Gabe's rework of the contributor worker.
        update_col_map = {'cntrb_email': 'email'}
        duplicate_col_map = {'cntrb_login': 'email'}

        # list to hold contributors needing insertion or update
        contributors = self.paginate("https://gitlab.com/api/v4/projects/" + url_encoded_format + "/repository/contributors?per_page=100&page={}", duplicate_col_map, update_col_map, table, table_pkey, platform='gitlab')

        for repo_contributor in contributors:
            try:
                cntrb_compressed_url = ("https://gitlab.com/api/v4/users?search=" + repo_contributor['email'])
                self.logger.info("Hitting endpoint: " + cntrb_compressed_url + " ...\n")
                r = requests.get(url=cntrb_compressed_url, headers=self.headers)
                contributor_compressed = r.json()

                email = repo_contributor['email']
                self.logger.info(contributor_compressed)
                if len(contributor_compressed) == 0 or type(contributor_compressed) is dict or "id" not in contributor_compressed[0]:
                    continue

                self.logger.info("Fetching for user: " + str(contributor_compressed[0]["id"]))

                cntrb_url = ("https://gitlab.com/api/v4/users/" + str(contributor_compressed[0]["id"]))
                self.logger.info("Hitting end point to get complete contributor info now: " + cntrb_url + "...\n")
                r = requests.get(url=cntrb_url, headers=self.headers)
                contributor = r.json()

                cntrb = {
                    "cntrb_login": contributor.get('username', None),
                    "cntrb_created_at": contributor.get('created_at', None),
                    "cntrb_email": email,
                    "cntrb_company": contributor.get('organization', None),
                    "cntrb_location": contributor.get('location', None),
                    # "cntrb_type": , dont have a use for this as of now ... let it default to null
                    "cntrb_canonical": contributor.get('public_email', None),
                    "gh_user_id": contributor.get('id', None),
                    "gh_login": contributor.get('username', None),
                    "gh_url": contributor.get('web_url', None),
                    "gh_html_url": contributor.get('web_url', None),
                    "gh_node_id": None,
                    "gh_avatar_url": contributor.get('avatar_url', None),
                    "gh_gravatar_id": None,
                    "gh_followers_url": None,
                    "gh_following_url": None,
                    "gh_gists_url": None,
                    "gh_starred_url": None,
                    "gh_subscriptions_url": None,
                    "gh_organizations_url": None,
                    "gh_repos_url": None,
                    "gh_events_url": None,
                    "gh_received_events_url": None,
                    "gh_type": None,
                    "gh_site_admin": None,
                    "tool_source": self.tool_source,
                    "tool_version": self.tool_version,
                    "data_source": self.data_source
                }

                # Commit insertion to table
                if repo_contributor['flag'] == 'need_update':
                    result = self.db.execute(self.contributors_table.update().where(
                        self.worker_history_table.c.cntrb_email == email).values(cntrb))
                    self.logger.info("Updated tuple in the contributors table with existing email: {}".format(email))
                    self.cntrb_id_inc = repo_contributor['pkey']
                elif repo_contributor['flag'] == 'need_insertion':
                    result = self.db.execute(self.contributors_table.insert().values(cntrb))
                    self.logger.info("Primary key inserted into the contributors table: {}".format(result.inserted_primary_key))
                    self.results_counter += 1

                    self.logger.info("Inserted contributor: " + contributor['username'] + "\n")

                    # Increment our global track of the cntrb id for the possibility of it being used as a FK
                    self.cntrb_id_inc = int(result.inserted_primary_key[0])

            except Exception as e:
                self.logger.info("Caught exception: {}".format(e))
                self.logger.info("Cascading Contributor Anomalie from missing repo contributor data: {} ...\n".format(cntrb_url))
                continue

    def record_model_process(self, repo_id, model):

        task_history = {
            "repo_id": repo_id,
            "worker": self.config['id'],
            "job_model": model,
            "oauth_id": self.oauths[0]['oauth_id'],
            "timestamp": datetime.datetime.now(),
            "status": "Stopped",
            "total_results": self.results_counter
        }
        if self.finishing_task:
            result = self.helper_db.execute(self.worker_history_table.update().where(
                self.worker_history_table.c.history_id==self.history_id).values(task_history))
            self.history_id += 1
        else:
            result = self.helper_db.execute(self.worker_history_table.insert().values(task_history))
            self.logger.info("Record incomplete history tuple: {}\n".format(result.inserted_primary_key))
            self.history_id = int(result.inserted_primary_key[0])

        self.collection_start_time = time.time()

    def register_task_completion(self, task, repo_id, model):

        self.logger.info(f"Worker completed this task in {self.collection_start_time - time.time()} seconds.\n")

        # Task to send back to broker
        task_completed = {
            'worker_id': self.config['id'],
            'job_type': "MAINTAIN",
            'repo_id': repo_id,
            'job_model': model
        }
        key = 'github_url' if 'github_url' in task['given'] else 'git_url' if 'git_url' in task['given'] else \
            'gitlab_url' if 'gitlab_url' in task['given'] else 'INVALID_GIVEN'
        task_completed[key] = task['given']['github_url'] if 'github_url' in task['given'] else task['given']['git_url'] \
            if 'git_url' in task['given'] else task['given']['gitlab_url'] if 'gitlab_url' in task['given'] else 'INVALID_GIVEN'
        if key == 'INVALID_GIVEN':
            self.register_task_failure(task, repo_id, "INVALID_GIVEN: Not a github/gitlab/git url.")
            return

        # Add to history table
        task_history = {
            'repo_id': repo_id,
            'worker': self.config['id'],
            'job_model': model,
            'oauth_id': self.oauths[0]['oauth_id'],
            'timestamp': datetime.datetime.now(),
            'status': "Success",
            'total_results': self.results_counter
        }
        self.helper_db.execute(self.worker_history_table.update().where(
            self.worker_history_table.c.history_id==self.history_id).values(task_history))

        self.logger.info(f"Recorded job completion for: {task_completed}\n")

        # Update job process table
        updated_job = {
            'since_id_str': repo_id,
            'last_count': self.results_counter,
            'last_run': datetime.datetime.now(),
            'analysis_state': 0
        }
        self.helper_db.execute(self.worker_job_table.update().where(
            self.worker_job_table.c.job_model==model).values(updated_job))
        self.logger.info(f"Updated job process for model: {model}\n")

        if self.config['offline_mode'] is False:

            # Notify broker of completion
            self.logger.info(f"Telling broker we completed task: {task_completed}\n")
            self.logger.info(f"This task inserted: {self.results_counter + self.insert_counter} tuples " +
                f"and updated {self.update_counter} tuples.\n")

            requests.post('http://{}:{}/api/unstable/completed_task'.format(
                self.config['host_broker'],self.config['port_broker']), json=task_completed)

        # Reset results counter for next task
        self.results_counter = 0
        self.insert_counter = 0
        self.update_counter = 0

    def register_task_failure(self, task, repo_id, e):

        self.logger.error(f"Worker ran into an error for task: {task}\n")
        self.logger.error(f"Worker was processing this task for {self.collection_start_time - time.time()} seconds.\n")
        self.logger.error("Printing traceback...\n")
        self.logger.error(e)
        tb = traceback.format_exc()
        self.logger.error(tb)

        self.logger.info(f'This task inserted {self.results_counter} tuples before failure.\n')
        self.logger.info("Notifying broker and logging task failure in database...\n")
        key = 'github_url' if 'github_url' in task['given'] else 'git_url' if 'git_url' in task['given'] else \
            'gitlab_url' if 'gitlab_url' in task['given'] else 'INVALID_GIVEN'
        url = task['given'][key]

        """ Query all repos with repo url of given task """
        repoUrlSQL = s.sql.text("""
            SELECT min(repo_id) as repo_id FROM repo WHERE repo_git = '{}'
            """.format(url))
        repo_id = int(pd.read_sql(repoUrlSQL, self.db, params={}).iloc[0]['repo_id'])

        task['worker_id'] = self.config['id']
        try:
            requests.post("http://{}:{}/api/unstable/task_error".format(
                self.config['host_broker'],self.config['port_broker']), json=task)
        except requests.exceptions.ConnectionError:
            self.logger.error('Could not send task failure message to the broker\n')
            self.logger.error(e)
        except Exception:
            self.logger.error('An error occured while informing broker about task failure\n')
            self.logger.error(e)

        # Add to history table
        task_history = {
            "repo_id": repo_id,
            "worker": self.config['id'],
            "job_model": task['models'][0],
            "oauth_id": self.oauths[0]['oauth_id'],
            "timestamp": datetime.datetime.now(),
            "status": "Error",
            "total_results": self.results_counter
        }
        self.helper_db.execute(self.worker_history_table.update().where(self.worker_history_table.c.history_id==self.history_id).values(task_history))

        self.logger.error("Recorded job error in the history table for: " + str(task) + "\n")

        # Update job process table
        updated_job = {
            "since_id_str": repo_id,
            "last_count": self.results_counter,
            "last_run": datetime.datetime.now(),
            "analysis_state": 0
        }
        self.helper_db.execute(self.worker_job_table.update().where(self.worker_job_table.c.job_model==task['models'][0]).values(updated_job))
        self.logger.info("Updated job process for model: " + task['models'][0] + "\n")

        # Reset results counter for next task
        self.results_counter = 0

    def get_relevant_columns(self, table, action_map={}):
        columns = copy.deepcopy(action_map['update']['augur']) if 'update' in action_map else []
        columns += action_map['value_update']['augur'] if 'value_update' in action_map else []
        columns += action_map['insert']['augur'] if 'insert' in action_map else []
        return [table.c[column] for column in
            columns + [list(table.primary_key)[0].name]]

    def retrieve_tuple(self, key_values, tables):
        table_str = tables[0]
        del tables[0]

        key_values_items = list(key_values.items())
        for col, value in [key_values_items[0]]:
            where_str = col + " = '" + value + "'"
        del key_values_items[0]

        for col, value in key_values_items:
            where_str += ' AND ' + col + " = '" + value + "'"
        for table in tables:
            table_str += ", " + table

        retrieveTupleSQL = s.sql.text("""
            SELECT * FROM {} WHERE {}
            """.format(table_str, where_str))
        values = json.loads(pd.read_sql(retrieveTupleSQL, self.db, params={}).to_json(orient="records"))
        return values

    def update_gitlab_rate_limit(self, response, bad_credentials=False, temporarily_disable=False):
        # Try to get rate limit from request headers, sometimes it does not work (GH's issue)
        #   In that case we just decrement from last recieved header count
        if bad_credentials and len(self.oauths) > 1:
            self.logger.info("Removing oauth with bad credentials from consideration: {}".format(self.oauths[0]))
            del self.oauths[0]

        if temporarily_disable:
            self.logger.info("Gitlab rate limit reached. Temp. disabling...\n")
            self.oauths[0]['rate_limit'] = 0
        else:
            try:
                self.oauths[0]['rate_limit'] = int(response.headers['RateLimit-Remaining'])
            except:
                self.oauths[0]['rate_limit'] -= 1
        self.logger.info("Updated rate limit, you have: " +
            str(self.oauths[0]['rate_limit']) + " requests remaining.\n")
        if self.oauths[0]['rate_limit'] <= 0:
            try:
                reset_time = response.headers['RateLimit-Reset']
            except Exception as e:
                self.logger.info("Could not get reset time from headers because of error: {}".format(e))
                reset_time = 3600
            time_diff = datetime.datetime.fromtimestamp(int(reset_time)) - datetime.datetime.now()
            self.logger.info("Rate limit exceeded, checking for other available keys to use.\n")

            # We will be finding oauth with the highest rate limit left out of our list of oauths
            new_oauth = self.oauths[0]
            # Endpoint to hit solely to retrieve rate limit information from headers of the response
            url = "https://gitlab.com/api/v4/version"

            other_oauths = self.oauths[0:] if len(self.oauths) > 1 else []
            for oauth in other_oauths:
                # self.logger.info("Inspecting rate limit info for oauth: {}\n".format(oauth))
                self.headers = {"PRIVATE-TOKEN" : oauth['access_token']}
                response = requests.get(url=url, headers=self.headers)
                oauth['rate_limit'] = int(response.headers['RateLimit-Remaining'])
                oauth['seconds_to_reset'] = (datetime.datetime.fromtimestamp(int(response.headers['RateLimit-Reset'])) - datetime.datetime.now()).total_seconds()

                # Update oauth to switch to if a higher limit is found
                if oauth['rate_limit'] > new_oauth['rate_limit']:
                    self.logger.info("Higher rate limit found in oauth: {}\n".format(oauth))
                    new_oauth = oauth
                elif oauth['rate_limit'] == new_oauth['rate_limit'] and oauth['seconds_to_reset'] < new_oauth['seconds_to_reset']:
                    self.logger.info("Lower wait time found in oauth with same rate limit: {}\n".format(oauth))
                    new_oauth = oauth

            if new_oauth['rate_limit'] <= 0 and new_oauth['seconds_to_reset'] > 0:
                self.logger.info("No oauths with >0 rate limit were found, waiting for oauth with smallest wait time: {}\n".format(new_oauth))
                time.sleep(new_oauth['seconds_to_reset'])

            # Make new oauth the 0th element in self.oauths so we know which one is in use
            index = self.oauths.index(new_oauth)
            self.oauths[0], self.oauths[index] = self.oauths[index], self.oauths[0]
            self.logger.info("Using oauth: {}\n".format(self.oauths[0]))

            # Change headers to be using the new oauth's key
            self.headers = {"PRIVATE-TOKEN" : self.oauths[0]['access_token']}


    def update_gh_rate_limit(self, response, bad_credentials=False, temporarily_disable=False):
        # Try to get rate limit from request headers, sometimes it does not work (GH's issue)
        #   In that case we just decrement from last recieved header count
        if bad_credentials and len(self.oauths) > 1:
            self.logger.warning("Removing oauth with bad credentials from consideration: {}".format(self.oauths[0]))
            del self.oauths[0]

        if temporarily_disable:
            self.logger.debug("Github thinks we are abusing their api. Preventing use of this key until it resets...\n")
            self.oauths[0]['rate_limit'] = 0
        else:
            try:
                self.oauths[0]['rate_limit'] = int(response.headers['X-RateLimit-Remaining'])
                # self.logger.info("Recieved rate limit from headers\n")
            except:
                self.oauths[0]['rate_limit'] -= 1
                self.logger.info("Headers did not work, had to decrement\n")
        self.logger.info("Updated rate limit, you have: " +
            str(self.oauths[0]['rate_limit']) + " requests remaining.\n")
        if self.oauths[0]['rate_limit'] <= 0:
            try:
                reset_time = response.headers['X-RateLimit-Reset']
            except Exception as e:
                self.logger.error("Could not get reset time from headers because of error: {}".format(e))
                reset_time = 3600
            time_diff = datetime.datetime.fromtimestamp(int(reset_time)) - datetime.datetime.now()
            self.logger.info("Rate limit exceeded, checking for other available keys to use.\n")

            # We will be finding oauth with the highest rate limit left out of our list of oauths
            new_oauth = self.oauths[0]
            # Endpoint to hit solely to retrieve rate limit information from headers of the response
            url = "https://api.github.com/users/gabe-heim"

            other_oauths = self.oauths[0:] if len(self.oauths) > 1 else []
            for oauth in other_oauths:
                # self.logger.info("Inspecting rate limit info for oauth: {}\n".format(oauth))
                self.headers = {'Authorization': 'token %s' % oauth['access_token']}

                attempts = 3
                success = False
                while attempts > 0 and not success:
                    response = requests.get(url=url, headers=self.headers)
                    try:
                        oauth['rate_limit'] = int(response.headers['X-RateLimit-Remaining'])
                        oauth['seconds_to_reset'] = (datetime.datetime.fromtimestamp(int(response.headers['X-RateLimit-Reset'])) - datetime.datetime.now()).total_seconds()
                        success = True
                    except Exception as e:
                        self.logger.info(f'oath method ran into error getting info from headers: {e}\n')
                        self.logger.info(f'{self.headers}\n{url}\n')
                    attempts -= 1
                if not success:
                    continue

                # Update oauth to switch to if a higher limit is found
                if oauth['rate_limit'] > new_oauth['rate_limit']:
                    self.logger.info("Higher rate limit found in oauth: {}\n".format(oauth))
                    new_oauth = oauth
                elif oauth['rate_limit'] == new_oauth['rate_limit'] and oauth['seconds_to_reset'] < new_oauth['seconds_to_reset']:
                    self.logger.info("Lower wait time found in oauth with same rate limit: {}\n".format(oauth))
                    new_oauth = oauth

            if new_oauth['rate_limit'] <= 0 and new_oauth['seconds_to_reset'] > 0:
                self.logger.info("No oauths with >0 rate limit were found, waiting for oauth with smallest wait time: {}\n".format(new_oauth))
                time.sleep(new_oauth['seconds_to_reset'])

            # Make new oauth the 0th element in self.oauths so we know which one is in use
            index = self.oauths.index(new_oauth)
            self.oauths[0], self.oauths[index] = self.oauths[index], self.oauths[0]
            self.logger.info("Using oauth: {}\n".format(self.oauths[0]))

            # Change headers to be using the new oauth's key
            self.headers = {'Authorization': 'token %s' % self.oauths[0]['access_token']}

    def update_rate_limit(self, response, bad_credentials=False, temporarily_disable=False, platform="gitlab"):
        if platform == 'gitlab':
            return self.update_gitlab_rate_limit(response, bad_credentials=bad_credentials,
                                        temporarily_disable=temporarily_disable)
        elif platform == 'github':
            return self.update_gh_rate_limit(response, bad_credentials=bad_credentials,
                                        temporarily_disable=temporarily_disable)<|MERGE_RESOLUTION|>--- conflicted
+++ resolved
@@ -21,12 +21,9 @@
 
     ROOT_AUGUR_DIR = os.path.dirname(os.path.dirname(os.path.realpath(__file__)))
 
-<<<<<<< HEAD
-=======
     ## Set Thread Safety for OSX
     # os.system("./osx-thread.sh")
 
->>>>>>> 805b7f4b
     def __init__(self, worker_type, config={}, given=[], models=[], data_tables=[], operations_tables=[], platform="github"):
 
         self.worker_type = worker_type
@@ -481,10 +478,6 @@
                     how='outer', indicator=True, left_on=action_map['insert']['source'],
                     right_on=action_map['insert']['augur']).loc[lambda x : x['_merge']=='left_only']
 
-<<<<<<< HEAD
-            self.logger.info(f"final need updates enacted for action map.")
-
-=======
             if 'update' in action_map:
                 new_data_df, table_values_df = self.sync_df_types(new_data_df, table_values_df,
                     action_map['update']['source'], action_map['update']['augur'])
@@ -521,7 +514,6 @@
 
                     for column in action_map['insert']['augur']:
                         need_updates[f'b_{column}'] = need_updates[column]
->>>>>>> 805b7f4b
 
                     need_updates = need_updates.drop([column for column in action_map['insert']['augur']], axis='columns')
 
@@ -1181,53 +1173,6 @@
         start = time.time()
 
         all_data = []
-<<<<<<< HEAD
-        valid_url_count = len(urls)
-        
-        while len(urls) > 0 and attempts < max_attempts:
-            with concurrent.futures.ThreadPoolExecutor(max_workers=multiprocessing.cpu_count()/4) as executor:
-                # Start the load operations and mark each future with its URL
-                future_to_url = {executor.submit(load_url, *url): url for url in urls}
-                self.logger.info("Multithreaded urls and returned status codes:\n")
-                for future in concurrent.futures.as_completed(future_to_url):
-                    
-                    url = future_to_url[future]
-                    try:
-                        response, extra_data = future.result()
-
-                        if response.status_code != 200:
-                            self.logger.info(f"Url: {url[0]} ; Status code: {response.status_code}")
-
-                        if response.status_code == 403 or response.status_code == 401: # 403 is rate limit, 404 is not found, 401 is bad credentials
-                            self.update_rate_limit(response, platform=platform)
-                            continue
-
-                        elif response.status_code == 200:
-                            try:
-                                page_data = response.json()
-                            except:
-                                page_data = json.loads(json.dumps(response.text))
-                            
-                            page_data = [{**data, **extra_data} for data in page_data]
-                            all_data += page_data
-                            
-                            if 'last' in response.links and "&page=" not in url[0]:
-                                urls += [(url[0] + f"&page={page}", extra_data) for page in range(
-                                    2, int(response.links['last']['url'].split('=')[-1]) + 1)]
-                            urls.remove(url)
-
-                        elif response.status_code == 404:
-                            urls.remove(url)
-                            self.logger.info(f"Not found url: {url}\n")
-                        else:
-                            self.logger.info(f"Unhandled response code: {response.status_code} {url}\n")
-                        
-                    except Exception as e:
-                        self.logger.info(f"{url} generated an exception: {e}\n")
-                                            
-            attempts += 1
-                    
-=======
         valid_url_count = len(all_urls)
 
         partitions = math.ceil(len(all_urls) / 600)
@@ -1284,7 +1229,6 @@
 
                 attempts += 1
 
->>>>>>> 805b7f4b
         self.logger.info(f"Processed {valid_url_count} urls and got {len(all_data)} data points " +
             f"in {time.time() - start} seconds thanks to multithreading!\n")
         return all_data
