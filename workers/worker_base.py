#SPDX-License-Identifier: MIT
""" Helper methods constant across all workers """
import requests, datetime, time, traceback, json, os, sys, math, logging, numpy, copy, concurrent, multiprocessing

from logging import FileHandler, Formatter, StreamHandler
from multiprocessing import Process, Queue, Pool
from os import getpid
import sqlalchemy as s
import pandas as pd
from pathlib import Path
from urllib.parse import urlparse, quote
from sqlalchemy.ext.automap import automap_base
from augur.config import AugurConfig
from augur.logging import AugurLogging
from sqlalchemy.sql.expression import bindparam
from concurrent import futures

class Worker():

    ROOT_AUGUR_DIR = os.path.dirname(os.path.dirname(os.path.realpath(__file__)))

    def __init__(self, worker_type, config={}, given=[], models=[], data_tables=[], operations_tables=[], platform="github"):

        self.worker_type = worker_type
        self.collection_start_time = None
        self._task = None # task currently being worked on (dict)
        self._child = None # process of currently running task (multiprocessing process)
        self._queue = Queue() # tasks stored here 1 at a time (in a mp queue so it can translate across multiple processes)
        self.data_tables = data_tables
        self.operations_tables = operations_tables
        self._root_augur_dir = Worker.ROOT_AUGUR_DIR
        self.platform = platform

        # count of tuples inserted in the database (to store stats for each task in op tables)
        self.update_counter = 0
        self.insert_counter = 0
        self._results_counter = 0

        # if we are finishing a previous task, certain operations work differently
        self.finishing_task = False
        # Update config with options that are general and not specific to any worker
        self.augur_config = AugurConfig(self._root_augur_dir)

        self.config = {
                'worker_type': self.worker_type,
                'host': self.augur_config.get_value('Server', 'host'),
                'gh_api_key': self.augur_config.get_value('Database', 'key'),
                'gitlab_api_key': self.augur_config.get_value('Database', 'gitlab_api_key'),
                'offline_mode': False
            }
        self.config.update(self.augur_config.get_section("Logging"))

        try:
            worker_defaults = self.augur_config.get_default_config()['Workers'][self.config['worker_type']]
            self.config.update(worker_defaults)
        except KeyError as e:
            logging.warn('Could not get default configuration for {}'.format(self.config['worker_type']))

        worker_info = self.augur_config.get_value('Workers', self.config['worker_type'])
        self.config.update(worker_info)

        worker_port = self.config['port']
        while True:
            try:
                r = requests.get('http://{}:{}/AUGWOP/heartbeat'.format(
                    self.config['host'], worker_port)).json()
                if 'status' in r:
                    if r['status'] == 'alive':
                        worker_port += 1
            except:
                break

        self.config.update({ 
            'port': worker_port,
            'id': "workers.{}.{}".format(self.worker_type, worker_port),
            "capture_output": False,
            'location': 'http://{}:{}'.format(self.config['host'], worker_port),
            'port_broker': self.augur_config.get_value('Server', 'port'),
            'host_broker': self.augur_config.get_value('Server', 'host'),
            'host_database': self.augur_config.get_value('Database', 'host'),
            'port_database': self.augur_config.get_value('Database', 'port'),
            'user_database': self.augur_config.get_value('Database', 'user'),
            'name_database': self.augur_config.get_value('Database', 'name'),
            'password_database': self.augur_config.get_value('Database', 'password')
        })
        self.config.update(config)

        # Initialize logging in the main process
        self.initialize_logging()

        # Clear log contents from previous runs
        open(self.config["server_logfile"], "w").close()
        open(self.config["collection_logfile"], "w").close()

        # Get configured collection logger
        self.logger = logging.getLogger(self.config["id"])
        self.logger.info('Worker (PID: {}) initializing...'.format(str(os.getpid())))

        self.given = given
        self.models = models
        self.specs = {
            'id': self.config['id'], # what the broker knows this worker as
            'location': self.config['location'], # host + port worker is running on (so broker can send tasks here)
            'qualifications':  [
                {
                    'given': self.given, # type of repo this worker can be given as a task
                    'models': self.models # models this worker can fill for a repo as a task
                }
            ],
            'config': self.config
        }

        # Send broker hello message
        if self.config['offline_mode'] is False:
            self.connect_to_broker()

        try:
            self.tool_source
            self.tool_version
            self.data_source
        except:
            self.tool_source = 'Augur Worker Testing'
            self.tool_version = '0.0.0'
            self.data_source = 'Augur Worker Testing'

    def __repr__(self):
        return f"{self.config['id']}"

    def initialize_logging(self):
        self.config['log_level'] = self.config['log_level'].upper()
        if self.config['debug']:
            self.config['log_level'] = 'DEBUG'

        if self.config['verbose']:
            format_string = AugurLogging.verbose_format_string
        else:
            format_string = AugurLogging.simple_format_string

        formatter = Formatter(fmt=format_string)
        error_formatter = Formatter(fmt=AugurLogging.error_format_string)

        worker_dir = AugurLogging.get_log_directories(self.augur_config, reset_logfiles=False) + "/workers/"
        Path(worker_dir).mkdir(exist_ok=True)
        logfile_dir = worker_dir + f"/{self.worker_type}/"
        Path(logfile_dir).mkdir(exist_ok=True)

        server_logfile = logfile_dir + '{}_{}_server.log'.format(self.worker_type, self.config["port"])
        collection_logfile = logfile_dir + '{}_{}_collection.log'.format(self.worker_type, self.config["port"])
        collection_errorfile = logfile_dir + '{}_{}_collection.err'.format(self.worker_type, self.config["port"])
        self.config.update({
            'logfile_dir': logfile_dir,
            'server_logfile': server_logfile,
            'collection_logfile': collection_logfile,
            'collection_errorfile': collection_errorfile
        })

        collection_file_handler = FileHandler(filename=self.config['collection_logfile'], mode="a")
        collection_file_handler.setFormatter(formatter)
        collection_file_handler.setLevel(self.config['log_level'])

        collection_errorfile_handler = FileHandler(filename=self.config['collection_errorfile'], mode="a")
        collection_errorfile_handler.setFormatter(error_formatter)
        collection_errorfile_handler.setLevel(logging.WARNING)

        logger = logging.getLogger(self.config['id'])
        logger.handlers = []
        logger.addHandler(collection_file_handler)
        logger.addHandler(collection_errorfile_handler)
        logger.setLevel(self.config['log_level'])
        logger.propagate = False

        if self.config['debug']:
            self.config['log_level'] = 'DEBUG'
            console_handler = StreamHandler()
            console_handler.setFormatter(formatter)
            console_handler.setLevel(self.config['log_level'])
            logger.addHandler(console_handler)

        if self.config['quiet']:
            logger.disabled = True

        self.logger = logger

    def initialize_database_connections(self):
        DB_STR = 'postgresql://{}:{}@{}:{}/{}'.format(
            self.config['user_database'], self.config['password_database'], self.config['host_database'], self.config['port_database'], self.config['name_database']
        )

        # Create an sqlalchemy engine for both database schemas
        self.logger.info("Making database connections")

        db_schema = 'augur_data'
        self.db = s.create_engine(DB_STR,  poolclass=s.pool.NullPool,
            connect_args={'options': '-csearch_path={}'.format(db_schema)})

        helper_schema = 'augur_operations'
        self.helper_db = s.create_engine(DB_STR, poolclass=s.pool.NullPool,
            connect_args={'options': '-csearch_path={}'.format(helper_schema)})

        metadata = s.MetaData()
        helper_metadata = s.MetaData()

        # Reflect only the tables we will use for each schema's metadata object
        metadata.reflect(self.db, only=self.data_tables)
        helper_metadata.reflect(self.helper_db, only=self.operations_tables)

        Base = automap_base(metadata=metadata)
        HelperBase = automap_base(metadata=helper_metadata)

        Base.prepare()
        HelperBase.prepare()

        # So we can access all our tables when inserting, updating, etc
        for table in self.data_tables:
            setattr(self, '{}_table'.format(table), Base.classes[table].__table__)

        try:
            self.logger.info(HelperBase.classes.keys())
        except:
            pass

        for table in self.operations_tables:
            try:
                setattr(self, '{}_table'.format(table), HelperBase.classes[table].__table__)
            except Exception as e:
                self.logger.error("Error setting attribute for table: {} : {}".format(table, e))

        # Increment so we are ready to insert the 'next one' of each of these most recent ids
        self.history_id = self.get_max_id('worker_history', 'history_id', operations_table=True) + 1

        # Organize different api keys/oauths available
        self.logger.info("Initializing API key.")
        if 'gh_api_key' in self.config or 'gitlab_api_key' in self.config:
            self.init_oauths(self.platform)
        else:
            self.oauths = [{'oauth_id': 0}]

    @property
    def results_counter(self):
        """ Property that is returned when the worker's current results_counter is referenced
        """
        if self.worker_type == 'facade_worker':
            return self.cfg.repos_processed #TODO: figure out why this doesn't work...
        else:
            return self._results_counter

    @results_counter.setter
    def results_counter(self, value):
        """ entry point for the broker to add a task to the queue
        Adds this task to the queue, and calls method to process queue
        """
        self._results_counter = value


    @property
    def task(self):
        """ Property that is returned when the worker's current task is referenced
        """
        return self._task

    @task.setter
    def task(self, value):
        """ entry point for the broker to add a task to the queue
        Adds this task to the queue, and calls method to process queue
        """
        # If the task has one of our "valid" job types
        if value['job_type'] == "UPDATE" or value['job_type'] == "MAINTAIN":
            self._queue.put(value)

        # Setting that causes paginating through ALL pages, not just unknown ones
        # This setting is set by the housekeeper and is attached to the task before it gets sent here
        if 'focused_task' in value:
            if value['focused_task'] == 1:
                self.logger.debug("Focused task is ON\n")
                self.finishing_task = True

        self._task = value
        self.run()

    def cancel(self):
        """ Delete/cancel current task
        """
        self._task = None

    def run(self):
        """ Kicks off the processing of the queue if it is not already being processed
        Gets run whenever a new task is added
        """
        # Spawn a subprocess to handle message reading and performing the tasks
        self._child = Process(target=self.collect, args=())
        self._child.start()

    def collect(self):
        """ Function to process each entry in the worker's task queue
        Determines what action to take based off the message type
        """
        self.initialize_logging() # need to initialize logging again in child process cause multiprocessing
        self.logger.info("Starting data collection process\n")
        self.initialize_database_connections()
        while True:
            if not self._queue.empty():
                message = self._queue.get() # Get the task off our MP queue
            else:
                self.logger.info("No job found.")
                break
            self.logger.info("Popped off message: {}\n".format(str(message)))

            if message['job_type'] == 'STOP':
                break

            # If task is not a valid job type
            if message['job_type'] != 'MAINTAIN' and message['job_type'] != 'UPDATE':
                raise ValueError('{} is not a recognized task type'.format(message['job_type']))
                pass

            # Query repo_id corresponding to repo url of given task
            repoUrlSQL = s.sql.text("""
                SELECT min(repo_id) as repo_id FROM repo WHERE repo_git = '{}'
                """.format(message['given'][self.given[0][0]]))
            repo_id = int(pd.read_sql(repoUrlSQL, self.db, params={}).iloc[0]['repo_id'])
            self.logger.info("repo_id for which data collection is being initiated: {}".format(str(repo_id)))
            # Call method corresponding to model sent in task
            try:
                model_method = getattr(self, '{}_model'.format(message['models'][0]))
                self.record_model_process(repo_id, 'repo_info')
            except Exception as e:
                self.logger.error('Error: {}.\nNo defined method for model: {}, '.format(e, message['models'][0]) +
                    'must have name of {}_model'.format(message['models'][0]))
                self.register_task_failure(message, repo_id, e)
                break

            # Model method calls wrapped in try/except so that any unexpected error that occurs can be caught
            #   and worker can move onto the next task without stopping
            try:
                self.logger.info("Calling model method {}_model".format(message['models'][0]))
                model_method(message, repo_id)
            except Exception as e: # this could be a custom exception, might make things easier
                self.register_task_failure(message, repo_id, e)
                break

        self.logger.debug('Closing database connections\n')
        self.db.dispose()
        self.helper_db.dispose()
        self.logger.info("Collection process finished")

    def sync_df_types(self, subject, source, subject_columns, source_columns):

        type_dict = {}
        for index in range(len(source_columns)):
            if type(source[source_columns[index]].values[0]) == numpy.datetime64:
                subject[subject_columns[index]] = pd.to_datetime(subject[subject_columns[index]], utc=True)
                source[source_columns[index]] = pd.to_datetime(
                    source[source_columns[index]], utc=True)
                continue
            type_dict[subject_columns[index]] = type(source[source_columns[index]].values[0])

        subject.astype(type_dict)
        
        return subject, source

    def organize_needed_data(self, new_data, table_values, table_pkey, action_map={}):

        if len(table_values) == 0:
            return new_data, []

        if len(new_data) == 0:
            return [], []

        need_insertion = pd.DataFrame()
        need_updates = pd.DataFrame()

        table_values_df = pd.DataFrame(table_values, columns=table_values[0].keys())
        new_data_df = pd.DataFrame(new_data).dropna(subset=action_map['insert']['source'])

        new_data_df, table_values_df = self.sync_df_types(new_data_df, table_values_df, 
                action_map['insert']['source'], action_map['insert']['augur'])

        need_insertion = new_data_df.merge(table_values_df, suffixes=('','_table'),
                how='outer', indicator=True, left_on=action_map['insert']['source'],
                right_on=action_map['insert']['augur']).loc[lambda x : x['_merge']=='left_only']

        if 'update' in action_map:
            new_data_df, table_values_df = self.sync_df_types(new_data_df, table_values_df, 
                action_map['update']['source'], action_map['update']['augur'])                

            partitions = math.ceil(len(new_data_df) / 3000)
            attempts = 0 
            while attempts < 50:
                try:
                    need_updates = pd.DataFrame()
<<<<<<< HEAD
                    for sub_df in numpy.array_split(new_data_df, partitions):
=======
                    self.logger.info(f"Trying {partitions} partitions\n")
                    for sub_df in numpy.array_split(new_data_df, partitions):
                        self.logger.info(f"Trying a partition, len {len(sub_df)}\n")
>>>>>>> 1c836fef
                        need_updates = pd.concat([ need_updates, sub_df.merge(table_values_df, left_on=action_map['insert']['source'],
                            right_on=action_map['insert']['augur'], suffixes=('','_table'), how='inner', 
                            indicator=False).merge(table_values_df, left_on=action_map['update']['source'],
                            right_on=action_map['update']['augur'], suffixes=('','_table'), how='outer', 
                            indicator=True).loc[lambda x : x['_merge']=='left_only'] ])
                        self.logger.info(f"need_updates merge: {len(sub_df)} worked\n")
                    break
                    
                except MemoryError as e:
                    self.logger.info(f"new_data ({sub_df.shape}) is too large to allocate memory for " +
                        f"need_updates df merge.\nMemoryError: {e}\nTrying again with {partitions + 1} partitions...\n")
                    partitions += 1
                    attempts += 1
                self.logger.info(f"End attempt # {attempts}\n")
            if attempts >= 50:
                self.loggger.info("Max need_updates merge attempts exceeded, cannot perform " +
                    "updates on this repo.\n")
            else:
                need_updates = need_updates.drop([column for column in list(need_updates.columns) if \
                    column not in action_map['update']['augur'] and column not in action_map['insert']['augur']], 
                    axis='columns')

                for column in action_map['insert']['augur']:
                    need_updates[f'b_{column}'] = need_updates[column]

                need_updates = need_updates.drop([column for column in action_map['insert']['augur']], axis='columns')

            self.logger.info(f"final need updates enacted for action map.")


        # self.logger.info(f'Page needs {len(need_insertion)} insertions and '
        #     f'{len(need_updates)} updates.\n')

        return need_insertion.to_dict('records'), need_updates.to_dict('records')

    def assign_tuple_action(self, new_data, table_values, update_col_map, duplicate_col_map, table_pkey, value_update_col_map={}):
        """ DEPRECATED
            Include an extra key-value pair on each element of new_data that represents
            the action that should be taken with this element (i.e. 'need_insertion')

        :param new_data: List of dictionaries, data to be assigned an action to
        :param table_values: Pandas DataFrame, existing data in the database to check
            what action should be taken on the new_data depending on the presence of
            each element in this DataFrame
        :param update_col_map: Dictionary, maps the column names of the source data
            to the field names in our database for columns that should be checked for
            updates (if source data value != value in existing database row, then an
            update is needed). Key is source data column name, value is database field name.
            Example: {'id': 'gh_issue_id'}
        :param duplicate_col_map: Dictionary, maps the column names of the source data
            to the field names in our database for columns that should be checked for
            duplicates (if source data value == value in existing database row, then this
            element is a duplicate and would not need an insertion). Key is source data
            column name, value is database field name. Example: {'id': 'gh_issue_id'}
        :param table_pkey: String, the field name of the primary key of the table in
            the database that we are checking the table_values for.
        :param value_update_col_map: Dictionary, sometimes we add a new field to a table,
            and we want to trigger an update of that row in the database even if all of the
            data values are the same and would not need an update ordinarily. Checking for
            a specific existing value in the database field allows us to do this. The key is the
            name of the field in the database we are checking for a specific value to trigger
            an update, the value is the value we are checking for equality to trigger an update.
            Example: {'cntrb_id': None}
        :return: List of dictionaries, contains all the same elements of new_data, except
            each element now has an extra key-value pair with the key being 'flag', and
            the value being 'need_insertion', 'need_update', or 'none'
        """
        need_insertion_count = 0
        need_update_count = 0

        if type(table_values) == list:
            if len(table_values) > 0:
                table_values = pd.DataFrame(table_values, columns=table_values[0].keys())
            else:
                table_values = pd.DataFrame(table_values)

        for i, obj in enumerate(new_data):
            if type(obj) != dict:
                new_data[i] = {'flag': 'none'}
                continue

            obj['flag'] = 'none' # default of no action needed
            existing_tuple = None
            for db_dupe_key in list(duplicate_col_map.keys()):

                if table_values.isin([obj[duplicate_col_map[db_dupe_key]]]).any().any():
                    if table_values[table_values[db_dupe_key].isin(
                        [obj[duplicate_col_map[db_dupe_key]]])].to_dict('records'):

                        existing_tuple = table_values[table_values[db_dupe_key].isin(
                            [obj[duplicate_col_map[db_dupe_key]]])].to_dict('records')[0]
                    continue

                obj['flag'] = 'need_insertion'
                need_insertion_count += 1
                break

            if obj['flag'] == 'need_insertion':
                continue

            if not existing_tuple:
                self.logger.info('An existing tuple was not found for this data ' +
                    'point and we have reached the check-updates portion of assigning ' +
                    'tuple action, so we will now move to next data point\n')
                continue

            # If we need to check the values of the existing tuple to determine if an update is needed
            for augur_col, value_check in value_update_col_map.items():
                not_nan_check = not (math.isnan(value_check) and math.isnan(existing_tuple[augur_col])) if value_check is not None else True
                if existing_tuple[augur_col] != value_check and not_nan_check:
                    continue
                self.logger.info("Found a tuple that needs an update for column: {}\n".format(augur_col))
                obj['flag'] = 'need_update'
                obj['pkey'] = existing_tuple[table_pkey]
                need_update_count += 1

            if obj['flag'] == 'need_update':
                self.logger.info('Already determined that current tuple needs update, skipping checking further updates. '
                    'Moving to next tuple.\n')
                continue

            # Now check the existing tuple's values against the response values to determine if an update is needed
            for col in update_col_map.keys():
                if update_col_map[col] not in obj:
                    continue
                if obj[update_col_map[col]] == existing_tuple[col]:
                    continue
                self.logger.info("Found a tuple that needs an update for column: {}\n".format(col))
                obj['flag'] = 'need_update'
                self.logger.info(existing_tuple)
                obj['pkey'] = existing_tuple[table_pkey]
                need_update_count += 1

        self.logger.info("Page recieved has {} tuples, while filtering duplicates this ".format(len(new_data)) +
            "was reduced to {} tuples, and {} tuple updates are needed.\n".format(need_insertion_count, need_update_count))
        return new_data

    def check_duplicates(self, new_data, table_values, key):
        """ Filters what items of the new_data json (list of dictionaries) that are not
        present in the table_values df

        :param new_data: List of dictionaries, new data to filter duplicates out of
        :param table_values: Pandas DataFrame, existing data to check what data is already
            present in the database
        :param key: String, key of each dict in new_data whose value we are checking
            duplicates with
        :return: List of dictionaries, contains elements of new_data that are not already
            present in the database
        """
        need_insertion = []
        for obj in new_data:
            if type(obj) != dict:
                continue
            if not table_values.isin([obj[key]]).any().any():
                need_insertion.append(obj)
        self.logger.info("Page recieved has {} tuples, while filtering duplicates this ".format(str(len(new_data))) +
            "was reduced to {} tuples.\n".format(str(len(need_insertion))))
        return need_insertion

    def connect_to_broker(self):
        connected = False
        for i in range(5):
            try:
                self.logger.debug("Connecting to broker, attempt {}\n".format(i))
                if i > 0:
                    time.sleep(10)
                requests.post('http://{}:{}/api/unstable/workers'.format(
                    self.config['host_broker'],self.config['port_broker']), json=self.specs)
                self.logger.info("Connection to the broker was successful\n")
                connected = True
                break
            except requests.exceptions.ConnectionError:
                self.logger.error('Cannot connect to the broker. Trying again...\n')
        if not connected:
            sys.exit('Could not connect to the broker after 5 attempts! Quitting...\n')

    @staticmethod
    def dump_queue(queue):
        """ Empties all pending items in a queue and returns them in a list.
        """
        result = []
        queue.put("STOP")
        for i in iter(queue.get, 'STOP'):
            result.append(i)
        # time.sleep(.1)
        return result

    def find_id_from_login(self, login, platform='github'):
        """ Retrieves our contributor table primary key value for the contributor with
            the given GitHub login credentials, if this contributor is not there, then
            they get inserted.

        :param login: String, the GitHub login username to find the primary key id for
        :return: Integer, the id of the row in our database with the matching GitHub login
        """
        idSQL = s.sql.text("""
            SELECT cntrb_id FROM contributors WHERE cntrb_login = '{}' \
            AND LOWER(data_source) = '{} api'
            """.format(login, platform))
                
        rs = pd.read_sql(idSQL, self.db, params={})
        data_list = [list(row) for row in rs.itertuples(index=False)]
        try:
            return data_list[0][0]
        except:
            self.logger.info('contributor needs to be added...')

        if platform == 'github':
            cntrb_url = ("https://api.github.com/users/" + login)
        elif platform == 'gitlab':
            cntrb_url = ("https://gitlab.com/api/v4/users?username=" + login )
        self.logger.info("Hitting endpoint: {} ...\n".format(cntrb_url))
        r = requests.get(url=cntrb_url, headers=self.headers)
        self.update_rate_limit(r)
        contributor = r.json()


        company = None
        location = None
        email = None
        if 'company' in contributor:
            company = contributor['company']
        if 'location' in contributor:
            location = contributor['location']
        if 'email' in contributor:
            email = contributor['email']


        if platform == 'github':
            cntrb = {
                'cntrb_login': contributor['login'] if 'login' in contributor else None,
                'cntrb_email': contributor['email'] if 'email' in contributor else None,
                'cntrb_company': contributor['company'] if 'company' in contributor else None,
                'cntrb_location': contributor['location'] if 'location' in contributor else None,
                'cntrb_created_at': contributor['created_at'] if 'created_at' in contributor else None,                
                'cntrb_canonical': None,
                'gh_user_id': contributor['id'] if 'id' in contributor else None,
                'gh_login': contributor['login'] if 'login' in contributor else None,
                'gh_url': contributor['url'] if 'url' in contributor else None,
                'gh_html_url': contributor['html_url'] if 'html_url' in contributor else None,
                'gh_node_id': contributor['node_id'] if 'node_id' in contributor else None,
                'gh_avatar_url': contributor['avatar_url'] if 'avatar_url' in contributor else None,
                'gh_gravatar_id': contributor['gravatar_id'] if 'gravatar_id' in contributor else None,
                'gh_followers_url': contributor['followers_url'] if 'followers_url' in contributor else None,
                'gh_following_url': contributor['following_url'] if 'following_url' in contributor else None,
                'gh_gists_url': contributor['gists_url'] if 'gists_url' in contributor else None,
                'gh_starred_url': contributor['starred_url'] if 'starred_url' in contributor else None,
                'gh_subscriptions_url': contributor['subscriptions_url'] if 'subscriptions_url' in contributor else None,
                'gh_organizations_url': contributor['organizations_url'] if 'organizations_url' in contributor else None,
                'gh_repos_url': contributor['repos_url'] if 'repos_url' in contributor else None,
                'gh_events_url': contributor['events_url'] if 'events_url' in contributor else None,
                'gh_received_events_url': contributor['received_events_url'] if 'received_events_url' in contributor else None,
                'gh_type': contributor['type'] if 'type' in contributor else None,
                'gh_site_admin': contributor['site_admin'] if 'site_admin' in contributor else None,
                'tool_source': self.tool_source,
                'tool_version': self.tool_version,
                'data_source': self.data_source
            }

        elif platform == 'gitlab':
            cntrb =  {
                'cntrb_login': contributor[0]['username'] if 'username' in contributor[0] else None,
                'cntrb_email': email,
                'cntrb_company': company,
                'cntrb_location': location,
                'cntrb_created_at': contributor[0]['created_at'] if 'created_at' in contributor[0] else None,                
                'cntrb_canonical': None,
                'gh_user_id': contributor[0]['id'],
                'gh_login': contributor[0]['username'],
                'gh_url': contributor[0]['web_url'],
                'gh_html_url': None,
                'gh_node_id': None,
                'gh_avatar_url': contributor[0]['avatar_url'],
                'gh_gravatar_id': None,
                'gh_followers_url': None,
                'gh_following_url': None,
                'gh_gists_url': None,
                'gh_starred_url': None,
                'gh_subscriptions_url': None,
                'gh_organizations_url': None,
                'gh_repos_url': None,
                'gh_events_url': None,
                'gh_received_events_url': None,
                'gh_type': None,
                'gh_site_admin': None,
                'tool_source': self.tool_source,
                'tool_version': self.tool_version,
                'data_source': self.data_source
            }
        result = self.db.execute(self.contributors_table.insert().values(cntrb))
        self.logger.info("Primary key inserted into the contributors table: " + str(result.inserted_primary_key))
        self.results_counter += 1
        self.cntrb_id_inc = int(result.inserted_primary_key[0])

        self.logger.info("Inserted contributor: " + cntrb['cntrb_login'] + "\n")

        return self.find_id_from_login(login, platform)

    def get_owner_repo(self, git_url):
        """ Gets the owner and repository names of a repository from a git url

        :param git_url: String, the git url of a repository
        :return: Tuple, includes the owner and repository names in that order
        """
        split = git_url.split('/')

        owner = split[-2]
        repo = split[-1]

        if '.git' == repo[-4:]:
            repo = repo[:-4]

        return owner, repo

    def get_max_id(self, table, column, default=25150, operations_table=False):
        """ Gets the max value (usually used for id/pk's) of any Integer column
            of any table

        :param table: String, the table that consists of the column you want to
            query a max value for
        :param column: String, the column that you want to query the max value for
        :param default: Integer, if there are no values in the
            specified column, the value of this parameter will be returned
        :param operations_table: Boolean, if True, this signifies that the table/column
            that is wanted to be queried is in the augur_operations schema rather than
            the augur_data schema. Default False
        :return: Integer, the max value of the specified column/table
        """
        maxIdSQL = s.sql.text("""
            SELECT max({0}.{1}) AS {1}
            FROM {0}
        """.format(table, column))
        db = self.db if not operations_table else self.helper_db
        rs = pd.read_sql(maxIdSQL, db, params={})
        if rs.iloc[0][column] is not None:
            max_id = int(rs.iloc[0][column]) + 1
            self.logger.info("Found max id for {} column in the {} table: {}\n".format(column, table, max_id))
        else:
            max_id = default
            self.logger.warning("Could not find max id for {} column in the {} table... " +
                "using default set to: {}\n".format(column, table, max_id))
        return max_id

    def get_table_values(self, cols, tables, where_clause=""):
        """ Can query all values of any column(s) from any table(s)
            with an optional where clause

        :param cols: List of Strings, column(s) that user wants to query
        :param tables: List of Strings, table(s) that user wants to query
        :param where_clause: String, optional where clause to filter the values
            queried
        :return: Pandas DataFrame, contains all values queried in the columns, tables, and
            optional where clause provided
        """
        table_str = tables[0]
        del tables[0]

        col_str = cols[0]
        del cols[0]

        for table in tables:
            table_str += ", " + table
        for col in cols:
            col_str += ", " + col

        table_values_sql = s.sql.text("""
            SELECT {} FROM {} {}
        """.format(col_str, table_str, where_clause))
        self.logger.info("Getting table values with the following PSQL query: \n{}\n".format(
            table_values_sql))
        values = pd.read_sql(table_values_sql, self.db, params={})
        return values

    def init_oauths(self, platform='github'):
        self.oauths = []
        self.headers = None
        self.logger.info("Trying initialization.")
        # Make a list of api key in the config combined w keys stored in the database
        # Select endpoint to hit solely to retrieve rate limit information from headers of the response
        # Adjust header keys needed to fetch rate limit information from the API responses
        if platform == 'github':
            url = "https://api.github.com/users/gabe-heim"
            oauthSQL = s.sql.text("""
                SELECT * FROM worker_oauth WHERE access_token <> '{}' and platform = 'github'
                """.format(self.config['gh_api_key']))
            key_name = 'gh_api_key'
            rate_limit_header_key = "X-RateLimit-Remaining"
            rate_limit_reset_header_key = "X-RateLimit-Reset"
        elif platform == 'gitlab':
            url = "https://gitlab.com/api/v4/version"
            oauthSQL = s.sql.text("""
                SELECT * FROM worker_oauth WHERE access_token <> '{}' and platform = 'gitlab'
                """.format(self.config['gitlab_api_key']))
            key_name = 'gitlab_api_key'
            rate_limit_header_key = 'ratelimit-remaining'
            rate_limit_reset_header_key = 'ratelimit-reset'

        for oauth in [{'oauth_id': 0, 'access_token': self.config[key_name]}] + json.loads(pd.read_sql(oauthSQL, self.helper_db, params={}).to_json(orient="records")):
            if platform == 'github':
                self.headers = {'Authorization': 'token %s' % oauth['access_token']}
            elif platform == 'gitlab':
                self.headers = {'Authorization': 'Bearer %s' % oauth['access_token']}
            self.logger.debug("Getting rate limit info for oauth: {}\n".format(oauth))
            response = requests.get(url=url, headers=self.headers)
            self.oauths.append({
                    'oauth_id': oauth['oauth_id'],
                    'access_token': oauth['access_token'],
                    'rate_limit': int(response.headers[rate_limit_header_key]),
                    'seconds_to_reset': (datetime.datetime.fromtimestamp(int(response.headers[rate_limit_reset_header_key])) - datetime.datetime.now()).total_seconds()
                })
            self.logger.debug("Found OAuth available for use: {}\n\n".format(self.oauths[-1]))

        if len(self.oauths) == 0:
            self.logger.info("No API keys detected, please include one in your config or in the worker_oauths table in the augur_operations schema of your database\n")

        # First key to be used will be the one specified in the config (first element in
        #   self.oauths array will always be the key in use)
        if platform == 'github':
            self.headers = {'Authorization': 'token %s' % self.oauths[0]['access_token']}
        elif platform == 'gitlab':
            self.headers = {'Authorization': 'Bearer %s' % self.oauths[0]['access_token']}

        self.logger.info("OAuth initialized")

    def bulk_insert(self, table, insert=[], update=[], unique_columns=[], update_columns=[], \
            max_attempts=10, attempt_delay=5):
        """ Performs bulk inserts/updates of the given data to the given table

            :param table: String, name of the table that we are inserting/updating rows
            :param insert: List of dicts, data points to insert
            :param update: List of dicts, data points to update, only needs key/value
                pairs of the update_columns and the unique_columns
            :param unique_columns: List of strings, column names that would uniquely identify any
                given data point
            :param update_columns: List of strings, names of columns that are being updated
            :param max_attempts: Integer, number of attempts to perform on inserting/updating
                before moving on
            :param attempt_delay: Integer, number of seconds to wait in between attempts
            :returns: SQLAlchemy database execution response object(s), contains metadata
                about number of rows inserted etc. This data is not often used.
        """
        
        self.logger.info(f"{len(insert)} insertions are needed and {len(update)} "
            f"updates are needed for {table}\n")

        update_result = None
        insert_result = None

        if len(update) > 0:
            attempts = 0
            update_start_time = time.time()
            while attempts < max_attempts:
                try:
                    update_result = self.db.execute(
                        table.update().where(
                                eval(' and '.join([f"self.{table}_table.c.{key} == bindparam('b_{key}')" for \
                                    key in unique_columns]))
                            ).values(
                                {key: key for key in update_columns}
                            ),
                        update
                    )
                    break
                except Exception as e:
                    self.logger.info(f"Warning! Error bulk updating data: {e}\n")
                    time.sleep(attempt_delay)
                attempts += 1

            self.update_counter += update_result.rowcount
            self.logger.info(f"Updated {update_result.rowcount} rows in "
                f"{time.time() - update_start_time} seconds")

        if len(insert) > 0:
            attempts = 0
            insert_start_time = time.time()
            while attempts < max_attempts:
                try:
                    insert_result = self.db.execute(
                        table.insert(),
                        insert
                    )
                    break
                except Exception as e:
                    self.logger.info(f"Warning! Error bulk inserting data: {e}\n")
                    time.sleep(attempt_delay)
                attempts += 1

            self.insert_counter += insert_result.rowcount
            self.logger.info(f"Inserted {insert_result.rowcount} rows in "
                f"{time.time() - insert_start_time} seconds")

        return insert_result, update_result

    def text_clean(self, data, field):
        """ "Cleans" the provided field of each dict in the list of dicts provided
            by removing NUL (C text termination) characters
            Example: "\u0000"

            :param data: List of dicts
            :param field: String
            :returns: Same data list with each element's field updated with NUL characters
                removed
        """
        return [
            {
                **data_point,
                field: data_point[field].replace("\x00", "\uFFFD")
            } for data_point in data
        ]


    def enrich_data_primary_keys(self, source_data, table, gh_merge_fields, augur_merge_fields):

        self.logger.info("Preparing to enrich data.\n")

        if len(source_data) == 0:
            self.logger.info("There is no source data to enrich.\n")
            return []

        source_df = pd.DataFrame(source_data)


        s_tuple = s.tuple_([table.c[field] for field in augur_merge_fields])
        s_tuple.__dict__['clauses'] = s_tuple.__dict__['clauses'][0].effective_value
        s_tuple.__dict__['_type_tuple'] = []
        for field in augur_merge_fields:
            s_tuple.__dict__['_type_tuple'].append(table.c[field].__dict__['type'])

        for column in gh_merge_fields:
            if '.' not in column:
                continue
            root = column.split('.')[0]
            expanded_column = pd.DataFrame(source_df[root].tolist())
            expanded_column.columns = [f'{root}.{attribute}' for attribute in expanded_column.columns]
            source_df = source_df.join(expanded_column)

        primary_keys = self.db.execute(s.sql.select(
                [table.c[field] for field in augur_merge_fields] + [table.c[list(table.primary_key)[0].name]]
            ).where(
                s_tuple.in_(

                    list(source_df[gh_merge_fields].itertuples(index=False))
                ))).fetchall()

        if len(primary_keys) > 0:
            primary_keys_df = pd.DataFrame(primary_keys, 
                columns=augur_merge_fields + [list(table.primary_key)[0].name])
        else:
            self.logger.info("There are no inserted primary keys to enrich the source data with.\n")
            return []


        source_df, primary_keys_df = self.sync_df_types(source_df, primary_keys_df, 
                gh_merge_fields, augur_merge_fields)

        result = json.loads(source_df.merge(primary_keys_df, suffixes=('','_table'),
            how='inner', left_on=gh_merge_fields, right_on=augur_merge_fields).to_json(
            default_handler=str, orient='records'))

        self.logger.info("Data enrichment successful.\n")
        return result

    def multi_thread_urls(self, urls, max_attempts=5, platform='github'):
        """
        :param urls: list of tuples
        """
        
        def load_url(url, extra_data={}):
            try:
                html = requests.get(url, stream=True, headers=self.headers)
                return html, extra_data
            except requests.exceptions.RequestException as e:
                self.logger.info(e, url)

        self.logger.info("Beginning to multithread API endpoints.\n")
                
        start = time.time()
        attempts = 0
        all_data = []
        valid_url_count = len(urls)
        
        while len(urls) > 0 and attempts < max_attempts:
            with concurrent.futures.ThreadPoolExecutor(max_workers=multiprocessing.cpu_count()/4) as executor:
                # Start the load operations and mark each future with its URL
                future_to_url = {executor.submit(load_url, *url): url for url in urls}
                self.logger.info("Multithreaded urls and returned status codes:\n")
                for future in concurrent.futures.as_completed(future_to_url):
                    
                    url = future_to_url[future]
                    try:
                        response, extra_data = future.result()

                        if response.status_code != 200:
                            self.logger.info(f"Url: {url[0]} ; Status code: {response.status_code}")

                        if response.status_code == 403 or response.status_code == 401: # 403 is rate limit, 404 is not found, 401 is bad credentials
                            self.update_rate_limit(response, platform=platform)
                            continue

                        elif response.status_code == 200:
                            try:
                                page_data = response.json()
                            except:
                                page_data = json.loads(json.dumps(response.text))
                            
                            page_data = [{**data, **extra_data} for data in page_data]
                            all_data += page_data
                            
                            if 'last' in response.links and "&page=" not in url[0]:
                                urls += [(url[0] + f"&page={page}", extra_data) for page in range(
                                    2, int(response.links['last']['url'].split('=')[-1]) + 1)]
                            urls.remove(url)

                        elif response.status_code == 404:
                            urls.remove(url)
                            self.logger.info(f"Not found url: {url}\n")
                        else:
                            self.logger.info(f"Unhandled response code: {response.status_code} {url}\n")
                        
                    except Exception as e:
                        self.logger.info(f"{url} generated an exception: {e}\n")
                                            
            attempts += 1
                    
        self.logger.info(f"Processed {valid_url_count} urls and got {len(all_data)} data points " +
            f"in {time.time() - start} seconds thanks to multithreading!\n")
        return all_data


    def paginate_endpoint(self, url, action_map={}, table=None, where_clause=True, platform='github'):

        table_values = self.db.execute(s.sql.select(self.get_relevant_columns(
            table, action_map)).where(where_clause)).fetchall()

        page_number = 1
        multiple_pages = False
        need_insertion = []
        need_update = []
        all_data = []
        forward_pagination = True
        backwards_activation = False
        last_page_number = -1
        while True:

            # Multiple attempts to hit endpoint
            num_attempts = 0
            success = False
            while num_attempts < 3:
                self.logger.info(f"Hitting endpoint: {url.format(page_number)}...\n")
                try:
                    response = requests.get(url=url.format(page_number), headers=self.headers)
                except TimeoutError as e:
                    self.logger.info("Request timed out. Sleeping 10 seconds and trying again...\n")
                    time.sleep(10)
                    continue

                self.update_rate_limit(response, platform=platform)

                try:
                    page_data = response.json()
                except:
                    page_data = json.loads(json.dumps(response.text))

                if type(page_data) == list:
                    success = True
                    break
                elif type(page_data) == dict:
                    self.logger.info("Request returned a dict: {}\n".format(page_data))
                    if page_data['message'] == "Not Found":
                        self.logger.warning(
                            f"Github repo was not found or does not exist for endpoint: {url.format(page_number)}\n")
                        break
                    if "You have triggered an abuse detection mechanism." in page_data['message']:
                        num_attempts -= 1
                        self.update_rate_limit(response, temporarily_disable=True,platform=platform)
                    if page_data['message'] == "Bad credentials":
                        self.update_rate_limit(response, bad_credentials=True, platform=platform)
                elif type(page_data) == str:
                    self.logger.info(f"Warning! page_data was string: {page_data}\n")
                    if "<!DOCTYPE html>" in page_data:
                        self.logger.info("HTML was returned, trying again...\n")
                    elif len(page_data) == 0:
                        self.logger.warning("Empty string, trying again...\n")
                    else:
                        try:
                            page_data = json.loads(page_data)
                            success = True
                            break
                        except:
                            pass
                num_attempts += 1
            if not success:
                break

            # Success

            # Determine if continued pagination is needed

            if len(page_data) == 0:
                self.logger.info("Response was empty, breaking from pagination.\n")
                break

            all_data += page_data

            if not forward_pagination:

                # Checking contents of requests with what we already have in the db
                page_insertions, page_updates = self.organize_needed_data(page_data, table_values, list(table.primary_key)[0].name, 
                    action_map)

                # Reached a page where we already have all tuples
                if len(need_insertion) == 0 and len(need_update) == 0 and \
                        backwards_activation:
                    self.logger.info("No more pages with unknown tuples, breaking from pagination.\n")
                    break

                need_insertion += page_insertions
                need_update += page_updates

            # Find last page so we can decrement from there
            if 'last' in response.links and last_page_number == -1:
                if platform == 'github':
                    last_page_number = int(response.links['last']['url'][-6:].split('=')[1])
                elif platform == 'gitlab':
                    last_page_number = int(response.links['last']['url'].split('&')[2].split('=')[1])

                if not forward_pagination and not backwards_activation:
                    page_number = last_page_number
                    backwards_activation = True

            self.logger.info("Analyzation of page {} of {} complete\n".format(page_number, 
                int(last_page_number) if last_page_number != -1 else "*last page not known*"))

            if (page_number <= 1 and not forward_pagination) or \
                    (page_number >= last_page_number and forward_pagination):
                self.logger.info("No more pages to check, breaking from pagination.\n")
                break

            page_number = page_number + 1 if forward_pagination else page_number - 1

        if forward_pagination:
            need_insertion, need_update = self.organize_needed_data(all_data, table_values, 
                list(table.primary_key)[0].name, action_map)

        return {
            'insert': need_insertion, 
            'update': need_update,
            'all': all_data
        }

    def paginate(self, url, duplicate_col_map, update_col_map, table, table_pkey, where_clause="", value_update_col_map={}, platform="github"):
        """ DEPRECATED
            Paginate either backwards or forwards (depending on the value of the worker's
            finishing_task attribute) through all the GitHub or GitLab api endpoint pages.

        :param url: String, the url of the API endpoint we are paginating through, expects
            a curly brace string formatter within the string to format the Integer
            representing the page number that is wanted to be returned
        :param duplicate_col_map: Dictionary, maps the column names of the source data
            to the field names in our database for columns that should be checked for
            duplicates (if source data value == value in existing database row, then this
            element is a duplicate and would not need an insertion). Key is source data
            column name, value is database field name. Example: {'id': 'gh_issue_id'}
        :param update_col_map: Dictionary, maps the column names of the source data
            to the field names in our database for columns that should be checked for
            updates (if source data value != value in existing database row, then an
            update is needed). Key is source data column name, value is database field name.
            Example: {'id': 'gh_issue_id'}
        :param table: String, the name of the table that holds the values to check for
            duplicates/updates against
        :param table_pkey: String, the field name of the primary key of the table in
            the database that we are getting the values for to cross-reference to check
            for duplicates.
        :param where_clause: String, optional where clause to filter the values
            that are queried when preparing the values that will be cross-referenced
            for duplicates/updates
        :param value_update_col_map: Dictionary, sometimes we add a new field to a table,
            and we want to trigger an update of that row in the database even if all of the
            data values are the same and would not need an update ordinarily. Checking for
            a specific existing value in the database field allows us to do this. The key is the
            name of the field in the database we are checking for a specific value to trigger
            an update, the value is the value we are checking for equality to trigger an update.
            Example: {'cntrb_id': None}
        :return: List of dictionaries, all data points from the pages of the specified API endpoint
            each with a 'flag' key-value pair representing the required action to take with that
            data point (i.e. 'need_insertion', 'need_update', 'none')
        """

        update_keys = list(update_col_map.keys()) if update_col_map else []
        update_keys += list(value_update_col_map.keys()) if value_update_col_map else []
        cols_to_query = list(duplicate_col_map.keys()) + update_keys + [table_pkey]
        table_values = self.get_table_values(cols_to_query, [table], where_clause)

        i = 1
        multiple_pages = False
        tuples = []
        while True:
            num_attempts = 0
            success = False
            while num_attempts < 3:
                self.logger.info(f'Hitting endpoint: {url.format(i)}...\n')
                r = requests.get(url=url.format(i), headers=self.headers)

                self.update_rate_limit(r, platform=platform)
                if 'last' not in r.links:
                    last_page = None
                else:
                    if platform == "github":
                        last_page = r.links['last']['url'][-6:].split('=')[1]
                    elif platform == "gitlab":
                        last_page =  r.links['last']['url'].split('&')[2].split("=")[1]
                    self.logger.info("Analyzing page {} of {}\n".format(i, int(last_page) + 1 if last_page is not None else '*last page not known*'))

                try:
                    j = r.json()
                except:
                    j = json.loads(json.dumps(r.text))

                if type(j) != dict and type(j) != str:
                    success = True
                    break
                elif type(j) == dict:
                    self.logger.info("Request returned a dict: {}\n".format(j))
                    if j['message'] == 'Not Found':
                        self.logger.warning("Github repo was not found or does not exist for endpoint: {}\n".format(url))
                        break
                    if j['message'] == 'You have triggered an abuse detection mechanism. Please wait a few minutes before you try again.':
                        num_attempts -= 1
                        self.logger.info("rate limit update code goes here")
                        self.update_rate_limit(r, temporarily_disable=True,platform=platform)
                    if j['message'] == 'Bad credentials':
                        self.logger.info("rate limit update code goes here")
                        self.update_rate_limit(r, bad_credentials=True, platform=platform)
                elif type(j) == str:
                    self.logger.info(f'J was string: {j}\n')
                    if '<!DOCTYPE html>' in j:
                        self.logger.info('HTML was returned, trying again...\n')
                    elif len(j) == 0:
                        self.logger.warning('Empty string, trying again...\n')
                    else:
                        try:
                            j = json.loads(j)
                            success = True
                            break
                        except:
                            pass
                num_attempts += 1
            if not success:
                break

            # Find last page so we can decrement from there
            if 'last' in r.links and not multiple_pages and not self.finishing_task:
                if platform == "github":
                    param = r.links['last']['url'][-6:]
                    i = int(param.split('=')[1]) + 1
                elif platform == "gitlab":
                    i = int(r.links['last']['url'].split('&')[2].split("=")[1]) + 1
                self.logger.info("Multiple pages of request, last page is " + str(i - 1) + "\n")
                multiple_pages = True
            elif not multiple_pages and not self.finishing_task:
                self.logger.info("Only 1 page of request\n")
            elif self.finishing_task:
                self.logger.info("Finishing a previous task, paginating forwards ..."
                    " excess rate limit requests will be made\n")

            if len(j) == 0:
                self.logger.info("Response was empty, breaking from pagination.\n")
                break

            # Checking contents of requests with what we already have in the db
            j = self.assign_tuple_action(j, table_values, update_col_map, duplicate_col_map, table_pkey, value_update_col_map)

            if not j:
                self.logger.error("Assigning tuple action failed, moving to next page.\n")
                i = i + 1 if self.finishing_task else i - 1
                continue
            try:
                to_add = [obj for obj in j if obj not in tuples and (obj['flag'] != 'none')]
            except Exception as e:
                self.logger.error("Failure accessing data of page: {}. Moving to next page.\n".format(e))
                i = i + 1 if self.finishing_task else i - 1
                continue
            if len(to_add) == 0 and multiple_pages and 'last' in r.links:
                self.logger.info("{}".format(r.links['last']))
                if platform == "github":
                    page_number = int(r.links['last']['url'][-6:].split('=')[1])
                elif platform == "gitlab":
                    page_number = int(r.links['last']['url'].split('&')[2].split("=")[1])
                if i - 1 != page_number:
                    self.logger.info("No more pages with unknown tuples, breaking from pagination.\n")
                    break

            tuples += to_add

            i = i + 1 if self.finishing_task else i - 1

            # Since we already wouldve checked the first page... break
            if (i == 1 and multiple_pages and not self.finishing_task) or i < 1 or len(j) == 0:
                self.logger.info("No more pages to check, breaking from pagination.\n")
                break

        return tuples

    def query_github_contributors(self, entry_info, repo_id):

        """ Data collection function
        Query the GitHub API for contributors
        """
        self.logger.info(f"Querying contributors with given entry info: {entry_info}\n")

        github_url = entry_info['given']['github_url'] if 'github_url' in entry_info['given'] else entry_info['given']['git_url']

        # Extract owner/repo from the url for the endpoint
        owner, name = self.get_owner_repo(github_url)

        # Set the base of the url and place to hold contributors to insert
        contributors_url = (f"https://api.github.com/repos/{owner}/{name}/" + 
            "contributors?per_page=100&page={}")

        # Get contributors that we already have stored
        #   Set our duplicate and update column map keys (something other than PK) to
        #   check dupicates/needed column updates with
        table = 'contributors'
        table_pkey = 'cntrb_id'
        update_col_map = {'cntrb_email': 'email'}
        duplicate_col_map = {'cntrb_login': 'login'}

        #list to hold contributors needing insertion or update
        contributors = self.paginate(contributors_url, duplicate_col_map, update_col_map, table, table_pkey)

        self.logger.info("Count of contributors needing insertion: " + str(len(contributors)) + "\n")

        for repo_contributor in contributors:
            try:
                # Need to hit this single contributor endpoint to get extra data including...
                #   `created at`
                #   i think that's it
                cntrb_url = ("https://api.github.com/users/" + repo_contributor['login'])
                self.logger.info("Hitting endpoint: " + cntrb_url + " ...\n")
                r = requests.get(url=cntrb_url, headers=self.headers)
                self.update_gh_rate_limit(r)
                contributor = r.json()

                company = None
                location = None
                email = None
                if 'company' in contributor:
                    company = contributor['company']
                if 'location' in contributor:
                    location = contributor['location']
                if 'email' in contributor:
                    email = contributor['email']
                    canonical_email = contributor['email']

                cntrb = {
                    "cntrb_login": contributor['login'],
                    "cntrb_created_at": contributor['created_at'],
                    "cntrb_email": email,
                    "cntrb_company": company,
                    "cntrb_location": location,
                    # "cntrb_type": , dont have a use for this as of now ... let it default to null
                    "cntrb_canonical": canonical_email,
                    "gh_user_id": contributor['id'],
                    "gh_login": contributor['login'],
                    "gh_url": contributor['url'],
                    "gh_html_url": contributor['html_url'],
                    "gh_node_id": contributor['node_id'],
                    "gh_avatar_url": contributor['avatar_url'],
                    "gh_gravatar_id": contributor['gravatar_id'],
                    "gh_followers_url": contributor['followers_url'],
                    "gh_following_url": contributor['following_url'],
                    "gh_gists_url": contributor['gists_url'],
                    "gh_starred_url": contributor['starred_url'],
                    "gh_subscriptions_url": contributor['subscriptions_url'],
                    "gh_organizations_url": contributor['organizations_url'],
                    "gh_repos_url": contributor['repos_url'],
                    "gh_events_url": contributor['events_url'],
                    "gh_received_events_url": contributor['received_events_url'],
                    "gh_type": contributor['type'],
                    "gh_site_admin": contributor['site_admin'],
                    "tool_source": self.tool_source,
                    "tool_version": self.tool_version,
                    "data_source": self.data_source
                }

                # Commit insertion to table
                if repo_contributor['flag'] == 'need_update':
                    result = self.db.execute(self.contributors_table.update().where(
                        self.worker_history_table.c.cntrb_email==email).values(cntrb))
                    self.logger.info("Updated tuple in the contributors table with existing email: {}".format(email))
                    self.cntrb_id_inc = repo_contributor['pkey']
                elif repo_contributor['flag'] == 'need_insertion':
                    result = self.db.execute(self.contributors_table.insert().values(cntrb))
                    self.logger.info("Primary key inserted into the contributors table: {}".format(result.inserted_primary_key))
                    self.results_counter += 1

                    self.logger.info("Inserted contributor: " + contributor['login'] + "\n")

                    # Increment our global track of the cntrb id for the possibility of it being used as a FK
                    self.cntrb_id_inc = int(result.inserted_primary_key[0])

            except Exception as e:
                self.logger.error("Caught exception: {}".format(e))
                self.logger.error("Cascading Contributor Anomalie from missing repo contributor data: {} ...\n".format(cntrb_url))
                continue


    def query_github_contributors_bulk(self, entry_info, repo_id):

        """ Data collection function
        Query the GitHub API for contributors
        """
        self.logger.info(f"Querying contributors with given entry info: {entry_info}\n")

        github_url = entry_info['given']['github_url'] if 'github_url' in entry_info['given'] else entry_info['given']['git_url']

        owner, name = self.get_owner_repo(github_url)

        contributors_url = (f"https://api.github.com/repos/{owner}/{name}/" + 
            "contributors?per_page=100&page={}")

        action_map = {
            'insert': {
                'source': ['login'],
                'augur': ['cntrb_login']
            },
            'update': {
                'source': ['email'],
                'augur': ['cntrb_email']
            }
        }

        source_contributors = self.paginate_endpoint(contributors_url, action_map=action_map, 
            table=self.contributors_table)

        contributors_insert_result = []
                
        for repo_contributor in source_contributors['insert']:
            # Need to hit this single contributor endpoint to get extra data
            cntrb_url = (f"https://api.github.com/users/{repo_contributor['login']}")
            self.logger.info(f"Hitting endpoint: {cntrb_url} ...\n")
            r = requests.get(url=cntrb_url, headers=self.headers)
            self.update_gh_rate_limit(r)
            contributor = r.json()

            contributors_insert_result.append({
                'cntrb_login': contributor['login'],
                'cntrb_created_at': contributor['created_at'],
                'cntrb_email': contributor['email'] if 'email' in contributor else None,
                'cntrb_company': contributor['company'] if 'company' in contributor else None,
                'cntrb_location': contributor['location'] if 'location' in contributor else None,
                'cntrb_canonical': contributor['email'] if 'email' in contributor else None,
                'gh_user_id': contributor['id'],
                'gh_login': contributor['login'],
                'gh_url': contributor['url'],
                'gh_html_url': contributor['html_url'],
                'gh_node_id': contributor['node_id'],
                'gh_avatar_url': contributor['avatar_url'],
                'gh_gravatar_id': contributor['gravatar_id'],
                'gh_followers_url': contributor['followers_url'],
                'gh_following_url': contributor['following_url'],
                'gh_gists_url': contributor['gists_url'],
                'gh_starred_url': contributor['starred_url'],
                'gh_subscriptions_url': contributor['subscriptions_url'],
                'gh_organizations_url': contributor['organizations_url'],
                'gh_repos_url': contributor['repos_url'],
                'gh_events_url': contributor['events_url'],
                'gh_received_events_url': contributor['received_events_url'],
                'gh_type': contributor['type'],
                'gh_site_admin': contributor['site_admin'],
                'tool_source': self.tool_source,
                'tool_version': self.tool_version,
                'data_source': self.data_source
            })

        contributors_insert_result, contributors_update_result = self.bulk_insert(self.contributors_table, 
            update=source_contributors['update'], unique_columns=action_map['insert']['augur'], 
            insert=contributors_insert, update_columns=action_map['update']['augur'])

    def query_gitlab_contribtutors(self, entry_info, repo_id):

        gitlab_url = entry_info['given']['gitlab_url'] if 'gitlab_url' in entry_info['given'] else entry_info['given']['git_url']

        self.logger.info("Querying contributors with given entry info: " + str(entry_info) + "\n")

        path = urlparse(gitlab_url)
        split = path[2].split('/')

        owner = split[1]
        name = split[2]

        # Handles git url case by removing the extension
        if ".git" in name:
            name = name[:-4]

        url_encoded_format = quote(owner + '/' + name, safe='')

        table = 'contributors'
        table_pkey = 'cntrb_id'
        ### %TODO Remap this to a GitLab Contributor ID like the GitHub Worker. 
        ### Following Gabe's rework of the contributor worker. 
        update_col_map = {'cntrb_email': 'email'}
        duplicate_col_map = {'cntrb_login': 'email'}

        # list to hold contributors needing insertion or update
        contributors = self.paginate("https://gitlab.com/api/v4/projects/" + url_encoded_format + "/repository/contributors?per_page=100&page={}", duplicate_col_map, update_col_map, table, table_pkey, platform='gitlab')

        for repo_contributor in contributors:
            try:
                cntrb_compressed_url = ("https://gitlab.com/api/v4/users?search=" + repo_contributor['email'])
                self.logger.info("Hitting endpoint: " + cntrb_compressed_url + " ...\n")
                r = requests.get(url=cntrb_compressed_url, headers=self.headers)
                contributor_compressed = r.json()

                email = repo_contributor['email']
                self.logger.info(contributor_compressed)
                if len(contributor_compressed) == 0 or type(contributor_compressed) is dict or "id" not in contributor_compressed[0]:
                    continue

                self.logger.info("Fetching for user: " + str(contributor_compressed[0]["id"]))

                cntrb_url = ("https://gitlab.com/api/v4/users/" + str(contributor_compressed[0]["id"]))
                self.logger.info("Hitting end point to get complete contributor info now: " + cntrb_url + "...\n")
                r = requests.get(url=cntrb_url, headers=self.headers)
                contributor = r.json()

                cntrb = {
                    "cntrb_login": contributor.get('username', None),
                    "cntrb_created_at": contributor.get('created_at', None),
                    "cntrb_email": email,
                    "cntrb_company": contributor.get('organization', None),
                    "cntrb_location": contributor.get('location', None),
                    # "cntrb_type": , dont have a use for this as of now ... let it default to null
                    "cntrb_canonical": contributor.get('public_email', None),
                    "gh_user_id": contributor.get('id', None),
                    "gh_login": contributor.get('username', None),
                    "gh_url": contributor.get('web_url', None),
                    "gh_html_url": contributor.get('web_url', None),
                    "gh_node_id": None,
                    "gh_avatar_url": contributor.get('avatar_url', None),
                    "gh_gravatar_id": None,
                    "gh_followers_url": None,
                    "gh_following_url": None,
                    "gh_gists_url": None,
                    "gh_starred_url": None,
                    "gh_subscriptions_url": None,
                    "gh_organizations_url": None,
                    "gh_repos_url": None,
                    "gh_events_url": None,
                    "gh_received_events_url": None,
                    "gh_type": None,
                    "gh_site_admin": None,
                    "tool_source": self.tool_source,
                    "tool_version": self.tool_version,
                    "data_source": self.data_source
                }

                # Commit insertion to table
                if repo_contributor['flag'] == 'need_update':
                    result = self.db.execute(self.contributors_table.update().where(
                        self.worker_history_table.c.cntrb_email == email).values(cntrb))
                    self.logger.info("Updated tuple in the contributors table with existing email: {}".format(email))
                    self.cntrb_id_inc = repo_contributor['pkey']
                elif repo_contributor['flag'] == 'need_insertion':
                    result = self.db.execute(self.contributors_table.insert().values(cntrb))
                    self.logger.info("Primary key inserted into the contributors table: {}".format(result.inserted_primary_key))
                    self.results_counter += 1

                    self.logger.info("Inserted contributor: " + contributor['username'] + "\n")

                    # Increment our global track of the cntrb id for the possibility of it being used as a FK
                    self.cntrb_id_inc = int(result.inserted_primary_key[0])

            except Exception as e:
                self.logger.info("Caught exception: {}".format(e))
                self.logger.info("Cascading Contributor Anomalie from missing repo contributor data: {} ...\n".format(cntrb_url))
                continue

    def record_model_process(self, repo_id, model):

        task_history = {
            "repo_id": repo_id,
            "worker": self.config['id'],
            "job_model": model,
            "oauth_id": self.oauths[0]['oauth_id'],
            "timestamp": datetime.datetime.now(),
            "status": "Stopped",
            "total_results": self.results_counter
        }
        if self.finishing_task:
            result = self.helper_db.execute(self.worker_history_table.update().where(
                self.worker_history_table.c.history_id==self.history_id).values(task_history))
            self.history_id += 1
        else:
            result = self.helper_db.execute(self.worker_history_table.insert().values(task_history))
            self.logger.info("Record incomplete history tuple: {}\n".format(result.inserted_primary_key))
            self.history_id = int(result.inserted_primary_key[0])

        self.collection_start_time = time.time()

    def register_task_completion(self, task, repo_id, model):

        self.logger.info(f"Worker completed this task in {self.collection_start_time - time.time()} seconds.\n")

        # Task to send back to broker
        task_completed = {
            'worker_id': self.config['id'],
            'job_type': "MAINTAIN",
            'repo_id': repo_id,
            'job_model': model
        }
        key = 'github_url' if 'github_url' in task['given'] else 'git_url' if 'git_url' in task['given'] else \
            'gitlab_url' if 'gitlab_url' in task['given'] else 'INVALID_GIVEN'
        task_completed[key] = task['given']['github_url'] if 'github_url' in task['given'] else task['given']['git_url'] \
            if 'git_url' in task['given'] else task['given']['gitlab_url'] if 'gitlab_url' in task['given'] else 'INVALID_GIVEN'
        if key == 'INVALID_GIVEN':
            self.register_task_failure(task, repo_id, "INVALID_GIVEN: Not a github/gitlab/git url.")
            return

        # Add to history table
        task_history = {
            'repo_id': repo_id,
            'worker': self.config['id'],
            'job_model': model,
            'oauth_id': self.oauths[0]['oauth_id'],
            'timestamp': datetime.datetime.now(),
            'status': "Success",
            'total_results': self.results_counter
        }
        self.helper_db.execute(self.worker_history_table.update().where(
            self.worker_history_table.c.history_id==self.history_id).values(task_history))

        self.logger.info(f"Recorded job completion for: {task_completed}\n")

        # Update job process table
        updated_job = {
            'since_id_str': repo_id,
            'last_count': self.results_counter,
            'last_run': datetime.datetime.now(),
            'analysis_state': 0
        }
        self.helper_db.execute(self.worker_job_table.update().where(
            self.worker_job_table.c.job_model==model).values(updated_job))
        self.logger.info(f"Updated job process for model: {model}\n")

        if self.config['offline_mode'] is False:
            
            # Notify broker of completion
            self.logger.info(f"Telling broker we completed task: {task_completed}\n") 
            self.logger.info(f"This task inserted: {self.results_counter + self.insert_counter} tuples " +
                f"and updated {self.update_counter} tuples.\n")

            requests.post('http://{}:{}/api/unstable/completed_task'.format(
                self.config['host_broker'],self.config['port_broker']), json=task_completed)

        # Reset results counter for next task
        self.results_counter = 0
        self.insert_counter = 0
        self.update_counter = 0

    def register_task_failure(self, task, repo_id, e):

        self.logger.error(f"Worker ran into an error for task: {task}\n")
        self.logger.error(f"Worker was processing this task for {self.collection_start_time - time.time()} seconds.\n")
        self.logger.error("Printing traceback...\n")
        self.logger.error(e)
        tb = traceback.format_exc()
        self.logger.error(tb)

        self.logger.info(f'This task inserted {self.results_counter} tuples before failure.\n')
        self.logger.info("Notifying broker and logging task failure in database...\n")
        key = 'github_url' if 'github_url' in task['given'] else 'git_url' if 'git_url' in task['given'] else \
            'gitlab_url' if 'gitlab_url' in task['given'] else 'INVALID_GIVEN'
        url = task['given'][key]

        """ Query all repos with repo url of given task """
        repoUrlSQL = s.sql.text("""
            SELECT min(repo_id) as repo_id FROM repo WHERE repo_git = '{}'
            """.format(url))
        repo_id = int(pd.read_sql(repoUrlSQL, self.db, params={}).iloc[0]['repo_id'])

        task['worker_id'] = self.config['id']
        try:
            requests.post("http://{}:{}/api/unstable/task_error".format(
                self.config['host_broker'],self.config['port_broker']), json=task)
        except requests.exceptions.ConnectionError:
            self.logger.error('Could not send task failure message to the broker\n')
            self.logger.error(e)
        except Exception:
            self.logger.error('An error occured while informing broker about task failure\n')
            self.logger.error(e)

        # Add to history table
        task_history = {
            "repo_id": repo_id,
            "worker": self.config['id'],
            "job_model": task['models'][0],
            "oauth_id": self.oauths[0]['oauth_id'],
            "timestamp": datetime.datetime.now(),
            "status": "Error",
            "total_results": self.results_counter
        }
        self.helper_db.execute(self.worker_history_table.update().where(self.worker_history_table.c.history_id==self.history_id).values(task_history))

        self.logger.error("Recorded job error in the history table for: " + str(task) + "\n")

        # Update job process table
        updated_job = {
            "since_id_str": repo_id,
            "last_count": self.results_counter,
            "last_run": datetime.datetime.now(),
            "analysis_state": 0
        }
        self.helper_db.execute(self.worker_job_table.update().where(self.worker_job_table.c.job_model==task['models'][0]).values(updated_job))
        self.logger.info("Updated job process for model: " + task['models'][0] + "\n")

        # Reset results counter for next task
        self.results_counter = 0

    def get_relevant_columns(self, table, action_map={}):
        columns = copy.deepcopy(action_map['update']['augur']) if 'update' in action_map else []
        columns += action_map['value_update']['augur'] if 'value_update' in action_map else []
        columns += action_map['insert']['augur'] if 'insert' in action_map else []
        return [table.c[column] for column in
            columns + [list(table.primary_key)[0].name]]

    def retrieve_tuple(self, key_values, tables):
        table_str = tables[0]
        del tables[0]

        key_values_items = list(key_values.items())
        for col, value in [key_values_items[0]]:
            where_str = col + " = '" + value + "'"
        del key_values_items[0]

        for col, value in key_values_items:
            where_str += ' AND ' + col + " = '" + value + "'"
        for table in tables:
            table_str += ", " + table

        retrieveTupleSQL = s.sql.text("""
            SELECT * FROM {} WHERE {}
            """.format(table_str, where_str))
        values = json.loads(pd.read_sql(retrieveTupleSQL, self.db, params={}).to_json(orient="records"))
        return values

    def update_gitlab_rate_limit(self, response, bad_credentials=False, temporarily_disable=False):
        # Try to get rate limit from request headers, sometimes it does not work (GH's issue)
        #   In that case we just decrement from last recieved header count
        if bad_credentials and len(self.oauths) > 1:
            self.logger.info("Removing oauth with bad credentials from consideration: {}".format(self.oauths[0]))
            del self.oauths[0]

        if temporarily_disable:
            self.logger.info("Gitlab rate limit reached. Temp. disabling...\n")
            self.oauths[0]['rate_limit'] = 0
        else:
            try:
                self.oauths[0]['rate_limit'] = int(response.headers['RateLimit-Remaining'])
            except:
                self.oauths[0]['rate_limit'] -= 1
        self.logger.info("Updated rate limit, you have: " + 
            str(self.oauths[0]['rate_limit']) + " requests remaining.\n")
        if self.oauths[0]['rate_limit'] <= 0:
            try:
                reset_time = response.headers['RateLimit-Reset']
            except Exception as e:
                self.logger.info("Could not get reset time from headers because of error: {}".format(e))
                reset_time = 3600
            time_diff = datetime.datetime.fromtimestamp(int(reset_time)) - datetime.datetime.now()
            self.logger.info("Rate limit exceeded, checking for other available keys to use.\n")

            # We will be finding oauth with the highest rate limit left out of our list of oauths
            new_oauth = self.oauths[0]
            # Endpoint to hit solely to retrieve rate limit information from headers of the response
            url = "https://gitlab.com/api/v4/version"

            other_oauths = self.oauths[0:] if len(self.oauths) > 1 else []
            for oauth in other_oauths:
                self.logger.info("Inspecting rate limit info for oauth: {}\n".format(oauth))
                self.headers = {"PRIVATE-TOKEN" : oauth['access_token']}
                response = requests.get(url=url, headers=self.headers)
                oauth['rate_limit'] = int(response.headers['RateLimit-Remaining'])
                oauth['seconds_to_reset'] = (datetime.datetime.fromtimestamp(int(response.headers['RateLimit-Reset'])) - datetime.datetime.now()).total_seconds()

                # Update oauth to switch to if a higher limit is found
                if oauth['rate_limit'] > new_oauth['rate_limit']:
                    self.logger.info("Higher rate limit found in oauth: {}\n".format(oauth))
                    new_oauth = oauth
                elif oauth['rate_limit'] == new_oauth['rate_limit'] and oauth['seconds_to_reset'] < new_oauth['seconds_to_reset']:
                    self.logger.info("Lower wait time found in oauth with same rate limit: {}\n".format(oauth))
                    new_oauth = oauth

            if new_oauth['rate_limit'] <= 0 and new_oauth['seconds_to_reset'] > 0:
                self.logger.info("No oauths with >0 rate limit were found, waiting for oauth with smallest wait time: {}\n".format(new_oauth))
                time.sleep(new_oauth['seconds_to_reset'])

            # Make new oauth the 0th element in self.oauths so we know which one is in use
            index = self.oauths.index(new_oauth)
            self.oauths[0], self.oauths[index] = self.oauths[index], self.oauths[0]
            self.logger.info("Using oauth: {}\n".format(self.oauths[0]))

            # Change headers to be using the new oauth's key
            self.headers = {"PRIVATE-TOKEN" : self.oauths[0]['access_token']}


    def update_gh_rate_limit(self, response, bad_credentials=False, temporarily_disable=False):
        # Try to get rate limit from request headers, sometimes it does not work (GH's issue)
        #   In that case we just decrement from last recieved header count
        if bad_credentials and len(self.oauths) > 1:
            self.logger.warning("Removing oauth with bad credentials from consideration: {}".format(self.oauths[0]))
            del self.oauths[0]

        if temporarily_disable:
            self.logger.debug("Github thinks we are abusing their api. Preventing use of this key until it resets...\n")
            self.oauths[0]['rate_limit'] = 0
        else:
            try:
                self.oauths[0]['rate_limit'] = int(response.headers['X-RateLimit-Remaining'])
                self.logger.info("Recieved rate limit from headers\n")
            except:
                self.oauths[0]['rate_limit'] -= 1
                self.logger.info("Headers did not work, had to decrement\n")
        self.logger.info("Updated rate limit, you have: " +
            str(self.oauths[0]['rate_limit']) + " requests remaining.\n")
        if self.oauths[0]['rate_limit'] <= 0:
            try:
                reset_time = response.headers['X-RateLimit-Reset']
            except Exception as e:
                self.logger.error("Could not get reset time from headers because of error: {}".format(e))
                reset_time = 3600
            time_diff = datetime.datetime.fromtimestamp(int(reset_time)) - datetime.datetime.now()
            self.logger.info("Rate limit exceeded, checking for other available keys to use.\n")

            # We will be finding oauth with the highest rate limit left out of our list of oauths
            new_oauth = self.oauths[0]
            # Endpoint to hit solely to retrieve rate limit information from headers of the response
            url = "https://api.github.com/users/gabe-heim"

            other_oauths = self.oauths[0:] if len(self.oauths) > 1 else []
            for oauth in other_oauths:
                self.logger.info("Inspecting rate limit info for oauth: {}\n".format(oauth))
                self.headers = {'Authorization': 'token %s' % oauth['access_token']}

                attempts = 3
                success = False
                while attempts > 0 and not success:
                    response = requests.get(url=url, headers=self.headers)
                    try:
                        oauth['rate_limit'] = int(response.headers['X-RateLimit-Remaining'])
                        oauth['seconds_to_reset'] = (datetime.datetime.fromtimestamp(int(response.headers['X-RateLimit-Reset'])) - datetime.datetime.now()).total_seconds()
                        success = True
                    except Exception as e:
                        self.logger.info(f'oath method ran into error getting info from headers: {e}\n')
                        self.logger.info(f'{self.headers}\n{url}\n')
                    attempts -= 1
                if not success:
                    continue

                # Update oauth to switch to if a higher limit is found
                if oauth['rate_limit'] > new_oauth['rate_limit']:
                    self.logger.info("Higher rate limit found in oauth: {}\n".format(oauth))
                    new_oauth = oauth
                elif oauth['rate_limit'] == new_oauth['rate_limit'] and oauth['seconds_to_reset'] < new_oauth['seconds_to_reset']:
                    self.logger.info("Lower wait time found in oauth with same rate limit: {}\n".format(oauth))
                    new_oauth = oauth

            if new_oauth['rate_limit'] <= 0 and new_oauth['seconds_to_reset'] > 0:
                self.logger.info("No oauths with >0 rate limit were found, waiting for oauth with smallest wait time: {}\n".format(new_oauth))
                time.sleep(new_oauth['seconds_to_reset'])

            # Make new oauth the 0th element in self.oauths so we know which one is in use
            index = self.oauths.index(new_oauth)
            self.oauths[0], self.oauths[index] = self.oauths[index], self.oauths[0]
            self.logger.info("Using oauth: {}\n".format(self.oauths[0]))

            # Change headers to be using the new oauth's key
            self.headers = {'Authorization': 'token %s' % self.oauths[0]['access_token']}

    def update_rate_limit(self, response, bad_credentials=False, temporarily_disable=False, platform="gitlab"):
        if platform == 'gitlab':
            return self.update_gitlab_rate_limit(response, bad_credentials=bad_credentials,
                                        temporarily_disable=temporarily_disable)
        elif platform == 'github':
            return self.update_gh_rate_limit(response, bad_credentials=bad_credentials,
                                        temporarily_disable=temporarily_disable)<|MERGE_RESOLUTION|>--- conflicted
+++ resolved
@@ -388,13 +388,9 @@
             while attempts < 50:
                 try:
                     need_updates = pd.DataFrame()
-<<<<<<< HEAD
-                    for sub_df in numpy.array_split(new_data_df, partitions):
-=======
                     self.logger.info(f"Trying {partitions} partitions\n")
                     for sub_df in numpy.array_split(new_data_df, partitions):
                         self.logger.info(f"Trying a partition, len {len(sub_df)}\n")
->>>>>>> 1c836fef
                         need_updates = pd.concat([ need_updates, sub_df.merge(table_values_df, left_on=action_map['insert']['source'],
                             right_on=action_map['insert']['augur'], suffixes=('','_table'), how='inner', 
                             indicator=False).merge(table_values_df, left_on=action_map['update']['source'],
