from flask import Flask, jsonify, request, Response
import click, os, json, requests, logging
from repo_info_worker.worker import RepoInfoWorker
from workers.util import read_config, create_server, WorkerGunicornApplication

@click.command()
@click.option('--augur-url', default='http://localhost:5000/', help='Augur URL')
@click.option('--host', default='localhost', help='Host')
@click.option('--port', default=51237, help='Port')
def main(augur_url, host, port):
    """ Declares singular worker and creates the server and flask app that it will be running on
    """
    worker_type = "repo_info_worker"
    worker_info = read_config('Workers', 'repo_info_worker', None, None)
    worker_port = worker_info['port'] if 'port' in worker_info else port

    while True:
        try:
            r = requests.get("http://{}:{}/AUGWOP/heartbeat".format(broker_port, worker_port)).json()
            if 'status' in r:
                if r['status'] == 'alive':
                    worker_port += 1
        except:
            break

    config = { 
            "worker_type": worker_type,
            "worker_port": worker_port,
            "server_logfile": "{}_{}_server.log".format(worker_type, worker_port),
            "collection_logfile": "{}_{}_collection.log".format(worker_type, worker_port),
            "log_level": "INFO",
            "verbose": False,
            "id": "com.augurlabs.core.{}.{}".format(worker_port, worker_type),
            'location': 'http://{}:{}'.format(read_config('Server', 'host', 'AUGUR_HOST', 'localhost'), worker_port),
            'gh_api_key': read_config('Database', 'key', 'AUGUR_GITHUB_API_KEY', 'key')
        }

<<<<<<< HEAD
    #create instance of the worker
    app.worker = RepoInfoWorker(config) # declares the worker that will be running on this server with specified config

    create_server(app, None)
    logging.info("Starting Flask App with pid: " + str(os.getpid()) + "...")
    app.run(debug=app.debug, host=host, port=worker_port)
=======
    app = Flask(f"{worker_type}.{worker_port}")
    app.worker = RepoInfoWorker(config)

    create_server(app)
    WorkerGunicornApplication(app, worker_port).run()
>>>>>>> beceaab7
    if app.worker._child is not None:
        app.worker._child.terminate()
    try:
        requests.post('http://{}:{}/api/unstable/workers/remove'.format(server['host'],server['port']), json={"id": config['id']})
    except:
        pass

    os.kill(os.getpid(), 9)<|MERGE_RESOLUTION|>--- conflicted
+++ resolved
@@ -35,20 +35,12 @@
             'gh_api_key': read_config('Database', 'key', 'AUGUR_GITHUB_API_KEY', 'key')
         }
 
-<<<<<<< HEAD
-    #create instance of the worker
-    app.worker = RepoInfoWorker(config) # declares the worker that will be running on this server with specified config
-
-    create_server(app, None)
-    logging.info("Starting Flask App with pid: " + str(os.getpid()) + "...")
-    app.run(debug=app.debug, host=host, port=worker_port)
-=======
     app = Flask(f"{worker_type}.{worker_port}")
     app.worker = RepoInfoWorker(config)
 
     create_server(app)
     WorkerGunicornApplication(app, worker_port).run()
->>>>>>> beceaab7
+    
     if app.worker._child is not None:
         app.worker._child.terminate()
     try:
