--- conflicted
+++ resolved
@@ -10,18 +10,10 @@
 def main(augur_url, host, port):
     """ Declares singular worker and creates the server and flask app that it will be running on
     """
-<<<<<<< HEAD
     worker_type = "repo_info_worker"
-=======
-    app = Flask(__name__)
+    worker_info = read_config('Workers', 'repo_info_worker', None, None)
+    worker_port = worker_info['port'] if 'port' in worker_info else port
 
-    #load credentials
-    broker_host = read_config("Server", "host", "AUGUR_HOST", "0.0.0.0")
-    broker_port = read_config("Server", "port", "AUGUR_PORT", 5000)
->>>>>>> b02b14b1
-    worker_info = read_config('Workers', 'repo_info_worker', None, None)
-
-    worker_port = worker_info['port'] if 'port' in worker_info else port
     while True:
         try:
             r = requests.get("http://{}:{}/AUGWOP/heartbeat".format(broker_port, worker_port)).json()
@@ -43,21 +35,11 @@
             'gh_api_key': read_config('Database', 'key', 'AUGUR_GITHUB_API_KEY', 'key')
         }
 
-<<<<<<< HEAD
     app = Flask(f"{worker_type}.{worker_port}")
     app.worker = RepoInfoWorker(config)
 
     create_server(app)
     WorkerGunicornApplication(app, worker_port).run()
-
-=======
-    #create instance of the worker
-    app.worker = RepoInfoWorker(config) # declares the worker that will be running on this server with specified config
-
-    create_server(app, None)
-    logging.info("Starting Flask App with pid: " + str(os.getpid()) + "...")
-    app.run(debug=app.debug, host=host, port=worker_port)
->>>>>>> b02b14b1
     if app.worker._child is not None:
         app.worker._child.terminate()
     try:
